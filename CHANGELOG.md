# Changelog

All notable changes to this project will be documented in this file.

The format is based on [Keep a Changelog](https://keepachangelog.com/en/)

The types of changes are:

- `Added` for new features.
- `Changed` for changes in existing functionality.
- `Developer Experience` for changes in developer workflow or tooling.
- `Deprecated` for soon-to-be removed features.
- `Docs` for documentation only changes.
- `Removed` for now removed features.
- `Fixed` for any bug fixes.
- `Security` in case of vulnerabilities.

## [Unreleased](https://github.com/ethyca/fides/compare/2.44.0...main)

### Added
<<<<<<< HEAD
- Added support for "in progress" status in classification [#5248](https://github.com/ethyca/fides/pull/5248)
=======
- Adding erasure support for PowerReviews [#5258](https://github.com/ethyca/fides/pull/5258)
- Adding erasure support for Attentive [#5258](https://github.com/ethyca/fides/pull/5261)
- Added a scheduled job to incrementally migrate from bcrypt hashes to SHA-256 hashes for stored identity values [#5256](https://github.com/ethyca/fides/pull/5256)
- Added the new Dynamic Erasure Email integrations [#5226](https://github.com/ethyca/fides/pull/5226)

### Changed
- Validate no path in `server_host` var for CLI config; if there is one then take only up until the first forward slash
- Update the Datamap report's Data categories column to support better expand/collapse behavior [#5265](https://github.com/ethyca/fides/pull/5265)
- Rename/refactor Privacy Notice Properties to support performance improvements [#5259](https://github.com/ethyca/fides/pull/5259)
>>>>>>> 523a17ae

### Developer Experience
- Added performance mark timings to debug logs for fides.js [#5245](https://github.com/ethyca/fides/pull/5245)

<<<<<<< HEAD
### Changed
- Validate no path in `server_host` var for CLI config; if there is one then take only up until the first forward slash
- Update the Datamap report's Data categories column to support better expand/collapse behavior [#5265](https://github.com/ethyca/fides/pull/5265)
- Rename/refactor Privacy Notice Properties to support performance improvements [#5259](https://github.com/ethyca/fides/pull/5259)
=======
### Fixed
- Fix wording in tooltip for Yotpo Reviews [#5274](https://github.com/ethyca/fides/pull/5274)
>>>>>>> 523a17ae


## [2.44.0](https://github.com/ethyca/fides/compare/2.43.1...2.44.0)

### Added
- Added Gzip Middleware for responses [#5225](https://github.com/ethyca/fides/pull/5225)
- Adding source and submitted_by fields to privacy requests (Fidesplus) [#5206](https://github.com/ethyca/fides/pull/5206)
- Added Action Required / Monitored / Unmonitored tabs to Data Detection & Discovery page [#5236](https://github.com/ethyca/fides/pull/5236)
- Adding erasure support for Microsoft Advertising [#5197](https://github.com/ethyca/fides/pull/5197)
- Implements fuzzy search for identities in Admin-UI Request Manager [#5232](https://github.com/ethyca/fides/pull/5232)
- New purpose header field for TCF banner [#5246](https://github.com/ethyca/fides/pull/5246)

### Changed
- Removed unused `username` parameter from the Delighted integration configuration [#5220](https://github.com/ethyca/fides/pull/5220)
- Removed unused `ad_account_id` parameter from the Snap integration configuration [#5229](https://github.com/ethyca/fides/pull/5220)
- Updates to support consent signal processing (Fidesplus) [#5200](https://github.com/ethyca/fides/pull/5200)
- TCF Optimized for performance on initial load by offsetting most experience data until after banner is shown [#5230](https://github.com/ethyca/fides/pull/5230)
- Updates to support DynamoDB schema with Tokenless IAM auth [#5240](https://github.com/ethyca/fides/pull/5240)

### Developer Experience
- Sourcemaps are now working for fides-js in debug mode [#5222](https://github.com/ethyca/fides/pull/5222)

### Fixed
- Fix bug where Data Detection & Discovery table pagination fails to reset after navigating or searching  [#5234](https://github.com/ethyca/fides/pull/5234)
- Ignoring HTTP 400 error responses from the unsubscribe endpoint for HubSpot [#5237](https://github.com/ethyca/fides/pull/5237)
- Fix all `fides` API subcommands (`push`, `user`, etc) failing with an invalid server even when only passing `--help` [#5243](https://github.com/ethyca/fides/pull/5243)
- Fix bug where empty datasets / table wouldn't show a Monitor button  [#5249](https://github.com/ethyca/fides/pull/5249)

### Security
- Reduced timing differences in login endpoint [CVE-2024-45052](https://github.com/ethyca/fides/security/advisories/GHSA-2h46-8gf5-fmxv)
- Removed Jinja2 for email templates, the variables syntax changed from `{{variable_name}}` to `__VARIABLE_NAME__` [CVE-2024-45053](https://github.com/ethyca/fides/security/advisories/GHSA-c34r-238x-f7qx)


## [2.43.1](https://github.com/ethyca/fides/compare/2.43.0...2.43.1)

### Added
- Pydantic v1 -> Pydantic v2 upgrade [#5020](https://github.com/ethyca/fides/pull/5020)
- Added success toast on muting/ignoring resources in D&D tables [#5214](https://github.com/ethyca/fides/pull/5214)
- Added "data type" column to fields and subfields on D&D tables [#5218](https://github.com/ethyca/fides/pull/5218)
- Added support for navigating and editing nested fields in the Datasets page [#5216](https://github.com/ethyca/fides/pull/5216)

### Fixed
- Ignore `404` errors on Oracle Responsys deletions [#5203](https://github.com/ethyca/fides/pull/5203)
- Fix white screen issue when privacy request has null value for daysLeft [#5213](https://github.com/ethyca/fides/pull/5213)

### Changed
- Visual updates to badges in D&D result tables [#5212](https://github.com/ethyca/fides/pull/5212)
- Tweaked behavior of loading state on D&D table actions buttons [#5201](https://github.com/ethyca/fides/pull/5201)


## [2.43.0](https://github.com/ethyca/fides/compare/2.42.1...2.43.0)

### Added
- Added support for mapping a system's integration's consentable items to privacy notices [#5156](https://github.com/ethyca/fides/pull/5156)
- Added support for SSO Login with multiple providers (Fides Plus feature) [#5134](https://github.com/ethyca/fides/pull/5134)
- Adds user_read scope to approver role so that they can update their own password [#5178](https://github.com/ethyca/fides/pull/5178)
- Added PATCH endpoint for partially updating connection secrets [#5172](https://github.com/ethyca/fides/pull/5172)
- Add success toast on confirming classification in data discovery tables [#5182](https://github.com/ethyca/fides/pull/5182)
- Add function to return list of StagedResource objs according to list of URNs [#5192](https://github.com/ethyca/fides/pull/5192)
- Add DSR Support for ScyllaDB [#5140](https://github.com/ethyca/fides/pull/5140)
- Added support for nested fields in BigQuery in D&D result views [#5175](https://github.com/ethyca/fides/pull/5175)
- Added support for Vendor Count in Fides-JS overlay descriptions [#5210](https://github.com/ethyca/fides/pull/5210)

### Fixed
- Fixed the OAuth2 configuration for the Snap integration [#5158](https://github.com/ethyca/fides/pull/5158)
- Fixes a Marigold Sailthru error when a user does not exist [#5145](https://github.com/ethyca/fides/pull/5145)
- Fixed malformed HTML issue on switch components [#5166](https://github.com/ethyca/fides/pull/5166)
- Edit integration modal no longer requires reentering credentials when doing partial edits [#2436](https://github.com/ethyca/fides/pull/2436)
- Fixed a timing issue with tcf/gpp locator iframe naming [#5173](https://github.com/ethyca/fides/pull/5173)
- Detection & Discovery: The when column will now display the correct value with a tooltip showing the full date and time [#5177](https://github.com/ethyca/fides/pull/5177)
- Fixed minor issues with the SSO providers form [#5183](https://github.com/ethyca/fides/pull/5183)

### Changed
- Removed PRIVACY_REQUEST_READ scope from Viewer role [#5184](https://github.com/ethyca/fides/pull/5184)
- Asynchronously load GVL translations in FidesJS instead of blocking UI rendering [#5187](https://github.com/ethyca/fides/pull/5187)
- Model changes to support consent signals (Fidesplus) [#5190](https://github.com/ethyca/fides/pull/5190)
- Updated Datasets page with new UI for better usability and consistency with Detection and Discovery UI [#5191](https://github.com/ethyca/fides/pull/5191)
- Updated the Yotpo Reviews integration to use email and phone number identities instead of external ID [#5169](https://github.com/ethyca/fides/pull/5169)
- Update TCF banner button layout and styles [#5204](https://github.com/ethyca/fides/pull/5204)


### Developer Experience
- Fixes some ESLint configuration issues [#5176](https://github.com/ethyca/fides/pull/5176)

## [2.42.1](https://github.com/ethyca/fides/compare/2.42.0...2.42.1)

### Fixed
- Fixed language picker cut-off in mobile on CMP banner and modal [#5159](https://github.com/ethyca/fides/pull/5159)
- Fixed button sizes on CMP modal [#5161](https://github.com/ethyca/fides/pull/5161)

## [2.42.0](https://github.com/ethyca/fides/compare/2.41.0...2.42.0)

### Added
- Add AWS Tags in the meta field for Fides system when using `fides generate` [#4998](https://github.com/ethyca/fides/pull/4998)
- Added access and erasure support for Checkr integration [#5121](https://github.com/ethyca/fides/pull/5121)
- Added support for special characters in SaaS request payloads [#5099](https://github.com/ethyca/fides/pull/5099)
- Added support for displaying notices served in the Consent Banner [#5125](https://github.com/ethyca/fides/pull/5125)
- Added ability to choose whether to use Opt In/Out buttons or Acknowledge button in the Consent Banner [#5125](https://github.com/ethyca/fides/pull/5125)
- Add "status" field to detection & discovery tables [#5141](https://github.com/ethyca/fides/pull/5141)
- Added optional filters `exclude_saas_datasets` and `only_unlinked_datasets` to the list datasets endpoint [#5132](https://github.com/ethyca/fides/pull/5132)
- Add new config options to support notice-only banner and modal [#5136](https://github.com/ethyca/fides/pull/5136)
- Added models to support bidirectional consent (Fides Plus feature) [#5118](https://github.com/ethyca/fides/pull/5118)

### Changed
- Moving Privacy Center endpoint logging behind debug flag [#5103](https://github.com/ethyca/fides/pull/5103)
- Serve GVL languages as they are requested [#5112](https://github.com/ethyca/fides/pull/5112)
- Changed text on system integrations tab to direct to new integration management [#5097](https://github.com/ethyca/fides/pull/5097)
- Updates to consent experience styling [#5085](https://github.com/ethyca/fides/pull/5085)
- Updated the dataset page to display the new table and support pagination [#5130](https://github.com/ethyca/fides/pull/5130)
- Improve performance by removing the need to load every system into redux store [#5135](https://github.com/ethyca/fides/pull/5135)
- Use the `user_id` from a Segment Trait instead of an `email` when deleting a user in Segment [#5004](https://github.com/ethyca/fides/pull/5004)
- Moves some endpoints for property-specific messaging from OSS -> plus [#5069](https://github.com/ethyca/fides/pull/5069)
- Text changes in monitor config table and form [#5142](https://github.com/ethyca/fides/pull/5142)
- Improve API error messages when using is_default field on taxonomy resources [#5147](https://github.com/ethyca/fides/pull/5147)

### Developer Experience
- Add `.syncignore` to reduce file sync size with new volumes [#5104](https://github.com/ethyca/fides/pull/5104)
- Fix sourcemap generation in development version of FidesJS [#5119](https://github.com/ethyca/fides/pull/5119)
- Upgrade to Next.js v14 [#5111](https://github.com/ethyca/fides/pull/5111)
- Upgrade and consolidate linting and formatting tools [#5128](https://github.com/ethyca/fides/pull/5128)

### Fixed
- Resolved an issue pulling all blog authors for the Shopify integration [#5043](https://github.com/ethyca/fides/pull/5043)
- Fixed typo in the BigQuery integration description [#5120](https://github.com/ethyca/fides/pull/5120)
- Fixed default values of Experience config toggles [#5123](https://github.com/ethyca/fides/pull/5123)
- Skip indexing Custom Privacy Request Field array values [#5127](https://github.com/ethyca/fides/pull/5127)
- Fixed Admin UI issue where banner would disappear in Experience Preview with GPC enabled [#5131](https://github.com/ethyca/fides/pull/5131)
- Fixed not being able to edit a monitor from scheduled to not scheduled [#5114](https://github.com/ethyca/fides/pull/5114)
- Migrating missing Fideslang 2.0 data categories [#5073](https://github.com/ethyca/fides/pull/5073)
- Fixed wrong system count on Datamap page [#5151](https://github.com/ethyca/fides/pull/5151)
- Fixes some responsive styling issues in the consent banner on mobile sized screens [#5157](https://github.com/ethyca/fides/pull/5157)

## [2.41.0](https://github.com/ethyca/fides/compare/2.40.0...2.41.0)

### Added
- Added erasure support for Alchemer integration [#4925](https://github.com/ethyca/fides/pull/4925)
- Added new columns and action buttons to discovery monitors table [#5068](https://github.com/ethyca/fides/pull/5068)
- Added field to exclude databases on MonitorConfig [#5080](https://github.com/ethyca/fides/pull/5080)
- Added key pair authentication for the Snowflake integration [#5079](https://github.com/ethyca/fides/pull/5079)

### Changed
- Updated the sample dataset for the Amplitude integration [#5063](https://github.com/ethyca/fides/pull/5063)
- Updated System's page to display a table that uses a paginated endpoint [#5084](https://github.com/ethyca/fides/pull/5084)
- Messaging page now shows a notice if you have properties without any templates [#5077](https://github.com/ethyca/fides/pull/5077)
- Endpoints for listing systems (GET /system) and datasets (GET /dataset) now support optional pagination [#5071](https://github.com/ethyca/fides/pull/5071)
- Messaging page will now show a notice about using global mode [#5090](https://github.com/ethyca/fides/pull/5090)
- Changed behavior of project selection modal in discovery monitor form [#5092](https://github.com/ethyca/fides/pull/5092)
- Data category selector for Discovery results won't show disabled categories [#5102](https://github.com/ethyca/fides/pull/5102)

### Developer Experience
- Upgrade to React 18 and Chakra 2, including other dependencies [#5036](https://github.com/ethyca/fides/pull/5036)
- Added support for "output templates" in read SaaS requests [#5054](https://github.com/ethyca/fides/pull/5054)
- URL for deployment instructions when the webserver is running [#5088](https://github.com/ethyca/fides/pull/5088)
- Optimize TCF bundle with just-in-time GVL translations [#5074](https://github.com/ethyca/fides/pull/5074)
- Added `performance.mark()` to FidesJS events for performance testing. [#5105](https://github.com/ethyca/fides/pull/5105)

### Fixed
- Fixed bug with unescaped table names in mysql queries [#5072](https://github.com/ethyca/fides/pull/5072/)
- Fixed bug with unresponsive messaging ui [#5081](https://github.com/ethyca/fides/pull/5081/)
- Fixed FidesKey constructor bugs in CLI [#5113](https://github.com/ethyca/fides/pull/5113)


## [2.40.0](https://github.com/ethyca/fides/compare/2.39.2...2.40.0)

### Added
- Adds last_monitored and enabled attributes to MonitorConfig [#4991](https://github.com/ethyca/fides/pull/4991)
- New messaging page. Allows managing messaging templates for different properties. [#5005](https://github.com/ethyca/fides/pull/5005)
- Ability to configure "Enforcement Level" for Privacy Notices [#5025](https://github.com/ethyca/fides/pull/5025)
- BE cleanup for property-specific messaging [#5006](https://github.com/ethyca/fides/pull/5006)
- If property_id param was used, store it as part of the consent request [#4915](https://github.com/ethyca/fides/pull/4915)
- Invite users via email flow [#4539](https://github.com/ethyca/fides/pull/4539)
- Added new Google Cloud SQL for Postgres Connector [#5014](https://github.com/ethyca/fides/pull/5014)
- Added access and erasure support for the Twilio SMS integration [#4979](https://github.com/ethyca/fides/pull/4979)
- Added erasure support for Snap integration [#5011](https://github.com/ethyca/fides/pull/5011)

### Changed
- Navigation changes. 'Management' was renamed 'Settings'. Properties was moved to Settings section. [#5005](https://github.com/ethyca/fides/pull/5005)
- Changed discovery monitor form behavior around execution date/time selection [#5017](https://github.com/ethyca/fides/pull/5017)
- Changed integration form behavior when errors occur [#5023](https://github.com/ethyca/fides/pull/5023)
- Replaces typescript-cookie with js-cookie [#5022](https://github.com/ethyca/fides/pull/5022)
- Updated pymongo version to 4.7.3 [#5019](https://github.com/ethyca/fides/pull/5019)
- Upgraded Datamap instance of `react-table` to v8 [#5024](https://github.com/ethyca/fides/pull/5024)
- Updated create privacy request modal from admin-ui to include all custom fields  [#5029](https://github.com/ethyca/fides/pull/5029)
- Update name of Ingress/Egress columns in Datamap Report to Sources/Destinations [#5045](https://github.com/ethyca/fides/pull/5045)
- Datamap report now includes a 'cookies' column [#5052](https://github.com/ethyca/fides/pull/5052)
- Changed behavior of project selection UI in discovery monitor form [#5049](https://github.com/ethyca/fides/pull/5049)
- Updating DSR filtering to use collection-level data categories [#4999](https://github.com/ethyca/fides/pull/4999)
- Changed discovery monitor form to skip project selection UI when no projects exist [#5056](https://github.com/ethyca/fides/pull/5056)

### Fixed
- Fixed intermittent connection issues with Redshift by increasing timeout and preferring SSL in test connections [#4981](https://github.com/ethyca/fides/pull/4981)
- Fixed data detection & discovery results not displaying correctly across multiple pages[#5060](https://github.com/ethyca/fides/pull/5060)

### Developer Experience
- Fixed various environmental issues when running Cypress tests locally [#5040](https://github.com/ethyca/fides/pull/5040)

## [2.39.2](https://github.com/ethyca/fides/compare/2.39.1...2.39.2)

### Fixed
- Restrict Delete Systems API endpoint such that user must have "SYSTEM_DELETE" scope [#5037](https://github.com/ethyca/fides/pull/5037)

### Security
- Remove the SERVER_SIDE_FIDES_API_URL env variable from the client clientSettings [CVE-2024-31223](https://github.com/ethyca/fides/security/advisories/GHSA-53q7-4874-24qg)

## [2.39.1](https://github.com/ethyca/fides/compare/2.39.0...2.39.1)

### Fixed
- Fixed a bug where system information form was not loading for Viewer users [#5034](https://github.com/ethyca/fides/pull/5034)
- Fixed viewers being given the option to delete systems [#5035](https://github.com/ethyca/fides/pull/5035)
- Restrict Delete Systems API endpoint such that user must have "SYSTEM_DELETE" scope [#5037](https://github.com/ethyca/fides/pull/5037)

### Removed
- Removed the `fetch` polyfill from FidesJS [#5026](https://github.com/ethyca/fides/pull/5026)

### Security
- Removed FidesJS's exposure to `polyfill.io` supply chain attack [CVE-2024-38537](https://github.com/ethyca/fides/security/advisories/GHSA-cvw4-c69g-7v7m)

## [2.39.0](https://github.com/ethyca/fides/compare/2.38.1...2.39.0)

### Added
- Adds the start of the Scylla DB Integration [#4946](https://github.com/ethyca/fides/pull/4946)
- Added model and data migrations and CRUD-layer operations for property-specific messaging [#4901](https://github.com/ethyca/fides/pull/4901)
- Added option in FidesJS SDK to only disable notice-served API [#4965](https://github.com/ethyca/fides/pull/4965)
- External ID support for consent management [#4927](https://github.com/ethyca/fides/pull/4927)
- Added access and erasure support for the Greenhouse Harvest integration [#4945](https://github.com/ethyca/fides/pull/4945)
- Add an S3 connection type (currently used for discovery and detection only) [#4930](https://github.com/ethyca/fides/pull/4930)
- Support for Limited FIDES__CELERY__* Env Vars [#4980](https://github.com/ethyca/fides/pull/4980)
- Implement sending emails via property-specific messaging templates [#4950](https://github.com/ethyca/fides/pull/4950)
- New privacy request search to replace existing endpoint [#4987](https://github.com/ethyca/fides/pull/4987)
- Added new Google Cloud SQL for MySQL Connector [#4949](https://github.com/ethyca/fides/pull/4949)
- Add new options for integrations for discovery & detection [#5000](https://github.com/ethyca/fides/pull/5000)
- Add new `FidesInitializing` event for when FidesJS begins initialization [#5010](https://github.com/ethyca/fides/pull/5010)

### Changed
- Move new data map reporting table out of beta and remove old table from Data Lineage map. [#4963](https://github.com/ethyca/fides/pull/4963)
- Disable the 'connect to a database' button if the `dataDiscoveryAndDetection` feature flag is enabled [#1455](https://github.com/ethyca/fidesplus/pull/1455)
- Upgrade Privacy Request table to use FidesTable V2 [#4990](https://github.com/ethyca/fides/pull/4990)
- Add copy to project selection modal and tweak copy on discovery monitors table [#5007](https://github.com/ethyca/fides/pull/5007)

### Fixed
- Fixed an issue where the GPP signal status was prematurely set to `ready` in some scenarios [#4957](https://github.com/ethyca/fides/pull/4957)
- Removed exteraneous `/` from the several endpoint URLs [#4962](https://github.com/ethyca/fides/pull/4962)
- Fixed and optimized Database Icon SVGs used in Datamap [#4969](https://github.com/ethyca/fides/pull/4969)
- Masked "Keyfile credentials" input on integration config form [#4971](https://github.com/ethyca/fides/pull/4971)
- Fixed validations for privacy declaration taxonomy labels when creating/updating a System [#4982](https://github.com/ethyca/fides/pull/4982)
- Allow property-specific messaging to work with non-custom templates [#4986](https://github.com/ethyca/fides/pull/4986)
- Fixed an issue where config object was being passed twice to `fides.js` output [#5010](https://github.com/ethyca/fides/pull/5010)
- Disabling Fides initialization now also disables GPP initialization [#5010](https://github.com/ethyca/fides/pull/5010)
- Fixes Vendor table formatting [#5013](https://github.com/ethyca/fides/pull/5013)

## [2.38.1](https://github.com/ethyca/fides/compare/2.38.0...2.38.1)

### Changed
- Disable the 'connect to a database' button if the `dataDiscoveryAndDetection` feature flag is enabled [#4972](https://github.com/ethyca/fidesplus/pull/4972)
- Oracle Responsys: Include Profile Extension Tables in DSRs[#4937](https://github.com/ethyca/fides/pull/4937)

### Fixed
- Fixed "add" icons on some buttons being wrong size [#4975](https://github.com/ethyca/fides/pull/4975)
- Fixed ability to update consent preferences after they've previously been set [#4984](https://github.com/ethyca/fides/pull/4984)

## [2.38.0](https://github.com/ethyca/fides/compare/2.37.0...2.38.0)

### Added
- Deprecate LastServedNotice (lastservednoticev2) table [#4910](https://github.com/ethyca/fides/pull/4910)
- Added erasure support to the Recurly integration [#4891](https://github.com/ethyca/fides/pull/4891)
- Added UI for configuring integrations for detection/discovery [#4922](https://github.com/ethyca/fides/pull/4922)
- New queue for saving privacy preferences/notices served [#4931](https://github.com/ethyca/fides/pull/4931)
- Expose number of tasks in queue in worker health check [#4931](https://github.com/ethyca/fides/pull/4931)
- Track when preferences/notices served received [#4931](https://github.com/ethyca/fides/pull/4931)
- Request overrides for opt-in and opt-out consent requests [#4920](https://github.com/ethyca/fides/pull/4920)
- Added query_param_key to Privacy Center schema [#4939](https://github.com/ethyca/fides/pull/4939)
- Fill custom privacy request fields with query_param_key [#4948](https://github.com/ethyca/fides/pull/4948)
- Add `datasource_params` column to MonitorConfig DB model [#4951](https://github.com/ethyca/fides/pull/4951)
- Added ability to open system preview side panel from new data map table [#4944](https://github.com/ethyca/fides/pull/4944)
- Added success toast message after monitoring a resource [#4958](https://github.com/ethyca/fides/pull/4958)
- Added UI for displaying, adding and editing discovery monitors [#4954](https://github.com/ethyca/fides/pull/4954)

### Changed
- Set default ports for local development of client projects (:3001 for privacy center and :3000 for admin-ui) [#4912](https://github.com/ethyca/fides/pull/4912)
- Update privacy center port to :3001 for nox [#4918](https://github.com/ethyca/fides/pull/4918)
- Optimize speed by generating the uuids in the client side for consent requests [#4933](https://github.com/ethyca/fides/pull/4933)
- Update Privacy Center toast text for consistent capitalization [#4936](https://github.com/ethyca/fides/pull/4936)
- Update Custom Fields table and Domain Verification table to use FidesTable V2. Remove V1 components. [#4932](https://github.com/ethyca/fides/pull/4932)
- Updated how Fields are generated for DynamoDB, improved error handling [#4943](https://github.com/ethyca/fides/pull/4943)

### Fixed
- Fixed an issue where the test integration action failed for the Zendesk integration [#4929](https://github.com/ethyca/fides/pull/4929)
- Fixed an issue where language form field error message was not displaying properly [#4942](https://github.com/ethyca/fides/pull/4942)
- Fixed an issue where the consent cookie could not be set on multi-level root domain (e.g. co.uk, co.jp) [#4935](https://github.com/ethyca/fides/pull/4935)
- Fixed an issue where the unique device ID was not being retained when Fides.js was reinitialized [#4947](https://github.com/ethyca/fides/pull/4947)
- Fixed inconsistent font sizes on new integrations UI [#4959](https://github.com/ethyca/fides/pull/4959)

## [2.37.0](https://github.com/ethyca/fides/compare/2.36.0...2.37.0)

### Added
- Added initial version for Helios: Data Discovery and Detection [#4839](https://github.com/ethyca/fides/pull/4839)
- Added shouldShowExperience to the Fides global and FidesInitialized events [#4895](https://github.com/ethyca/fides/pull/4895)
- Enhancements to `MonitorConfig` DB model to support new functionality [#4888](https://github.com/ethyca/fides/pull/4888)
- Added developer option to disable auto-initialization on FidesJS bundles. [#4900](https://github.com/ethyca/fides/pull/4900)
- Adding property ID to served notice history and privacy preference history [#4886](https://github.com/ethyca/fides/pull/4886)
- Adding privacy_center_config and stylesheet fields to the Property model [#4879](https://github.com/ethyca/fides/pull/4879)
- Adds generic async callback integration support [#4865](https://github.com/ethyca/fides/pull/4865)
- Ability to `downgrade` the application DB through the `/admin/db` endpoint [#4893](https://github.com/ethyca/fides/pull/4893)
- Added support for custom property paths, configs and stylesheets for privacy center [#4907](https://github.com/ethyca/fides/pull/4907)
- Include the scopes required for a given action in `403` response when client does not have sufficient permissions [#4905](https://github.com/ethyca/fides/pull/4905)

### Changed
- Rename MinimalPrivacyExperience class and usages [#4889](https://github.com/ethyca/fides/pull/4889)
- Included fidesui as part of the monorepo [#4880](https://github.com/ethyca/fides/pull/4880)
- Improve `geolocation` and `property_id` error response to return 400 status instead of 500 server error on /fides.js endpoint [#4884](https://github.com/ethyca/fides/pull/4884)
- Fixing middleware logging in Fides.js to remove incorrect status codes and durations [#4885](https://github.com/ethyca/fides/pull/4885)
- Improve load performance and DOM monitoring for FidesJS [#4896](https://github.com/ethyca/fides/pull/4896)

### Fixed
- Fixed an issue with the Iterate connector returning at least one param_value references an invalid field for the 'update' request of user [#4528](https://github.com/ethyca/fides/pull/4528)
- Enhanced classification of the dataset used with Twilio [#4872](https://github.com/ethyca/fides/pull/4872)
- Reduce privacy center logging to not show response size limit when the /fides.js endpoint has a size bigger than 4MB [#4878](https://github.com/ethyca/fides/pull/4878)
- Fixed an issue where sourcemaps references were unintentionally included in the FidesJS bundle [#4887](https://github.com/ethyca/fides/pull/4887)
- Handle a 404 response from Segment when a user ID or email is not found [#4902](https://github.com/ethyca/fides/pull/4902)
- Fixed TCF styling issues [#4904](https://github.com/ethyca/fides/pull/4904)
- Fixed an issue where the Trigger Modal Link was not being populated correctly in the translation form [#4911](https://github.com/ethyca/fides/pull/4911)

### Security
- Escape SQLAlchemy passwords [CVE-2024-34715](https://github.com/ethyca/fides/security/advisories/GHSA-8cm5-jfj2-26q7)
- Properly mask nested BigQuery secrets in connection configuration endpoints [CVE-2024-35189](https://github.com/ethyca/fides/security/advisories/GHSA-rcvg-jj3g-rj7c)

## [2.36.0](https://github.com/ethyca/fides/compare/2.35.1...2.36.0)

### Added
- Added multiple language translations support for privacy center consent page [#4785](https://github.com/ethyca/fides/pull/4785)
- Added ability to export the contents of datamap report [#1545](https://ethyca.atlassian.net/browse/PROD-1545)
- Added `System` model support for new `vendor_deleted_date` field on Compass vendor records [#4818](https://github.com/ethyca/fides/pull/4818)
- Added custom JSON (de)serialization to shared DB engines to handle non-standard data types in JSONB columns [#4818](https://github.com/ethyca/fides/pull/4818)
- Added state persistence across sessions to the datamap report table [#4853](https://github.com/ethyca/fides/pull/4853)
- Removed currentprivacypreference and lastservednotice tables [#4846](https://github.com/ethyca/fides/pull/4846)
- Added initial version for Helios: Data Discovery and Detection [#4839](https://github.com/ethyca/fides/pull/4839)
- Adds new var to track fides js overlay types [#4869](https://github.com/ethyca/fides/pull/4869)

### Changed
- Changed filters on the data map report table to use checkbox collapsible tree view [#4864](https://github.com/ethyca/fides/pull/4864)

### Fixed
- Remove the extra 'white-space: normal' CSS for FidesJS HTML descriptions [#4850](https://github.com/ethyca/fides/pull/4850)
- Fixed data map report to display second level names from the taxonomy as primary (bold) label [#4856](https://github.com/ethyca/fides/pull/4856)
- Ignore invalid three-character country codes for FidesJS geolocation (e.g. "USA") [#4877](https://github.com/ethyca/fides/pull/4877)

### Developer Experience
- Update typedoc-plugin-markdown to 4.0.0 [#4870](https://github.com/ethyca/fides/pull/4870)

## [2.35.1](https://github.com/ethyca/fides/compare/2.35.0...2.35.1)

### Added
- Added access and erasure support for Marigold Engage by Sailthru integration [#4826](https://github.com/ethyca/fides/pull/4826)
- Update fides_disable_save_api option in FidesJS SDK to disable both privacy-preferences & notice-served APIs [#4860](https://github.com/ethyca/fides/pull/4860)

### Fixed
- Fixing issue where privacy requests not approved before upgrading to 2.34 couldn't be processed [#4855](https://github.com/ethyca/fides/pull/4855)
- Ensure only GVL vendors from Compass are labeled as such [#4857](https://github.com/ethyca/fides/pull/4857)
- Fix handling of some ISO-3166 geolocation edge cases in Privacy Center /fides.js endpoint [#4858](https://github.com/ethyca/fides/pull/4858)

### Changed
- Hydrates GTM datalayer to match supported FidesEvent Properties [#4847](https://github.com/ethyca/fides/pull/4847)
- Allows a SaaS integration request to process HTTP 204 No Content without erroring trying to unwrap the response. [#4834](https://github.com/ethyca/fides/pull/4834)
- Sets `sslmode` to prefer for Redshift connections when generating datasets [#4849](https://github.com/ethyca/fides/pull/4849)
- Included searching by `email` for the Segment integration [#4851](https://github.com/ethyca/fides/pull/4851)

## [2.35.0](https://github.com/ethyca/fides/compare/2.34.0...2.35.0)

### Added
- Added DSR 3.0 Scheduling which supports running DSR's in parallel with first-class request tasks [#4760](https://github.com/ethyca/fides/pull/4760)
- Added carets to collapsible sections in the overlay modal [#4793](https://github.com/ethyca/fides/pull/4793)
- Added erasure support for OpenWeb [#4735](https://github.com/ethyca/fides/pull/4735)
- Added support for configuration of pre-approval webhooks [#4795](https://github.com/ethyca/fides/pull/4795)
- Added fides_clear_cookie option to FidesJS SDK to load CMP without preferences on refresh [#4810](https://github.com/ethyca/fides/pull/4810)
- Added FidesUpdating event to FidesJS SDK [#4816](https://github.com/ethyca/fides/pull/4816)
- Added `reinitialize` method to FidesJS SDK [#4812](https://github.com/ethyca/fides/pull/4812)
- Added undeclared data category columns to data map report table [#4781](https://github.com/ethyca/fides/pull/4781)
- Fully implement pre-approval webhooks [#4822](https://github.com/ethyca/fides/pull/4822)
- Sync models and database for pre-approval webhooks [#4838](https://github.com/ethyca/fides/pull/4838)

### Changed
- Removed the Celery startup banner from the Fides worker logs [#4814](https://github.com/ethyca/fides/pull/4814)
- Improve performance of Snowflake schema generation [#4587](https://github.com/ethyca/fides/pull/4587)

### Fixed
- Fixed bug prevented adding new privacy center translations [#4786](https://github.com/ethyca/fides/pull/4786)
- Fixed bug where Privacy Policy links would be shown without a configured URL [#4801](https://github.com/ethyca/fides/pull/4801)
- Fixed bug prevented adding new privacy center translations [#4786](https://github.com/ethyca/fides/pull/4786)
- Fixed bug where Language selector button was overlapping other buttons when Privacy Policy wasn't present. [#4815](https://github.com/ethyca/fides/pull/4815)
- Fixed bug where icons of the Language selector were displayed too small on some sites [#4815](https://github.com/ethyca/fides/pull/4815)
- Fixed bug where GPP US National Section was incorrectly included when the State by State approach was selected [#4823]https://github.com/ethyca/fides/pull/4823
- Fixed DSR 3.0 Scheduling bug where Approved Privacy Requests that failed wouldn't change status [#4837](https://github.com/ethyca/fides/pull/4837)

## [2.34.0](https://github.com/ethyca/fides/compare/2.33.1...2.34.0)

### Added

- Added new field for modal trigger link translation [#4761](https://github.com/ethyca/fides/pull/4761)
- Added `getModalLinkLabel` method to global fides object [#4766](https://github.com/ethyca/fides/pull/4766)
- Added language switcher to fides overlay modal [#4773](https://github.com/ethyca/fides/pull/4773)
- Added modal link label to experience translation model [#4767](https://github.com/ethyca/fides/pull/4767)
- Added support for custom identities [#4764](https://github.com/ethyca/fides/pull/4764)
- Added developer option to force GPP API on FidesJS bundles [#4799](https://github.com/ethyca/fides/pull/4799)

### Changed

- Changed the Stripe integration for `Cards` to delete instead of update due to possible issues of a past expiration date [#4768](https://github.com/ethyca/fides/pull/4768)
- Changed display of Data Uses, Categories and Subjects to user friendly names in the Data map report [#4774](https://github.com/ethyca/fides/pull/4774)
- Update active disabled Fides.js toggle color to light grey [#4778](https://github.com/ethyca/fides/pull/4778)
- Update FidesJS fides_embed option to support embedding both banner & modal components [#4782](https://github.com/ethyca/fides/pull/4782)
- Add a few CSS classes to help with styling FidesJS button groups [#4789](https://github.com/ethyca/fides/pull/4789)
- Changed GPP extension to be pre-bundled in appropriate circumstances, as opposed to another fetch [#4780](https://github.com/ethyca/fides/pull/4780)

### Fixed

- Fixed select dropdowns being cut off by edges of modal forms [#4757](https://github.com/ethyca/fides/pull/4757)
- Changed "allow user to dismiss" toggle to show on config form for TCF experience [#4755](https://github.com/ethyca/fides/pull/4755)
- Fixed issue when loading the privacy request detail page [#4775](https://github.com/ethyca/fides/pull/4775)
- Fixed connection test for Aircall [#4756](https://github.com/ethyca/fides/pull/4756/pull)
- Fixed issues connecting to Redshift due to character encoding and SSL requirements [#4790](https://github.com/ethyca/fides/pull/4790)
- Fixed the way the name identity is handled in the Privacy Center [#4791](https://github.com/ethyca/fides/pull/4791)

### Developer Experience

- Build a `fides-types.d.ts` type declaration file to include alongside our FidesJS developer docs [#4772](https://github.com/ethyca/fides/pull/4772)

## [2.33.1](https://github.com/ethyca/fides/compare/2.33.0...2.33.1)

### Added

- Adds CUSTOM_OPTIONS_PATH to Privacy Center env vars [#4769](https://github.com/ethyca/fides/pull/4769)

## [2.33.0](https://github.com/ethyca/fides/compare/2.32.0...2.33.0)

### Added

- Added models for Privacy Center configuration (for plus users) [#4716](https://github.com/ethyca/fides/pull/4716)
- Added ability to delete properties [#4708](https://github.com/ethyca/fides/pull/4708)
- Add interface for submitting privacy requests in admin UI [#4738](https://github.com/ethyca/fides/pull/4738)
- Added language switching support to the FidesJS UI based on configured translations [#4737](https://github.com/ethyca/fides/pull/4737)
- Added ability to override some experience language and primary color [#4743](https://github.com/ethyca/fides/pull/4743)
- Generate FidesJS SDK Reference Docs from tsdoc comments [#4736](https://github.com/ethyca/fides/pull/4736)
- Added erasure support for Adyen [#4735](https://github.com/ethyca/fides/pull/4735)
- Added erasure support for Iterable [#4695](https://github.com/ethyca/fides/pull/4695)

### Changed

- Updated privacy notice & experience forms to hide translation UI when user doesn't have translation feature [#4728](https://github.com/ethyca/fides/pull/4728), [#4734](https://github.com/ethyca/fides/pull/4734)
- Custom privacy request fields now support list values [#4686](https://github.com/ethyca/fides/pull/4686)
- Update when GPP API reports signal status: ready [#4635](https://github.com/ethyca/fides/pull/4635)
- Update non-dismissable TCF and notice banners to show a black overlay and prevent scrolling [#4748](https://github.com/ethyca/fidesplus/pull/4748)
- Cleanup config vars for preview in Admin-UI [#4745](https://github.com/ethyca/fides/pull/4745)
- Show a "systems displayed" count on datamap map & table reporting page [#4752](https://github.com/ethyca/fides/pull/4752)
- Change default Canada Privacy Experience Config in migration to reference generic `ca` region [#4762](https://github.com/ethyca/fides/pull/4762)

### Fixed

- Fixed responsive issues with the buttons on the integration screen [#4729](https://github.com/ethyca/fides/pull/4729)
- Fixed hover/focus issues with the v2 tables [#4730](https://github.com/ethyca/fides/pull/4730)
- Disable editing of data use declaration name and type after creation [#4731](https://github.com/ethyca/fides/pull/4731)
- Cleaned up table borders [#4733](https://github.com/ethyca/fides/pull/4733)
- Initialization issues with ExperienceNotices (#4723)[https://github.com/ethyca/fides/pull/4723]
- Re-add CORS origin regex field to admin UI (#4742)[https://github.com/ethyca/fides/pull/4742]

### Developer Experience

- Added new script to allow recompiling of fides-js when the code changes [#4744](https://github.com/ethyca/fides/pull/4744)
- Update Cookie House to support for additional locations (Canada, Quebec, EEA) and a "property_id" override [#4750](https://github.com/ethyca/fides/pull/4750)

## [2.32.0](https://github.com/ethyca/fides/compare/2.31.1...2.32.0)

### Added

- Updated configuration pages for Experiences with live Preview of FidesJS banner & modal components [#4576](https://github.com/ethyca/fides/pull/4576)
- Added ability to configure multiple language translations for Notices & Experiences [#4576](https://github.com/ethyca/fides/pull/4576)
- Automatically localize all strings in FidesJS CMP UIs (banner, modal, and TCF overlay) based on user's locale and experience configuration [#4576](https://github.com/ethyca/fides/pull/4576)
- Added fides_locale option to override FidesJS locale detection [#4576](https://github.com/ethyca/fides/pull/4576)
- Update FidesJS to report notices served and preferences saved linked to the specific translations displayed [#4576](https://github.com/ethyca/fides/pull/4576)
- Added ability to prevent dismissal of FidesJS CMP UI via Experience configuration [#4576](https://github.com/ethyca/fides/pull/4576)
- Added ability to create & link Properties to support multiple Experiences in a single location [#4658](https://github.com/ethyca/fides/pull/4658)
- Added property_id query param to fides.js to filter experiences by Property when installed [#4676](https://github.com/ethyca/fides/pull/4676)
- Added Locations & Regulations pages to allow a wider selection of locations for consent [#4660](https://github.com/ethyca/fides/pull/4660)
- Erasure support for Simon Data [#4552](https://github.com/ethyca/fides/pull/4552)
- Added notice there will be no preview for Privacy Center types in the Experience preview [#4709](https://github.com/ethyca/fides/pull/4709)
- Removed properties beta flag [#4710](https://github.com/ethyca/fides/pull/4710)
- Add acknowledge button label to default Experience English form [#4714](https://github.com/ethyca/fides/pull/4714)
- Update FidesJS to support localizing CMP UI with configurable, non-English default locales [#4720](https://github.com/ethyca/fides/pull/4720)
- Add loading of template translations for notices and experiences [#4718](https://github.com/ethyca/fides/pull/4718)

### Changed

- Moved location-targeting from Notices to Experiences [#4576](https://github.com/ethyca/fides/pull/4576)
- Replaced previous default Notices & Experiences with new versions with updated locations, translations, etc. [#4576](https://github.com/ethyca/fides/pull/4576)
- Automatically migrate existing Notices & Experiences to updated model where possible [#4576](https://github.com/ethyca/fides/pull/4576)
- Replaced ability to configure banner "display configuration" to separate banner & modal components [#4576](https://github.com/ethyca/fides/pull/4576)
- Modify `fides user login` to not store plaintext password in `~/.fides-credentials` [#4661](https://github.com/ethyca/fides/pull/4661)
- Data model changes to support Notice and Experience-level translations [#4576](https://github.com/ethyca/fides/pull/4576)
- Data model changes to support Consent setup being Experience instead of Notice-driven [#4576](https://github.com/ethyca/fides/pull/4576)
- Build PrivacyNoticeRegion from locations and location groups [#4620](https://github.com/ethyca/fides/pull/4620)
- When saving locations, calculate and save location groups [#4620](https://github.com/ethyca/fides/pull/4620)
- Update privacy experiences page to use the new table component [#4652](https://github.com/ethyca/fides/pull/4652)
- Update privacy notices page to use the new table component [#4641](https://github.com/ethyca/fides/pull/4641)
- Bumped supported Python versions to `3.10.13`, `3.9.18`, and `3.8.18`. Bumped Debian base image from `-bullseye` to `-bookworm`. [#4630](https://github.com/ethyca/fides/pull/4630)
- Bumped Node.js base image from `16` to `20`. [#4684](https://github.com/ethyca/fides/pull/4684)

### Fixed

- Ignore 404 errors from Delighted and Kustomer when an erasure client is not found [#4593](https://github.com/ethyca/fides/pull/4593)
- Various FE fixes for Admin-UI experience config form [#4707](https://github.com/ethyca/fides/pull/4707)
- Fix modal preview in Admin-UI experience config form [#4712](https://github.com/ethyca/fides/pull/4712)
- Optimize FidesJS bundle size by only loading TCF static stings when needed [#4711](https://github.com/ethyca/fides/pull/4711)

## [2.31.0](https://github.com/ethyca/fides/compare/2.30.1...2.31.0)

### Added

- Add Great Britain as a consent option [#4628](https://github.com/ethyca/fides/pull/4628)
- Navbar update and new properties page [#4633](https://github.com/ethyca/fides/pull/4633)
- Access and erasure support for Oracle Responsys [#4618](https://github.com/ethyca/fides/pull/4618)

### Fixed

- Fix issue where "x" button on Fides.js components overwrites saved preferences [#4649](https://github.com/ethyca/fides/pull/4649)
- Initialize Fides.consent with default values from experience when saved consent cookie (fides_consent) does not exist [#4665](https://github.com/ethyca/fides/pull/4665)

### Changed

- Sets GPP applicableSections to -1 when a user visits from a state that is not part of the GPP [#4727](https://github.com/ethyca/fides/pull/4727)

## [2.30.1](https://github.com/ethyca/fides/compare/2.30.0...2.30.1)

### Fixed

- Configure logger correctly on worker initialization [#4624](https://github.com/ethyca/fides/pull/4624)

## [2.30.0](https://github.com/ethyca/fides/compare/2.29.0...2.30.0)

### Added

- Add enum and registry of supported languages [#4592](https://github.com/ethyca/fides/pull/4592)
- Access and erasure support for Talkable [#4589](https://github.com/ethyca/fides/pull/4589)
- Support temporary credentials in AWS generate + scan features [#4607](https://github.com/ethyca/fides/pull/4603), [#4608](https://github.com/ethyca/fides/pull/4608)
- Add ability to store and read Fides cookie in Base64 format [#4556](https://github.com/ethyca/fides/pull/4556)
- Structured logging for SaaS connector requests [#4594](https://github.com/ethyca/fides/pull/4594)
- Added Fides.showModal() to fides.js to allow programmatic opening of consent modals [#4617](https://github.com/ethyca/fides/pull/4617)

### Fixed

- Fixing issue when modifying Policies, Rules, or RuleTargets as a root user [#4582](https://github.com/ethyca/fides/pull/4582)

## [2.29.0](https://github.com/ethyca/fides/compare/2.28.0...2.29.0)

### Added

- View more modal to regulations page [#4574](https://github.com/ethyca/fides/pull/4574)
- Columns in data map reporting, adding multiple systems, and consent configuration tables can be resized. In the data map reporting table, fields with multiple values can show all or collapse all [#4569](https://github.com/ethyca/fides/pull/4569)
- Show custom fields in the data map report table [#4579](https://github.com/ethyca/fides/pull/4579)

### Changed

- Delay rendering the nav until all necessary queries are finished loading [#4571](https://github.com/ethyca/fides/pull/4571)
- Updating return value for crud.get_custom_fields_filtered [#4575](https://github.com/ethyca/fides/pull/4575)
- Updated user deletion confirmation flow to only require one confirmatory input [#4402](https://github.com/ethyca/fides/pull/4402)
- Moved `pymssl` to an optional dependency no longer installed by default with our python package [#4581](https://github.com/ethyca/fides/pull/4581)
- Fixed CORS domain update functionality [#4570](https://github.com/ethyca/fides/pull/4570)
- Update Domains page with ability to add/remove "organization" domains, view "administrator" domains set via security settings, and improve various UX bugs and copy [#4584](https://github.com/ethyca/fides/pull/4584)

### Fixed

- Fixed CORS domain update functionality [#4570](https://github.com/ethyca/fides/pull/4570)
- Completion emails are no longer attempted for consent requests [#4578](https://github.com/ethyca/fides/pull/4578)

## [2.28.0](https://github.com/ethyca/fides/compare/2.27.0...2.28.0)

### Added

- Erasure support for AppsFlyer [#4512](https://github.com/ethyca/fides/pull/4512)
- Datamap Reporting page [#4519](https://github.com/ethyca/fides/pull/4519)
- Consent support for Klaviyo [#4513](https://github.com/ethyca/fides/pull/4513)
- Form for configuring GPP settings [#4557](https://github.com/ethyca/fides/pull/4557)
- Custom privacy request field support for consent requests [#4546](https://github.com/ethyca/fides/pull/4546)
- Support GPP in privacy notices [#4554](https://github.com/ethyca/fides/pull/4554)

### Changed

- Redesigned nav bar for the admin UI [#4548](https://github.com/ethyca/fides/pull/4548)
- Fides.js GPP for US geographies now derives values from backend privacy notices [#4559](https://github.com/ethyca/fides/pull/4559)
- No longer generate the `vendors_disclosed` section of the TC string in `fides.js` [#4553](https://github.com/ethyca/fides/pull/4553)
- Changed consent management vendor add flow [#4550](https://github.com/ethyca/fides/pull/4550)

### Fixed

- Fixed an issue blocking Salesforce sandbox accounts from refreshing tokens [#4547](https://github.com/ethyca/fides/pull/4547)
- Fixed DSR zip packages to be unzippable on Windows [#4549](https://github.com/ethyca/fides/pull/4549)
- Fixed browser compatibility issues with Object.hasOwn [#4568](https://github.com/ethyca/fides/pull/4568)

### Developer Experience

- Switch to anyascii for unicode transliteration [#4550](https://github.com/ethyca/fides/pull/4564)

## [2.27.0](https://github.com/ethyca/fides/compare/2.26.0...2.27.0)

### Added

- Tooltip and styling for disabled rows in add multiple vendor view [#4498](https://github.com/ethyca/fides/pull/4498)
- Preliminary GPP support for US regions [#4498](https://github.com/ethyca/fides/pull/4504)
- Access and erasure support for Statsig Enterprise [#4429](https://github.com/ethyca/fides/pull/4429)
- New page for setting locations [#4517](https://github.com/ethyca/fides/pull/4517)
- New modal for setting granular locations [#4531](https://github.com/ethyca/fides/pull/4531)
- New page for setting regulations [#4530](https://github.com/ethyca/fides/pull/4530)
- Update fides.js to support multiple descriptions (banner, overlay) and render HTML descriptions [#4542](https://github.com/ethyca/fides/pull/4542)

### Fixed

- Fixed incorrect Compass button behavior in system form [#4508](https://github.com/ethyca/fides/pull/4508)
- Omit certain fields from system payload when empty [#4508](https://github.com/ethyca/fides/pull/4525)
- Fixed issues with Compass vendor selector behavior [#4521](https://github.com/ethyca/fides/pull/4521)
- Fixed an issue where the background overlay remained visible after saving consent preferences [#4515](https://github.com/ethyca/fides/pull/4515)
- Fixed system name being editable when editing GVL systems [#4533](https://github.com/ethyca/fides/pull/4533)
- Fixed an issue where a privacy policy link could not be removed from privacy experiences [#4542](https://github.com/ethyca/fides/pull/4542)

### Changed

- Upgrade to use Fideslang `3.0.0` and remove associated concepts [#4502](https://github.com/ethyca/fides/pull/4502)
- Model overhaul for saving privacy preferences and notices served [#4481](https://github.com/ethyca/fides/pull/4481)
- Moves served notice endpoints, consent reporting, purpose endpoints and TCF queries to plus [#4481](https://github.com/ethyca/fides/pull/4481)
- Moves served notice endpoints, consent reporting, and TCF queries to plus [#4481](https://github.com/ethyca/fides/pull/4481)
- Update frontend to account for changes to notices served and preferences saved APIs [#4518](https://github.com/ethyca/fides/pull/4518)
- `fides.js` now sets `supportsOOB` to `false` [#4516](https://github.com/ethyca/fides/pull/4516)
- Save consent method ("accept", "reject", "save", etc.) to `fides_consent` cookie as extra metadata [#4529](https://github.com/ethyca/fides/pull/4529)
- Allow CORS for privacy center `fides.js` and `fides-ext-gpp.js` endpoints
- Replace `GPP_EXT_PATH` env var in favor of a more flexible `FIDES_JS_BASE_URL` environment variable
- Change vendor add modal on consent configuration screen to use new vendor selector [#4532](https://github.com/ethyca/fides/pull/4532)
- Remove vendor add modal [#4535](https://github.com/ethyca/fides/pull/4535)

## [2.26.0](https://github.com/ethyca/fides/compare/2.25.0...main)

### Added

- Dynamic importing for GPP bundle [#4447](https://github.com/ethyca/fides/pull/4447)
- Paging to vendors in the TCF overlay [#4463](https://github.com/ethyca/fides/pull/4463)
- New purposes endpoint and indices to improve system lookups [#4452](https://github.com/ethyca/fides/pull/4452)
- Cypress tests for fides.js GPP extension [#4476](https://github.com/ethyca/fides/pull/4476)
- Add support for global TCF Purpose Overrides [#4464](https://github.com/ethyca/fides/pull/4464)
- TCF override management [#4484](https://github.com/ethyca/fides/pull/4484)
- Readonly consent management table and modal [#4456](https://github.com/ethyca/fides/pull/4456), [#4477](https://github.com/ethyca/fides/pull/4477)
- Access and erasure support for Gong [#4461](https://github.com/ethyca/fides/pull/4461)
- Add new UI for CSV consent reporting [#4488](https://github.com/ethyca/fides/pull/4488)
- Option to prevent the dismissal of the consent banner and modal [#4470](https://github.com/ethyca/fides/pull/4470)

### Changed

- Increased max number of preferences allowed in privacy preference API calls [#4469](https://github.com/ethyca/fides/pull/4469)
- Reduce size of tcf_consent payload in fides_consent cookie [#4480](https://github.com/ethyca/fides/pull/4480)
- Change log level for FidesUserPermission retrieval to `debug` [#4482](https://github.com/ethyca/fides/pull/4482)
- Remove Add Vendor button from the Manage your vendors page[#4509](https://github.com/ethyca/fides/pull/4509)

### Fixed

- Fix type errors when TCF vendors have no dataDeclaration [#4465](https://github.com/ethyca/fides/pull/4465)
- Fixed an error where editing an AC system would mistakenly lock it for GVL [#4471](https://github.com/ethyca/fides/pull/4471)
- Refactor custom Get Preferences function to occur after our CMP API initialization [#4466](https://github.com/ethyca/fides/pull/4466)
- Fix an error where a connector response value of None causes a DSR failure due to a missing value [#4483](https://github.com/ethyca/fides/pull/4483)
- Fixed system name being non-editable when locked for GVL [#4475](https://github.com/ethyca/fides/pull/4475)
- Fixed a bug with "null" values for retention period field on data uses [#4487](https://github.com/ethyca/fides/pull/4487)

## [2.25.0](https://github.com/ethyca/fides/compare/2.24.1...2.25.0)

### Added

- Stub for initial GPP support [#4431](https://github.com/ethyca/fides/pull/4431)
- Added confirmation modal on deleting a data use declaration [#4439](https://github.com/ethyca/fides/pull/4439)
- Added feature flag for separating system name and Compass vendor selector [#4437](https://github.com/ethyca/fides/pull/4437)
- Fire GPP events per spec [#4433](https://github.com/ethyca/fides/pull/4433)
- New override option `fides_tcf_gdpr_applies` for setting `gdprApplies` on the CMP API [#4453](https://github.com/ethyca/fides/pull/4453)

### Changed

- Improved bulk vendor adding table UX [#4425](https://github.com/ethyca/fides/pull/4425)
- Flexible legal basis for processing has a db default of True [#4434](https://github.com/ethyca/fides/pull/4434)
- Give contributor role access to config API, including cors origin updates [#4438](https://github.com/ethyca/fides/pull/4438)
- Disallow setting `*` and other non URL values for `security.cors_origins` config property via the API [#4438](https://github.com/ethyca/fides/pull/4438)
- Consent modal hides the opt-in/opt-out buttons if only one privacy notice is enabled [#4441](https://github.com/ethyca/fides/pull/4441)
- Initialize TCF stub earlier [#4453](https://github.com/ethyca/fides/pull/4453)
- Change focus outline color of form inputs [#4467](https://github.com/ethyca/fides/pull/4467)

### Fixed

- Fixed a bug where selected vendors in "configure consent" add vendor modal were unstyled [#4454](https://github.com/ethyca/fides/pull/4454)
- Use correct defaults when there is no associated preference in the cookie [#4451](https://github.com/ethyca/fides/pull/4451)
- IP Addresses behind load balancers for consent reporting [#4440](https://github.com/ethyca/fides/pull/4440)

## [2.24.1](https://github.com/ethyca/fides/compare/2.24.0...2.24.1)

### Added

- Logging when root user and client credentials are used [#4432](https://github.com/ethyca/fides/pull/4432)
- Allow for custom path at which to retrieve Fides override options [#4462](https://github.com/ethyca/fides/pull/4462)

### Changed

- Run fides with non-root user [#4421](https://github.com/ethyca/fides/pull/4421)

## [2.24.0](https://github.com/ethyca/fides/compare/2.23.3...2.24.0)

### Added

- Adds fides_disable_banner config option to Fides.js [#4378](https://github.com/ethyca/fides/pull/4378)
- Deletions that fail due to foreign key constraints will now be more clearly communicated [#4406](https://github.com/ethyca/fides/pull/4378)
- Added support for a custom get preferences API call provided through Fides.init [#4375](https://github.com/ethyca/fides/pull/4375)
- Hidden custom privacy request fields in the Privacy Center [#4370](https://github.com/ethyca/fides/pull/4370)
- Backend System-level Cookie Support [#4383](https://github.com/ethyca/fides/pull/4383)
- High Level Tracking of Compass System Sync [#4397](https://github.com/ethyca/fides/pull/4397)
- Erasure support for Qualtrics [#4371](https://github.com/ethyca/fides/pull/4371)
- Erasure support for Ada Chatbot [#4382](https://github.com/ethyca/fides/pull/4382)
- Erasure support for Typeform [#4366](https://github.com/ethyca/fides/pull/4366)
- Added notice that a system is GVL when adding/editing from system form [#4327](https://github.com/ethyca/fides/pull/4327)
- Added the ability to select the request types to enable per integration (for plus users) [#4374](https://github.com/ethyca/fides/pull/4374)
- Adds support for custom get experiences fn and custom patch notices served fn [#4410](https://github.com/ethyca/fides/pull/4410)
- Adds more granularity to tracking consent method, updates custom savePreferencesFn and FidesUpdated event to take consent method [#4419](https://github.com/ethyca/fides/pull/4419)

### Changed

- Add filtering and pagination to bulk vendor add table [#4351](https://github.com/ethyca/fides/pull/4351)
- Determine if the TCF overlay needs to surface based on backend calculated version hash [#4356](https://github.com/ethyca/fides/pull/4356)
- Moved Experiences and Preferences endpoints to Plus to take advantage of dynamic GVL [#4367](https://github.com/ethyca/fides/pull/4367)
- Add legal bases to Special Purpose schemas on the backend for display [#4387](https://github.com/ethyca/fides/pull/4387)
- "is_service_specific" default updated when building TC strings on the backend [#4377](https://github.com/ethyca/fides/pull/4377)
- "isServiceSpecific" default updated when building TC strings on the frontend [#4384](https://github.com/ethyca/fides/pull/4384)
- Redact cli, database, and redis configuration information from GET api/v1/config API request responses. [#4379](https://github.com/ethyca/fides/pull/4379)
- Button ordering in fides.js UI [#4407](https://github.com/ethyca/fides/pull/4407)
- Add different classnames to consent buttons for easier selection [#4411](https://github.com/ethyca/fides/pull/4411)
- Updates default consent preference to opt-out for TCF when fides_string exists [#4430](https://github.com/ethyca/fides/pull/4430)

### Fixed

- Persist bulk system add filter modal state [#4412](https://github.com/ethyca/fides/pull/4412)
- Fixing labels for request type field [#4414](https://github.com/ethyca/fides/pull/4414)
- User preferences from cookie should always override experience preferences [#4405](https://github.com/ethyca/fides/pull/4405)
- Allow fides_consent cookie to be set from a subdirectory [#4426](https://github.com/ethyca/fides/pull/4426)

### Security

-- Use a more cryptographically secure random function for security code generation

## [2.23.3](https://github.com/ethyca/fides/compare/2.23.2...2.23.3)

### Fixed

- Fix button arrangment and spacing for TCF and non-TCF consent overlay banner and modal [#4391](https://github.com/ethyca/fides/pull/4391)
- Replaced h1 element with div to use exisitng fides styles in consent modal [#4399](https://github.com/ethyca/fides/pull/4399)
- Fixed privacy policy alignment for non-TCF consent overlay banner and modal [#4403](https://github.com/ethyca/fides/pull/4403)
- Fix dynamic class name for TCF-variant of consent banner [#4404](https://github.com/ethyca/fides/pull/4403)

### Security

-- Fix an HTML Injection vulnerability in DSR Packages

## [2.23.2](https://github.com/ethyca/fides/compare/2.23.1...2.23.2)

### Fixed

- Fixed fides.css to vary banner width based on tcf [[#4381](https://github.com/ethyca/fides/issues/4381)]

## [2.23.1](https://github.com/ethyca/fides/compare/2.23.0...2.23.1)

### Changed

- Refactor Fides.js embedded modal to not use A11y dialog [#4355](https://github.com/ethyca/fides/pull/4355)
- Only call `FidesUpdated` when a preference has been saved, not during initialization [#4365](https://github.com/ethyca/fides/pull/4365)
- Updated double toggle styling in favor of single toggles with a radio group to select legal basis [#4376](https://github.com/ethyca/fides/pull/4376)

### Fixed

- Handle invalid `fides_string` when passed in as an override [#4350](https://github.com/ethyca/fides/pull/4350)
- Bug where vendor opt-ins would not initialize properly based on a `fides_string` in the TCF overlay [#4368](https://github.com/ethyca/fides/pull/4368)

## [2.23.0](https://github.com/ethyca/fides/compare/2.22.1...2.23.0)

### Added

- Added support for 3 additional config variables in Fides.js: fidesEmbed, fidesDisableSaveApi, and fidesTcString [#4262](https://github.com/ethyca/fides/pull/4262)
- Added support for fidesEmbed, fidesDisableSaveApi, and fidesTcString to be passed into Fides.js via query param, cookie, or window object [#4297](https://github.com/ethyca/fides/pull/4297)
- New privacy center environment variables `FIDES_PRIVACY_CENTER__IS_FORCED_TCF` which can make the privacy center always return the TCF bundle (`fides-tcf.js`) [#4312](https://github.com/ethyca/fides/pull/4312)
- Added a `FidesUIChanged` event to Fides.js to track when user preferences change without being saved [#4314](https://github.com/ethyca/fides/pull/4314) and [#4253](https://github.com/ethyca/fides/pull/4253)
- Add AC Systems to the TCF Overlay under Vendor Consents section [#4266](https://github.com/ethyca/fides/pull/4266/)
- Added bulk system/vendor creation component [#4309](https://github.com/ethyca/fides/pull/4309/)
- Support for passing in an AC string as part of a fides string for the TCF overlay [#4308](https://github.com/ethyca/fides/pull/4308)
- Added support for overriding the save user preferences API call with a custom fn provided through Fides.init [#4318](https://github.com/ethyca/fides/pull/4318)
- Return AC strings in GET Privacy Experience meta and allow saving preferences against AC strings [#4295](https://github.com/ethyca/fides/pull/4295)
- New GET Privacy Experience Meta Endpoint [#4328](https://github.com/ethyca/fides/pull/4328)
- Access and erasure support for SparkPost [#4328](https://github.com/ethyca/fides/pull/4238)
- Access and erasure support for Iterate [#4332](https://github.com/ethyca/fides/pull/4332)
- SSH Support for MySQL connections [#4310](https://github.com/ethyca/fides/pull/4310)
- Added served notice history IDs to the TCF privacy preference API calls [#4161](https://github.com/ethyca/fides/pull/4161)

### Fixed

- Cleans up CSS for fidesEmbed mode [#4306](https://github.com/ethyca/fides/pull/4306)
- Stacks that do not have any purposes will no longer render an empty purpose block [#4278](https://github.com/ethyca/fides/pull/4278)
- Forcing hidden sections to use display none [#4299](https://github.com/ethyca/fides/pull/4299)
- Handles Hubspot requiring and email to be formatted as email when processing an erasure [#4322](https://github.com/ethyca/fides/pull/4322)
- Minor CSS improvements for the consent/TCF banners and modals [#4334](https://github.com/ethyca/fides/pull/4334)
- Consistent font sizes for labels in the system form and data use forms in the Admin UI [#4346](https://github.com/ethyca/fides/pull/4346)
- Bug where not all system forms would appear to save when used with Compass [#4347](https://github.com/ethyca/fides/pull/4347)
- Restrict TCF Privacy Experience Config if TCF is disabled [#4348](https://github.com/ethyca/fides/pull/4348)
- Removes overflow styling for embedded modal in Fides.js [#4345](https://github.com/ethyca/fides/pull/4345)

### Changed

- Derive cookie storage info, privacy policy and legitimate interest disclosure URLs, and data retention data from the data map instead of directly from gvl.json [#4286](https://github.com/ethyca/fides/pull/4286)
- Updated TCF Version for backend consent reporting [#4305](https://github.com/ethyca/fides/pull/4305)
- Update Version Hash Contents [#4313](https://github.com/ethyca/fides/pull/4313)
- Change vendor selector on system information form to typeahead[#4333](https://github.com/ethyca/fides/pull/4333)
- Updates experience API calls from Fides.js to include new meta field [#4335](https://github.com/ethyca/fides/pull/4335)

## [2.22.1](https://github.com/ethyca/fides/compare/2.22.0...2.22.1)

### Added

- Custom fields are now included in system history change tracking [#4294](https://github.com/ethyca/fides/pull/4294)

### Security

- Added hostname checks for external SaaS connector URLs [CVE-2023-46124](https://github.com/ethyca/fides/security/advisories/GHSA-jq3w-9mgf-43m4)
- Use a Pydantic URL type for privacy policy URLs [CVE-2023-46126](https://github.com/ethyca/fides/security/advisories/GHSA-fgjj-5jmr-gh83)
- Remove the CONFIG_READ scope from the Viewer role [CVE-2023-46125](https://github.com/ethyca/fides/security/advisories/GHSA-rjxg-rpg3-9r89)

## [2.22.0](https://github.com/ethyca/fides/compare/2.21.0...2.22.0)

### Added

- Added an option to link to vendor tab from an experience config description [#4191](https://github.com/ethyca/fides/pull/4191)
- Added two toggles for vendors in the TCF overlay, one for Consent, and one for Legitimate Interest [#4189](https://github.com/ethyca/fides/pull/4189)
- Added two toggles for purposes in the TCF overlay, one for Consent, and one for Legitimate Interest [#4234](https://github.com/ethyca/fides/pull/4234)
- Added support for new TCF-related fields on `System` and `PrivacyDeclaration` models [#4228](https://github.com/ethyca/fides/pull/4228)
- Support for AC string to `fides-tcf` [#4244](https://github.com/ethyca/fides/pull/4244)
- Support for `gvl` prefixed vendor IDs [#4247](https://github.com/ethyca/fides/pull/4247)

### Changed

- Removed `TCF_ENABLED` environment variable from the privacy center in favor of dynamically figuring out which `fides-js` bundle to send [#4131](https://github.com/ethyca/fides/pull/4131)
- Updated copy of info boxes on each TCF tab [#4191](https://github.com/ethyca/fides/pull/4191)
- Clarified messages for error messages presented during connector upload [#4198](https://github.com/ethyca/fides/pull/4198)
- Refactor legal basis dimension regarding how TCF preferences are saved and how the experience is built [#4201](https://github.com/ethyca/fides/pull/4201/)
- Add saving privacy preferences via a TC string [#4221](https://github.com/ethyca/fides/pull/4221)
- Updated fides server to use an environment variable for turning TCF on and off [#4220](https://github.com/ethyca/fides/pull/4220)
- Update frontend to use new legal basis dimension on vendors [#4216](https://github.com/ethyca/fides/pull/4216)
- Updated privacy center patch preferences call to handle updated API response [#4235](https://github.com/ethyca/fides/pull/4235)
- Added our CMP ID [#4233](https://github.com/ethyca/fides/pull/4233)
- Allow Admin UI users to turn on Configure Consent flag [#4246](https://github.com/ethyca/fides/pull/4246)
- Styling improvements for the fides.js consent banners and modals [#4222](https://github.com/ethyca/fides/pull/4222)
- Update frontend to handle updated Compass schema [#4254](https://github.com/ethyca/fides/pull/4254)
- Assume Universal Vendor ID usage in TC String translation [#4256](https://github.com/ethyca/fides/pull/4256)
- Changed vendor form on configuring consent page to use two-part selection for consent uses [#4251](https://github.com/ethyca/fides/pull/4251)
- Updated system form to have new TCF fields [#4271](https://github.com/ethyca/fides/pull/4271)
- Vendors disclosed string is now narrowed to only the vendors shown in the UI, not the whole GVL [#4250](https://github.com/ethyca/fides/pull/4250)
- Changed naming convention "fides_string" instead of "tc_string" for developer friendly consent API's [#4267](https://github.com/ethyca/fides/pull/4267)

### Fixed

- TCF overlay can initialize its consent preferences from a cookie [#4124](https://github.com/ethyca/fides/pull/4124)
- Various improvements to the TCF modal such as vendor storage disclosures, vendor counts, privacy policies, etc. [#4167](https://github.com/ethyca/fides/pull/4167)
- An issue where Braze could not mask an email due to formatting [#4187](https://github.com/ethyca/fides/pull/4187)
- An issue where email was not being overridden correctly for Braze and Domo [#4196](https://github.com/ethyca/fides/pull/4196)
- Use `stdRetention` when there is not a specific value for a purpose's data retention [#4199](https://github.com/ethyca/fides/pull/4199)
- Updating the unflatten_dict util to accept flattened dict values [#4200](https://github.com/ethyca/fides/pull/4200)
- Minor CSS styling fixes for the consent modal [#4252](https://github.com/ethyca/fides/pull/4252)
- Additional styling fixes for issues caused by a CSS reset [#4268](https://github.com/ethyca/fides/pull/4268)
- Bug where vendor legitimate interests would not be set unless vendor consents were first set [#4250](https://github.com/ethyca/fides/pull/4250)
- Vendor count over-counting in TCF overlay [#4275](https://github.com/ethyca/fides/pull/4275)

## [2.21.0](https://github.com/ethyca/fides/compare/2.20.2...2.21.0)

### Added

- "Add a vendor" flow to configuring consent page [#4107](https://github.com/ethyca/fides/pull/4107)
- Initial TCF Backend Support [#3804](https://github.com/ethyca/fides/pull/3804)
- Add initial layer to TCF modal [#3956](https://github.com/ethyca/fides/pull/3956)
- Support for rendering in the TCF modal whether or not a vendor is part of the GVL [#3972](https://github.com/ethyca/fides/pull/3972)
- Features and legal bases dropdown for TCF modal [#3995](https://github.com/ethyca/fides/pull/3995)
- TCF CMP stub API [#4000](https://github.com/ethyca/fides/pull/4000)
- Fides-js can now display preliminary TCF data [#3879](https://github.com/ethyca/fides/pull/3879)
- Fides-js can persist TCF preferences to the backend [#3887](https://github.com/ethyca/fides/pull/3887)
- TCF modal now supports setting legitimate interest fields [#4037](https://github.com/ethyca/fides/pull/4037)
- Embed the GVL in the GET Experiences response [#4143](https://github.com/ethyca/fides/pull/4143)
- Button to view how many vendors and to open the vendor tab in the TCF modal [#4144](https://github.com/ethyca/fides/pull/4144)
- "Edit vendor" flow to configuring consent page [#4162](https://github.com/ethyca/fides/pull/4162)
- TCF overlay description updates [#4051] https://github.com/ethyca/fides/pull/4151
- Added developer-friendly TCF information under Experience meta [#4160](https://github.com/ethyca/fides/pull/4160/)
- Added fides.css customization for Plus users [#4136](https://github.com/ethyca/fides/pull/4136)

### Changed

- Added further config options to customize the privacy center [#4090](https://github.com/ethyca/fides/pull/4090)
- CORS configuration page [#4073](https://github.com/ethyca/fides/pull/4073)
- Refactored `fides.js` components so that they can take data structures that are not necessarily privacy notices [#3870](https://github.com/ethyca/fides/pull/3870)
- Use hosted GVL.json from the backend [#4159](https://github.com/ethyca/fides/pull/4159)
- Features and Special Purposes in the TCF modal do not render toggles [#4139](https://github.com/ethyca/fides/pull/4139)
- Moved the initial TCF layer to the banner [#4142](https://github.com/ethyca/fides/pull/4142)
- Misc copy changes for the system history table and modal [#4146](https://github.com/ethyca/fides/pull/4146)

### Fixed

- Allows CDN to cache empty experience responses from fides.js API [#4113](https://github.com/ethyca/fides/pull/4113)
- Fixed `identity_special_purpose` unique constraint definition [#4174](https://github.com/ethyca/fides/pull/4174/files)

## [2.20.2](https://github.com/ethyca/fides/compare/2.20.1...2.20.2)

### Fixed

- added version_added, version_deprecated, and replaced_by to data use, data subject, and data category APIs [#4135](https://github.com/ethyca/fides/pull/4135)
- Update fides.js to not fetch experience client-side if pre-fetched experience is empty [#4149](https://github.com/ethyca/fides/pull/4149)
- Erasure privacy requests now pause for input if there are any manual process integrations [#4115](https://github.com/ethyca/fides/pull/4115)
- Caching the values of authorization_required and user_guide on the connector templates to improve performance [#4128](https://github.com/ethyca/fides/pull/4128)

## [2.20.1](https://github.com/ethyca/fides/compare/2.20.0...2.20.1)

### Fixed

- Avoid un-optimized query pattern in bulk `GET /system` endpoint [#4120](https://github.com/ethyca/fides/pull/4120)

## [2.20.0](https://github.com/ethyca/fides/compare/2.19.1...2.20.0)

### Added

- Initial page for configuring consent [#4069](https://github.com/ethyca/fides/pull/4069)
- Vendor cookie table for configuring consent [#4082](https://github.com/ethyca/fides/pull/4082)

### Changed

- Refactor how multiplatform builds are handled [#4024](https://github.com/ethyca/fides/pull/4024)
- Added new Performance-related nox commands and included them as part of the CI suite [#3997](https://github.com/ethyca/fides/pull/3997)
- Added dictionary suggestions for data uses [4035](https://github.com/ethyca/fides/pull/4035)
- Privacy notice regions now render human readable names instead of country codes [#4029](https://github.com/ethyca/fides/pull/4029)
- Privacy notice templates are disabled by default [#4010](https://github.com/ethyca/fides/pull/4010)
- Added optional "skip_processing" flag to collections for DSR processing [#4047](https://github.com/ethyca/fides/pull/4047)
- Admin UI now shows all privacy notices with an indicator of whether they apply to any systems [#4010](https://github.com/ethyca/fides/pull/4010)
- Add case-insensitive privacy experience region filtering [#4058](https://github.com/ethyca/fides/pull/4058)
- Adds check for fetch before loading fetch polyfill for fides.js [#4074](https://github.com/ethyca/fides/pull/4074)
- Updated to support Fideslang 2.0, including data migrations [#3933](https://github.com/ethyca/fides/pull/3933)
- Disable notices that are not systems applicable to support new UI [#4094](https://github.com/ethyca/fides/issues/4094)

### Fixed

- Ensures that fides.js toggles are not hidden by other CSS libs [#4075](https://github.com/ethyca/fides/pull/4075)
- Migrate system > meta > vendor > id to system > meta [#4088](https://github.com/ethyca/fides/pull/4088)
- Enable toggles in various tables now render an error toast if an error occurs [#4095](https://github.com/ethyca/fides/pull/4095)
- Fixed a bug where an unsaved changes notification modal would appear even without unsaved changes [#4095](https://github.com/ethyca/fides/pull/4070)

## [2.19.1](https://github.com/ethyca/fides/compare/2.19.0...2.19.1)

### Fixed

- re-enable custom fields for new data use form [#4050](https://github.com/ethyca/fides/pull/4050)
- fix issue with saving source and destination systems [#4065](https://github.com/ethyca/fides/pull/4065)

### Added

- System history UI with diff modal [#4021](https://github.com/ethyca/fides/pull/4021)
- Relax system legal basis for transfers to be any string [#4049](https://github.com/ethyca/fides/pull/4049)

## [2.19.0](https://github.com/ethyca/fides/compare/2.18.0...2.19.0)

### Added

- Add dictionary suggestions [#3937](https://github.com/ethyca/fides/pull/3937), [#3988](https://github.com/ethyca/fides/pull/3988)
- Added new endpoints for healthchecks [#3947](https://github.com/ethyca/fides/pull/3947)
- Added vendor list dropdown [#3857](https://github.com/ethyca/fides/pull/3857)
- Access support for Adobe Sign [#3504](https://github.com/ethyca/fides/pull/3504)

### Fixed

- Fixed issue when generating masked values for invalid data paths [#3906](https://github.com/ethyca/fides/pull/3906)
- Code reload now works when running `nox -s dev` [#3914](https://github.com/ethyca/fides/pull/3914)
- Reduce verbosity of privacy center logging further [#3915](https://github.com/ethyca/fides/pull/3915)
- Resolved an issue where the integration dropdown input lost focus during typing. [#3917](https://github.com/ethyca/fides/pull/3917)
- Fixed dataset issue that was preventing the Vend connector from loading during server startup [#3923](https://github.com/ethyca/fides/pull/3923)
- Adding version check to version-dependent migration script [#3951](https://github.com/ethyca/fides/pull/3951)
- Fixed a bug where some fields were not saving correctly on the system form [#3975](https://github.com/ethyca/fides/pull/3975)
- Changed "retention period" field in privacy declaration form from number input to text input [#3980](https://github.com/ethyca/fides/pull/3980)
- Fixed issue where unsaved changes modal appears incorrectly [#4005](https://github.com/ethyca/fides/pull/4005)
- Fixed banner resurfacing after user consent for pre-fetch experience [#4009](https://github.com/ethyca/fides/pull/4009)

### Changed

- Systems and Privacy Declaration schema and data migration to support the Dictionary [#3901](https://github.com/ethyca/fides/pull/3901)
- The integration search dropdown is now case-insensitive [#3916](https://github.com/ethyca/fides/pull/3916)
- Removed deprecated fields from the taxonomy editor [#3909](https://github.com/ethyca/fides/pull/3909)
- Bump PyMSSQL version and remove workarounds [#3996](https://github.com/ethyca/fides/pull/3996)
- Removed reset suggestions button [#4007](https://github.com/ethyca/fides/pull/4007)
- Admin ui supports fides cloud config API [#4034](https://github.com/ethyca/fides/pull/4034)

### Security

- Resolve custom integration upload RCE vulnerability [CVE-2023-41319](https://github.com/ethyca/fides/security/advisories/GHSA-p6p2-qq95-vq5h)

## [2.18.0](https://github.com/ethyca/fides/compare/2.17.0...2.18.0)

### Added

- Additional consent reporting calls from `fides-js` [#3845](https://github.com/ethyca/fides/pull/3845)
- Additional consent reporting calls from privacy center [#3847](https://github.com/ethyca/fides/pull/3847)
- Access support for Recurly [#3595](https://github.com/ethyca/fides/pull/3595)
- HTTP Logging for the Privacy Center [#3783](https://github.com/ethyca/fides/pull/3783)
- UI support for OAuth2 authorization flow [#3819](https://github.com/ethyca/fides/pull/3819)
- Changes in the `data` directory now trigger a server reload (for local development) [#3874](https://github.com/ethyca/fides/pull/3874)

### Fixed

- Fix datamap zoom for low system counts [#3835](https://github.com/ethyca/fides/pull/3835)
- Fixed connector forms with external dataset reference fields [#3873](https://github.com/ethyca/fides/pull/3873)
- Fix ability to make server side API calls from privacy-center [#3895](https://github.com/ethyca/fides/pull/3895)

### Changed

- Simplified the file structure for HTML DSR packages [#3848](https://github.com/ethyca/fides/pull/3848)
- Simplified the database health check to improve `/health` performance [#3884](https://github.com/ethyca/fides/pull/3884)
- Changed max width of form components in "system information" form tab [#3864](https://github.com/ethyca/fides/pull/3864)
- Remove manual system selection screen [#3865](https://github.com/ethyca/fides/pull/3865)
- System and integration identifiers are now auto-generated [#3868](https://github.com/ethyca/fides/pull/3868)

## [2.17.0](https://github.com/ethyca/fides/compare/2.16.0...2.17.0)

### Added

- Tab component for `fides-js` [#3782](https://github.com/ethyca/fides/pull/3782)
- Added toast for successfully linking an existing integration to a system [#3826](https://github.com/ethyca/fides/pull/3826)
- Various other UI components for `fides-js` to support upcoming TCF modal [#3803](https://github.com/ethyca/fides/pull/3803)
- Allow items in taxonomy to be enabled or disabled [#3844](https://github.com/ethyca/fides/pull/3844)

### Developer Experience

- Changed where db-dependent routers were imported to avoid dependency issues [#3741](https://github.com/ethyca/fides/pull/3741)

### Changed

- Bumped supported Python versions to `3.10.12`, `3.9.17`, and `3.8.17` [#3733](https://github.com/ethyca/fides/pull/3733)
- Logging Updates [#3758](https://github.com/ethyca/fides/pull/3758)
- Add polyfill service to fides-js route [#3759](https://github.com/ethyca/fides/pull/3759)
- Show/hide integration values [#3775](https://github.com/ethyca/fides/pull/3775)
- Sort system cards alphabetically by name on "View systems" page [#3781](https://github.com/ethyca/fides/pull/3781)
- Update admin ui to use new integration delete route [#3785](https://github.com/ethyca/fides/pull/3785)
- Pinned `pymssql` and `cython` dependencies to avoid build issues on ARM machines [#3829](https://github.com/ethyca/fides/pull/3829)

### Removed

- Removed "Custom field(s) successfully saved" toast [#3779](https://github.com/ethyca/fides/pull/3779)

### Added

- Record when consent is served [#3777](https://github.com/ethyca/fides/pull/3777)
- Add an `active` property to taxonomy elements [#3784](https://github.com/ethyca/fides/pull/3784)
- Erasure support for Heap [#3599](https://github.com/ethyca/fides/pull/3599)

### Fixed

- Privacy notice UI's list of possible regions now matches the backend's list [#3787](https://github.com/ethyca/fides/pull/3787)
- Admin UI "property does not existing" build issue [#3831](https://github.com/ethyca/fides/pull/3831)
- Flagging sensitive inputs as passwords to mask values during entry [#3843](https://github.com/ethyca/fides/pull/3843)

## [2.16.0](https://github.com/ethyca/fides/compare/2.15.1...2.16.0)

### Added

- Empty state for when there are no relevant privacy notices in the privacy center [#3640](https://github.com/ethyca/fides/pull/3640)
- GPC indicators in fides-js banner and modal [#3673](https://github.com/ethyca/fides/pull/3673)
- Include `data_use` and `data_category` metadata in `upload` of access results [#3674](https://github.com/ethyca/fides/pull/3674)
- Add enable/disable toggle to integration tab [#3593] (https://github.com/ethyca/fides/pull/3593)

### Fixed

- Render linebreaks in the Fides.js overlay descriptions, etc. [#3665](https://github.com/ethyca/fides/pull/3665)
- Broken link to Fides docs site on the About Fides page in Admin UI [#3643](https://github.com/ethyca/fides/pull/3643)
- Add Systems Applicable Filter to Privacy Experience List [#3654](https://github.com/ethyca/fides/pull/3654)
- Privacy center and fides-js now pass in `Unescape-Safestr` as a header so that special characters can be rendered properly [#3706](https://github.com/ethyca/fides/pull/3706)
- Fixed ValidationError for saving PrivacyPreferences [#3719](https://github.com/ethyca/fides/pull/3719)
- Fixed issue preventing ConnectionConfigs with duplicate names from saving [#3770](https://github.com/ethyca/fides/pull/3770)
- Fixed creating and editing manual integrations [#3772](https://github.com/ethyca/fides/pull/3772)
- Fix lingering integration artifacts by cascading deletes from System [#3771](https://github.com/ethyca/fides/pull/3771)

### Developer Experience

- Reorganized some `api.api.v1` code to avoid circular dependencies on `quickstart` [#3692](https://github.com/ethyca/fides/pull/3692)
- Treat underscores as special characters in user passwords [#3717](https://github.com/ethyca/fides/pull/3717)
- Allow Privacy Notices banner and modal to scroll as needed [#3713](https://github.com/ethyca/fides/pull/3713)
- Make malicious url test more robust to environmental differences [#3748](https://github.com/ethyca/fides/pull/3748)
- Ignore type checker on click decorators to bypass known issue with `click` version `8.1.4` [#3746](https://github.com/ethyca/fides/pull/3746)

### Changed

- Moved GPC preferences slightly earlier in Fides.js lifecycle [#3561](https://github.com/ethyca/fides/pull/3561)
- Changed results from clicking "Test connection" to be a toast instead of statically displayed on the page [#3700](https://github.com/ethyca/fides/pull/3700)
- Moved "management" tab from nav into settings icon in top right [#3701](https://github.com/ethyca/fides/pull/3701)
- Remove name and description fields from integration form [#3684](https://github.com/ethyca/fides/pull/3684)
- Update EU PrivacyNoticeRegion codes and allow experience filtering to drop back to country filtering if region not found [#3630](https://github.com/ethyca/fides/pull/3630)
- Fields with default fields are now flagged as required in the front-end [#3694](https://github.com/ethyca/fides/pull/3694)
- In "view systems", system cards can now be clicked and link to that system's `configure/[id]` page [#3734](https://github.com/ethyca/fides/pull/3734)
- Enable privacy notice and privacy experience feature flags by default [#3773](https://github.com/ethyca/fides/pull/3773)

### Security

- Resolve Zip bomb file upload vulnerability [CVE-2023-37480](https://github.com/ethyca/fides/security/advisories/GHSA-g95c-2jgm-hqc6)
- Resolve SVG bomb (billion laughs) file upload vulnerability [CVE-2023-37481](https://github.com/ethyca/fides/security/advisories/GHSA-3rw2-wfc8-wmj5)

## [2.15.1](https://github.com/ethyca/fides/compare/2.15.0...2.15.1)

### Added

- Set `sslmode` to `prefer` if connecting to Redshift via ssh [#3685](https://github.com/ethyca/fides/pull/3685)

### Changed

- Privacy center action cards are now able to expand to accommodate longer text [#3669](https://github.com/ethyca/fides/pull/3669)
- Update integration endpoint permissions [#3707](https://github.com/ethyca/fides/pull/3707)

### Fixed

- Handle names with a double underscore when processing access and erasure requests [#3688](https://github.com/ethyca/fides/pull/3688)
- Allow Privacy Notices banner and modal to scroll as needed [#3713](https://github.com/ethyca/fides/pull/3713)

### Security

- Resolve path traversal vulnerability in webserver API [CVE-2023-36827](https://github.com/ethyca/fides/security/advisories/GHSA-r25m-cr6v-p9hq)

## [2.15.0](https://github.com/ethyca/fides/compare/2.14.1...2.15.0)

### Added

- Privacy center can now render its consent values based on Privacy Notices and Privacy Experiences [#3411](https://github.com/ethyca/fides/pull/3411)
- Add Google Tag Manager and Privacy Center ENV vars to sample app [#2949](https://github.com/ethyca/fides/pull/2949)
- Add `notice_key` field to Privacy Notice UI form [#3403](https://github.com/ethyca/fides/pull/3403)
- Add `identity` query param to the consent reporting API view [#3418](https://github.com/ethyca/fides/pull/3418)
- Use `rollup-plugin-postcss` to bundle and optimize the `fides.js` components CSS [#3411](https://github.com/ethyca/fides/pull/3411)
- Dispatch Fides.js lifecycle events on window (FidesInitialized, FidesUpdated) and cross-publish to Fides.gtm() integration [#3411](https://github.com/ethyca/fides/pull/3411)
- Added the ability to use custom CAs with Redis via TLS [#3451](https://github.com/ethyca/fides/pull/3451)
- Add default experience configs on startup [#3449](https://github.com/ethyca/fides/pull/3449)
- Load default privacy notices on startup [#3401](https://github.com/ethyca/fides/pull/3401)
- Add ability for users to pass in additional parameters for application database connection [#3450](https://github.com/ethyca/fides/pull/3450)
- Load default privacy notices on startup [#3401](https://github.com/ethyca/fides/pull/3401/files)
- Add ability for `fides-js` to make API calls to Fides [#3411](https://github.com/ethyca/fides/pull/3411)
- `fides-js` banner is now responsive across different viewport widths [#3411](https://github.com/ethyca/fides/pull/3411)
- Add ability to close `fides-js` banner and modal via a button or ESC [#3411](https://github.com/ethyca/fides/pull/3411)
- Add ability to open the `fides-js` modal from a link on the host site [#3411](https://github.com/ethyca/fides/pull/3411)
- GPC preferences are automatically applied via `fides-js` [#3411](https://github.com/ethyca/fides/pull/3411)
- Add new dataset route that has additional filters [#3558](https://github.com/ethyca/fides/pull/3558)
- Update dataset dropdown to use new api filter [#3565](https://github.com/ethyca/fides/pull/3565)
- Filter out saas datasets from the rest of the UI [#3568](https://github.com/ethyca/fides/pull/3568)
- Included optional env vars to have postgres or Redshift connected via bastion host [#3374](https://github.com/ethyca/fides/pull/3374/)
- Support for acknowledge button for notice-only Privacy Notices and to disable toggling them off [#3546](https://github.com/ethyca/fides/pull/3546)
- HTML format for privacy request storage destinations [#3427](https://github.com/ethyca/fides/pull/3427)
- Persistent message showing result and timestamp of last integration test to "Integrations" tab in system view [#3628](https://github.com/ethyca/fides/pull/3628)
- Access and erasure support for SurveyMonkey [#3590](https://github.com/ethyca/fides/pull/3590)
- New Cookies Table for storing cookies associated with systems and privacy declarations [#3572](https://github.com/ethyca/fides/pull/3572)
- `fides-js` and privacy center now delete cookies associated with notices that were opted out of [#3569](https://github.com/ethyca/fides/pull/3569)
- Cookie input field on system data use tab [#3571](https://github.com/ethyca/fides/pull/3571)

### Fixed

- Fix sample app `DATABASE_*` ENV vars for backwards compatibility [#3406](https://github.com/ethyca/fides/pull/3406)
- Fix overlay rendering issue by finding/creating a dedicated parent element for Preact [#3397](https://github.com/ethyca/fides/pull/3397)
- Fix the sample app privacy center link to be configurable [#3409](https://github.com/ethyca/fides/pull/3409)
- Fix CLI output showing a version warning for Snowflake [#3434](https://github.com/ethyca/fides/pull/3434)
- Flaky custom field Cypress test on systems page [#3408](https://github.com/ethyca/fides/pull/3408)
- Fix NextJS errors & warnings for Cookie House sample app [#3411](https://github.com/ethyca/fides/pull/3411)
- Fix bug where `fides-js` toggles were not reflecting changes from rejecting or accepting all notices [#3522](https://github.com/ethyca/fides/pull/3522)
- Remove the `fides-js` banner from tab order when it is hidden and move the overlay components to the top of the tab order. [#3510](https://github.com/ethyca/fides/pull/3510)
- Fix bug where `fides-js` toggle states did not always initialize properly [#3597](https://github.com/ethyca/fides/pull/3597)
- Fix race condition with consent modal link rendering [#3521](https://github.com/ethyca/fides/pull/3521)
- Hide custom fields section when there are no custom fields created [#3554](https://github.com/ethyca/fides/pull/3554)
- Disable connector dropdown in integration tab on save [#3552](https://github.com/ethyca/fides/pull/3552)
- Handles an edge case for non-existent identities with the Kustomer API [#3513](https://github.com/ethyca/fides/pull/3513)
- remove the configure privacy request tile from the home screen [#3555](https://github.com/ethyca/fides/pull/3555)
- Updated Privacy Experience Safe Strings Serialization [#3600](https://github.com/ethyca/fides/pull/3600/)
- Only create default experience configs on startup, not update [#3605](https://github.com/ethyca/fides/pull/3605)
- Update to latest asyncpg dependency to avoid build error [#3614](https://github.com/ethyca/fides/pull/3614)
- Fix bug where editing a data use on a system could delete existing data uses [#3627](https://github.com/ethyca/fides/pull/3627)
- Restrict Privacy Center debug logging to development-only [#3638](https://github.com/ethyca/fides/pull/3638)
- Fix bug where linking an integration would not update the tab when creating a new system [#3662](https://github.com/ethyca/fides/pull/3662)
- Fix dataset yaml not properly reflecting the dataset in the dropdown of system integrations tab [#3666](https://github.com/ethyca/fides/pull/3666)
- Fix privacy notices not being able to be edited via the UI after the addition of the `cookies` field [#3670](https://github.com/ethyca/fides/pull/3670)
- Add a transform in the case of `null` name fields in privacy declarations for the data use forms [#3683](https://github.com/ethyca/fides/pull/3683)

### Changed

- Enabled Privacy Experience beta flag [#3364](https://github.com/ethyca/fides/pull/3364)
- Reorganize CLI Command Source Files [#3491](https://github.com/ethyca/fides/pull/3491)
- Removed ExperienceConfig.delivery_mechanism constraint [#3387](https://github.com/ethyca/fides/pull/3387)
- Updated privacy experience UI forms to reflect updated experience config fields [#3402](https://github.com/ethyca/fides/pull/3402)
- Use a venv in the Dockerfile for installing Python deps [#3452](https://github.com/ethyca/fides/pull/3452)
- Bump SlowAPI Version [#3456](https://github.com/ethyca/fides/pull/3456)
- Bump Psycopg2-binary Version [#3473](https://github.com/ethyca/fides/pull/3473)
- Reduced duplication between PrivacyExperience and PrivacyExperienceConfig [#3470](https://github.com/ethyca/fides/pull/3470)
- Update privacy centre email and phone validation to allow for both to be blank [#3432](https://github.com/ethyca/fides/pull/3432)
- Moved connection configuration into the system portal [#3407](https://github.com/ethyca/fides/pull/3407)
- Update `fideslang` to `1.4.1` to allow arbitrary nested metadata on `System`s and `Dataset`s `meta` property [#3463](https://github.com/ethyca/fides/pull/3463)
- Remove form validation to allow both email & phone inputs for consent requests [#3529](https://github.com/ethyca/fides/pull/3529)
- Removed dataset dropdown from saas connector configuration [#3563](https://github.com/ethyca/fides/pull/3563)
- Removed `pyodbc` in favor of `pymssql` for handling SQL Server connections [#3435](https://github.com/ethyca/fides/pull/3435)
- Only create a PrivacyRequest when saving consent if at least one notice has system-wide enforcement [#3626](https://github.com/ethyca/fides/pull/3626)
- Increased the character limit for the `SafeStr` type from 500 to 32000 [#3647](https://github.com/ethyca/fides/pull/3647)
- Changed "connection" to "integration" on system view and edit pages [#3659](https://github.com/ethyca/fides/pull/3659)

### Developer Experience

- Add ability to pass ENV vars to both privacy center and sample app during `fides deploy` via `.env` [#2949](https://github.com/ethyca/fides/pull/2949)
- Handle an edge case when generating tags that finds them out of sequence [#3405](https://github.com/ethyca/fides/pull/3405)
- Add support for pushing `prerelease` and `rc` tagged images to Dockerhub [#3474](https://github.com/ethyca/fides/pull/3474)
- Optimize GitHub workflows used for docker image publishing [#3526](https://github.com/ethyca/fides/pull/3526)

### Removed

- Removed the deprecated `system_dependencies` from `System` resources, migrating to `egress` [#3285](https://github.com/ethyca/fides/pull/3285)

### Docs

- Updated developer docs for ARM platform users related to `pymssql` [#3615](https://github.com/ethyca/fides/pull/3615)

## [2.14.1](https://github.com/ethyca/fides/compare/2.14.0...2.14.1)

### Added

- Add `identity` query param to the consent reporting API view [#3418](https://github.com/ethyca/fides/pull/3418)
- Add privacy centre button text customisations [#3432](https://github.com/ethyca/fides/pull/3432)
- Add privacy centre favicon customisation [#3432](https://github.com/ethyca/fides/pull/3432)

### Changed

- Update privacy centre email and phone validation to allow for both to be blank [#3432](https://github.com/ethyca/fides/pull/3432)

## [2.14.0](https://github.com/ethyca/fides/compare/2.13.0...2.14.0)

### Added

- Add an automated test to check for `/fides-consent.js` backwards compatibility [#3289](https://github.com/ethyca/fides/pull/3289)
- Add infrastructure for "overlay" consent components (Preact, CSS bundling, etc.) and initial version of consent banner [#3191](https://github.com/ethyca/fides/pull/3191)
- Add the modal component of the "overlay" consent components [#3291](https://github.com/ethyca/fides/pull/3291)
- Added an `automigrate` database setting [#3220](https://github.com/ethyca/fides/pull/3220)
- Track Privacy Experience with Privacy Preferences [#3311](https://github.com/ethyca/fides/pull/3311)
- Add ability for `fides-js` to fetch its own geolocation [#3356](https://github.com/ethyca/fides/pull/3356)
- Add ability to select different locations in the "Cookie House" sample app [#3362](https://github.com/ethyca/fides/pull/3362)
- Added optional logging of resource changes on the server [#3331](https://github.com/ethyca/fides/pull/3331)

### Fixed

- Maintain casing differences within Snowflake datasets for proper DSR execution [#3245](https://github.com/ethyca/fides/pull/3245)
- Handle DynamoDB edge case where no attributes are defined [#3299](https://github.com/ethyca/fides/pull/3299)
- Support pseudonymous consent requests with `fides_user_device_id` for the new consent workflow [#3203](https://github.com/ethyca/fides/pull/3203)
- Fides user device id filter to GET Privacy Experience List endpoint to stash user preferences on embedded notices [#3302](https://github.com/ethyca/fides/pull/3302)
- Support for data categories on manual webhook fields [#3330](https://github.com/ethyca/fides/pull/3330)
- Added config-driven rendering to consent components [#3316](https://github.com/ethyca/fides/pull/3316)
- Pin `typing_extensions` dependency to `4.5.0` to work around a pydantic bug [#3357](https://github.com/ethyca/fides/pull/3357)

### Changed

- Explicitly escape/unescape certain fields instead of using SafeStr [#3144](https://github.com/ethyca/fides/pull/3144)
- Updated DynamoDB icon [#3296](https://github.com/ethyca/fides/pull/3296)
- Increased default page size for the connection type endpoint to 100 [#3298](https://github.com/ethyca/fides/pull/3298)
- Data model around PrivacyExperiences to better keep Privacy Notices and Experiences in sync [#3292](https://github.com/ethyca/fides/pull/3292)
- UI calls to support new PrivacyExperiences data model [#3313](https://github.com/ethyca/fides/pull/3313)
- Ensure email connectors respect the `notifications.notification_service_type` app config property if set [#3355](https://github.com/ethyca/fides/pull/3355)
- Rework Delighted connector so the `survey_response` endpoint depends on the `person` endpoint [3385](https://github.com/ethyca/fides/pull/3385)
- Remove logging within the Celery creation function [#3303](https://github.com/ethyca/fides/pull/3303)
- Update how generic endpoint generation works [#3304](https://github.com/ethyca/fides/pull/3304)
- Restrict strack-trace logging when not in Dev mode [#3081](https://github.com/ethyca/fides/pull/3081)
- Refactor CSS variables for `fides-js` to match brandable color palette [#3321](https://github.com/ethyca/fides/pull/3321)
- Moved all of the dirs from `fides.api.ops` into `fides.api` [#3318](https://github.com/ethyca/fides/pull/3318)
- Put global settings for fides.js on privacy center settings [#3333](https://github.com/ethyca/fides/pull/3333)
- Changed `fides db migrate` to `fides db upgrade` [#3342](https://github.com/ethyca/fides/pull/3342)
- Add required notice key to privacy notices [#3337](https://github.com/ethyca/fides/pull/3337)
- Make Privacy Experience List public, and separate public endpoint rate limiting [#3339](https://github.com/ethyca/fides/pull/3339)

### Developer Experience

- Add dispatch event when publishing a non-prod tag [#3317](https://github.com/ethyca/fides/pull/3317)
- Add OpenAPI (Swagger) documentation for Fides Privacy Center API endpoints (/fides.js) [#3341](https://github.com/ethyca/fides/pull/3341)

### Removed

- Remove `fides export` command and backing code [#3256](https://github.com/ethyca/fides/pull/3256)

## [2.13.0](https://github.com/ethyca/fides/compare/2.12.1...2.13.0)

### Added

- Connector for DynamoDB [#2998](https://github.com/ethyca/fides/pull/2998)
- Access and erasure support for Amplitude [#2569](https://github.com/ethyca/fides/pull/2569)
- Access and erasure support for Gorgias [#2444](https://github.com/ethyca/fides/pull/2444)
- Privacy Experience Bulk Create, Bulk Update, and Detail Endpoints [#3185](https://github.com/ethyca/fides/pull/3185)
- Initial privacy experience UI [#3186](https://github.com/ethyca/fides/pull/3186)
- A JavaScript modal to copy a script tag for `fides.js` [#3238](https://github.com/ethyca/fides/pull/3238)
- Access and erasure support for OneSignal [#3199](https://github.com/ethyca/fides/pull/3199)
- Add the ability to "inject" location into `/fides.js` bundles and cache responses for one hour [#3272](https://github.com/ethyca/fides/pull/3272)
- Prevent column sorts from resetting when data changes [#3290](https://github.com/ethyca/fides/pull/3290)

### Changed

- Merge instances of RTK `createApi` into one instance for better cache invalidation [#3059](https://github.com/ethyca/fides/pull/3059)
- Update custom field definition uniqueness to be case insensitive name per resource type [#3215](https://github.com/ethyca/fides/pull/3215)
- Restrict where privacy notices of certain consent mechanisms must be displayed [#3195](https://github.com/ethyca/fides/pull/3195)
- Merged the `lib` submodule into the `api.ops` submodule [#3134](https://github.com/ethyca/fides/pull/3134)
- Merged duplicate privacy declaration components [#3254](https://github.com/ethyca/fides/pull/3254)
- Refactor client applications into a monorepo with turborepo, extract fides-js into a standalone package, and improve privacy-center to load configuration at runtime [#3105](https://github.com/ethyca/fides/pull/3105)

### Fixed

- Prevent ability to unintentionally show "default" Privacy Center configuration, styles, etc. [#3242](https://github.com/ethyca/fides/pull/3242)
- Fix broken links to docs site pages in Admin UI [#3232](https://github.com/ethyca/fides/pull/3232)
- Repoint legacy docs site links to the new and improved docs site [#3167](https://github.com/ethyca/fides/pull/3167)
- Fix Cookie House Privacy Center styles for fides deploy [#3283](https://github.com/ethyca/fides/pull/3283)
- Maintain casing differences within Snowflake datasets for proper DSR execution [#3245](https://github.com/ethyca/fides/pull/3245)

### Developer Experience

- Use prettier to format _all_ source files in client packages [#3240](https://github.com/ethyca/fides/pull/3240)

### Deprecated

- Deprecate `fides export` CLI command as it is moving to `fidesplus` [#3264](https://github.com/ethyca/fides/pull/3264)

## [2.12.1](https://github.com/ethyca/fides/compare/2.12.0...2.12.1)

### Changed

- Updated how Docker version checks are handled and added an escape-hatch [#3218](https://github.com/ethyca/fides/pull/3218)

### Fixed

- Datamap export mitigation for deleted taxonomy elements referenced by declarations [#3214](https://github.com/ethyca/fides/pull/3214)
- Update datamap columns each time the page is visited [#3211](https://github.com/ethyca/fides/pull/3211)
- Ensure inactive custom fields are not returned for datamap response [#3223](https://github.com/ethyca/fides/pull/3223)

## [2.12.0](https://github.com/ethyca/fides/compare/2.11.0...2.12.0)

### Added

- Access and erasure support for Aircall [#2589](https://github.com/ethyca/fides/pull/2589)
- Access and erasure support for Klaviyo [#2501](https://github.com/ethyca/fides/pull/2501)
- Page to edit or add privacy notices [#3058](https://github.com/ethyca/fides/pull/3058)
- Side navigation bar can now also have children navigation links [#3099](https://github.com/ethyca/fides/pull/3099)
- Endpoints for consent reporting [#3095](https://github.com/ethyca/fides/pull/3095)
- Added manage custom fields page behind feature flag [#3089](https://github.com/ethyca/fides/pull/3089)
- Custom fields table [#3097](https://github.com/ethyca/fides/pull/3097)
- Custom fields form modal [#3165](https://github.com/ethyca/fides/pull/3165)
- Endpoints to save the new-style Privacy Preferences with respect to a fides user device id [#3132](https://github.com/ethyca/fides/pull/3132)
- Support `privacy_declaration` as a resource type for custom fields [#3149](https://github.com/ethyca/fides/pull/3149)
- Expose `id` field of embedded `privacy_declarations` on `system` API responses [#3157](https://github.com/ethyca/fides/pull/3157)
- Access and erasure support for Unbounce [#2697](https://github.com/ethyca/fides/pull/2697)
- Support pseudonymous consent requests with `fides_user_device_id` [#3158](https://github.com/ethyca/fides/pull/3158)
- Update `fides_consent` cookie format [#3158](https://github.com/ethyca/fides/pull/3158)
- Add custom fields to the data use declaration form [#3197](https://github.com/ethyca/fides/pull/3197)
- Added fides user device id as a ProvidedIdentityType [#3131](https://github.com/ethyca/fides/pull/3131)

### Changed

- The `cursor` pagination strategy now also searches for data outside of the `data_path` when determining the cursor value [#3068](https://github.com/ethyca/fides/pull/3068)
- Moved Privacy Declarations associated with Systems to their own DB table [#3098](https://github.com/ethyca/fides/pull/3098)
- More tests on data use validation for privacy notices within the same region [#3156](https://github.com/ethyca/fides/pull/3156)
- Improvements to export code for bugfixes and privacy declaration custom field support [#3184](https://github.com/ethyca/fides/pull/3184)
- Enabled privacy notice feature flag [#3192](https://github.com/ethyca/fides/pull/3192)
- Updated TS types - particularly with new privacy notices [#3054](https://github.com/ethyca/fides/pull/3054)
- Make name not required on privacy declaration [#3150](https://github.com/ethyca/fides/pull/3150)
- Let Rule Targets allow for custom data categories [#3147](https://github.com/ethyca/fides/pull/3147)

### Removed

- Removed the warning about access control migration [#3055](https://github.com/ethyca/fides/pull/3055)
- Remove `customFields` feature flag [#3080](https://github.com/ethyca/fides/pull/3080)
- Remove notification banner from the home page [#3088](https://github.com/ethyca/fides/pull/3088)

### Fixed

- Fix a typo in the Admin UI [#3166](https://github.com/ethyca/fides/pull/3166)
- The `--local` flag is now respected for the `scan dataset db` command [#3096](https://github.com/ethyca/fides/pull/3096)
- Fixing issue where connectors with external dataset references would fail to save [#3142](https://github.com/ethyca/fides/pull/3142)
- Ensure privacy declaration IDs are stable across updates through system API [#3188](https://github.com/ethyca/fides/pull/3188)
- Fixed unit tests for saas connector type endpoints now that we have >50 [#3101](https://github.com/ethyca/fides/pull/3101)
- Fixed nox docs link [#3121](https://github.com/ethyca/fides/pull/3121/files)

### Developer Experience

- Update fides deploy to use a new database.load_samples setting to initialize sample Systems, Datasets, and Connections for testing [#3102](https://github.com/ethyca/fides/pull/3102)
- Remove support for automatically configuring messaging (Mailgun) & storage (S3) using `.env` with `nox -s "fides_env(test)"` [#3102](https://github.com/ethyca/fides/pull/3102)
- Add smoke tests for consent management [#3158](https://github.com/ethyca/fides/pull/3158)
- Added nox command that opens dev docs [#3082](https://github.com/ethyca/fides/pull/3082)

## [2.11.0](https://github.com/ethyca/fides/compare/2.10.0...2.11.0)

### Added

- Access support for Shippo [#2484](https://github.com/ethyca/fides/pull/2484)
- Feature flags can be set such that they cannot be modified by the user [#2966](https://github.com/ethyca/fides/pull/2966)
- Added the datamap UI to make it open source [#2988](https://github.com/ethyca/fides/pull/2988)
- Introduced a `FixedLayout` component (from the datamap UI) for pages that need to be a fixed height and scroll within [#2992](https://github.com/ethyca/fides/pull/2992)
- Added preliminary privacy notice page [#2995](https://github.com/ethyca/fides/pull/2995)
- Table for privacy notices [#3001](https://github.com/ethyca/fides/pull/3001)
- Added connector template endpoint [#2946](https://github.com/ethyca/fides/pull/2946)
- Query params on connection type endpoint to filter by supported action type [#2996](https://github.com/ethyca/fides/pull/2996)
- Scope restrictions for privacy notice table in the UI [#3007](https://github.com/ethyca/fides/pull/3007)
- Toggle for enabling/disabling privacy notices in the UI [#3010](https://github.com/ethyca/fides/pull/3010)
- Add endpoint to retrieve privacy notices grouped by their associated data uses [#2956](https://github.com/ethyca/fides/pull/2956)
- Support for uploading custom connector templates via the UI [#2997](https://github.com/ethyca/fides/pull/2997)
- Add a backwards-compatible workflow for saving and propagating consent preferences with respect to Privacy Notices [#3016](https://github.com/ethyca/fides/pull/3016)
- Empty state for privacy notices [#3027](https://github.com/ethyca/fides/pull/3027)
- Added Data flow modal [#3008](https://github.com/ethyca/fides/pull/3008)
- Update datamap table export [#3038](https://github.com/ethyca/fides/pull/3038)
- Added more advanced privacy center styling [#2943](https://github.com/ethyca/fides/pull/2943)
- Backend privacy experiences foundation [#3146](https://github.com/ethyca/fides/pull/3146)

### Changed

- Set `privacyDeclarationDeprecatedFields` flags to false and set `userCannotModify` to true [2987](https://github.com/ethyca/fides/pull/2987)
- Restored `nav-config` back to the admin-ui [#2990](https://github.com/ethyca/fides/pull/2990)
- Bumped supported Python versions to 3.10.11, 3.9.16, and 3.8.14 [#2936](https://github.com/ethyca/fides/pull/2936)
- Modify privacy center default config to only request email identities, and add validation preventing requesting both email & phone identities [#2539](https://github.com/ethyca/fides/pull/2539)
- SaaS connector icons are now dynamically loaded from the connector templates [#3018](https://github.com/ethyca/fides/pull/3018)
- Updated consentmechanism Enum to rename "necessary" to "notice_only" [#3048](https://github.com/ethyca/fides/pull/3048)
- Updated test data for Mongo, CLI [#3011](https://github.com/ethyca/fides/pull/3011)
- Updated the check for if a user can assign owner roles to be scope-based instead of role-based [#2964](https://github.com/ethyca/fides/pull/2964)
- Replaced menu in user management table with delete icon [#2958](https://github.com/ethyca/fides/pull/2958)
- Added extra fields to webhook payloads [#2830](https://github.com/ethyca/fides/pull/2830)

### Removed

- Removed interzone navigation logic now that the datamap UI and admin UI are one app [#2990](https://github.com/ethyca/fides/pull/2990)
- Remove the `unknown` state for generated datasets displaying on fidesplus [#2957](https://github.com/ethyca/fides/pull/2957)
- Removed datamap export API [#2999](https://github.com/ethyca/fides/pull/2999)

### Developer Experience

- Nox commands for git tagging to support feature branch builds [#2979](https://github.com/ethyca/fides/pull/2979)
- Changed test environment (`nox -s fides_env`) to run `fides deploy` for local testing [#3071](https://github.com/ethyca/fides/pull/3017)
- Publish git-tag specific docker images [#3050](https://github.com/ethyca/fides/pull/3050)

## [2.10.0](https://github.com/ethyca/fides/compare/2.9.2...2.10.0)

### Added

- Allow users to configure their username and password via the config file [#2884](https://github.com/ethyca/fides/pull/2884)
- Add authentication to the `masking` endpoints as well as accompanying scopes [#2909](https://github.com/ethyca/fides/pull/2909)
- Add an Organization Management page (beta) [#2908](https://github.com/ethyca/fides/pull/2908)
- Adds assigned systems to user management table [#2922](https://github.com/ethyca/fides/pull/2922)
- APIs to support Privacy Notice management (create, read, update) [#2928](https://github.com/ethyca/fides/pull/2928)

### Changed

- Improved standard layout for large width screens and polished misc. pages [#2869](https://github.com/ethyca/fides/pull/2869)
- Changed UI paths in the admin-ui [#2869](https://github.com/ethyca/fides/pull/2892)
  - `/add-systems/new` --> `/add-systems/manual`
  - `/system` --> `/systems`
- Added individual ID routes for systems [#2902](https://github.com/ethyca/fides/pull/2902)
- Deprecated adding scopes to users directly; you can only add roles. [#2848](https://github.com/ethyca/fides/pull/2848/files)
- Changed About Fides page to say "Fides Core Version:" over "Version". [#2899](https://github.com/ethyca/fides/pull/2899)
- Polish Admin UI header & navigation [#2897](https://github.com/ethyca/fides/pull/2897)
- Give new users a "viewer" role by default [#2900](https://github.com/ethyca/fides/pull/2900)
- Tie together save states for user permissions and systems [#2913](https://github.com/ethyca/fides/pull/2913)
- Removing payment types from Stripe connector params [#2915](https://github.com/ethyca/fides/pull/2915)
- Viewer role can now access a restricted version of the user management page [#2933](https://github.com/ethyca/fides/pull/2933)
- Change Privacy Center email placeholder text [#2935](https://github.com/ethyca/fides/pull/2935)
- Restricted setting Approvers as System Managers [#2891](https://github.com/ethyca/fides/pull/2891)
- Adds confirmation modal when downgrading user to "approver" role via Admin UI [#2924](https://github.com/ethyca/fides/pull/2924)
- Changed the toast message for new users to include access control info [#2939](https://github.com/ethyca/fides/pull/2939)
- Add Data Stewards to datamap export [#2962](https://github.com/ethyca/fides/pull/2962)

### Fixed

- Restricted Contributors from being able to create Owners [#2888](https://github.com/ethyca/fides/pull/2888)
- Allow for dynamic aspect ratio for logo on Privacy Center 404 [#2895](https://github.com/ethyca/fides/pull/2895)
- Allow for dynamic aspect ratio for logo on consent page [#2895](https://github.com/ethyca/fides/pull/2895)
- Align role dscription drawer of Admin UI with top nav: [#2932](https://github.com/ethyca/fides/pull/2932)
- Fixed error message when a user is assigned to be an approver without any systems [#2953](https://github.com/ethyca/fides/pull/2953)

### Developer Experience

- Update frontend npm packages (admin-ui, privacy-center, cypress-e2e) [#2921](https://github.com/ethyca/fides/pull/2921)

## [2.9.2](https://github.com/ethyca/fides/compare/2.9.1...2.9.2)

### Fixed

- Allow multiple data uses as long as their processing activity name is different [#2905](https://github.com/ethyca/fides/pull/2905)
- use HTML property, not text, when dispatching Mailchimp Transactional emails [#2901](https://github.com/ethyca/fides/pull/2901)
- Remove policy key from Privacy Center submission modal [#2912](https://github.com/ethyca/fides/pull/2912)

## [2.9.1](https://github.com/ethyca/fides/compare/2.9.0...2.9.1)

### Added

- Added Attentive erasure email connector [#2782](https://github.com/ethyca/fides/pull/2782)

### Changed

- Removed dataset based email connectors [#2782](https://github.com/ethyca/fides/pull/2782)
- Changed Auth0's authentication strategy from `bearer` to `oauth2_client_credentials` [#2820](https://github.com/ethyca/fides/pull/2820)
- renamed the privacy declarations field "Privacy declaration name (deprecated)" to "Processing Activity" [#711](https://github.com/ethyca/fidesplus/issues/711)

### Fixed

- Fixed issue where the scopes list passed into FidesUserPermission could get mutated with the total_scopes call [#2883](https://github.com/ethyca/fides/pull/2883)

### Removed

- removed the `privacyDeclarationDeprecatedFields` flag [#711](https://github.com/ethyca/fidesplus/issues/711)

## [2.9.0](https://github.com/ethyca/fides/compare/2.8.3...2.9.0)

### Added

- The ability to assign users as system managers for a specific system [#2714](https://github.com/ethyca/fides/pull/2714)
- New endpoints to add and remove users as system managers [#2726](https://github.com/ethyca/fides/pull/2726)
- Warning about access control migration to the UI [#2842](https://github.com/ethyca/fides/pull/2842)
- Adds Role Assignment UI [#2739](https://github.com/ethyca/fides/pull/2739)
- Add an automated migration to give users a `viewer` role [#2821](https://github.com/ethyca/fides/pull/2821)

### Changed

- Removed "progressive" navigation that would hide Admin UI tabs until Systems / Connections were configured [#2762](https://github.com/ethyca/fides/pull/2762)
- Added `system.privacy_declaration.name` to datamap response [#2831](https://github.com/ethyca/fides/pull/2831/files)

### Developer Experience

- Retired legacy `navV2` feature flag [#2762](https://github.com/ethyca/fides/pull/2762)
- Update Admin UI Layout to fill viewport height [#2812](https://github.com/ethyca/fides/pull/2812)

### Fixed

- Fixed issue where unsaved changes warning would always show up when running fidesplus [#2788](https://github.com/ethyca/fides/issues/2788)
- Fixed problem in datamap export with datasets that had been updated via SaaS instantiation [#2841](https://github.com/ethyca/fides/pull/2841)
- Fixed problem in datamap export with inconsistent custom field ordering [#2859](https://github.com/ethyca/fides/pull/2859)

## [2.8.3](https://github.com/ethyca/fides/compare/2.8.2...2.8.3)

### Added

- Serialise `bson.ObjectId` types in SAR data packages [#2785](https://github.com/ethyca/fides/pull/2785)

### Fixed

- Fixed issue where more than 1 populated custom fields removed a system from the datamap export [#2825](https://github.com/ethyca/fides/pull/2825)

## [2.8.2](https://github.com/ethyca/fides/compare/2.8.1...2.8.2)

### Fixed

- Resolved a bug that stopped custom fields populating the visual datamap [#2775](https://github.com/ethyca/fides/pull/2775)
- Patch appconfig migration to handle existing db record [#2780](https://github.com/ethyca/fides/pull/2780)

## [2.8.1](https://github.com/ethyca/fides/compare/2.8.0...2.8.1)

### Fixed

- Disabled hiding Admin UI based on user scopes [#2771](https://github.com/ethyca/fides/pull/2771)

## [2.8.0](https://github.com/ethyca/fides/compare/2.7.1...2.8.0)

### Added

- Add API support for messaging config properties [#2551](https://github.com/ethyca/fides/pull/2551)
- Access and erasure support for Kustomer [#2520](https://github.com/ethyca/fides/pull/2520)
- Added the `erase_after` field on collections to be able to set the order for erasures [#2619](https://github.com/ethyca/fides/pull/2619)
- Add a toggle to filter the system classification to only return those with classification data [#2700](https://github.com/ethyca/fides/pull/2700)
- Added backend role-based permissions [#2671](https://github.com/ethyca/fides/pull/2671)
- Access and erasure for Vend SaaS Connector [#1869](https://github.com/ethyca/fides/issues/1869)
- Added endpoints for storage and messaging config setup status [#2690](https://github.com/ethyca/fides/pull/2690)
- Access and erasure for Jira SaaS Connector [#1871](https://github.com/ethyca/fides/issues/1871)
- Access and erasure support for Delighted [#2244](https://github.com/ethyca/fides/pull/2244)
- Improve "Upload a new dataset YAML" [#1531](https://github.com/ethyca/fides/pull/2258)
- Input validation and sanitization for Privacy Request fields [#2655](https://github.com/ethyca/fides/pull/2655)
- Access and erasure support for Yotpo [#2708](https://github.com/ethyca/fides/pull/2708)
- Custom Field Library Tab [#527](https://github.com/ethyca/fides/pull/2693)
- Allow SendGrid template usage [#2728](https://github.com/ethyca/fides/pull/2728)
- Added ConnectorRunner to simplify SaaS connector testing [#1795](https://github.com/ethyca/fides/pull/1795)
- Adds support for Mailchimp Transactional as a messaging config [#2742](https://github.com/ethyca/fides/pull/2742)

### Changed

- Admin UI
  - Add flow for selecting system types when manually creating a system [#2530](https://github.com/ethyca/fides/pull/2530)
  - Updated forms for privacy declarations [#2648](https://github.com/ethyca/fides/pull/2648)
  - Delete flow for privacy declarations [#2664](https://github.com/ethyca/fides/pull/2664)
  - Add framework to have UI elements respect the user's scopes [#2682](https://github.com/ethyca/fides/pull/2682)
  - "Manual Webhook" has been renamed to "Manual Process". [#2717](https://github.com/ethyca/fides/pull/2717)
- Convert all config values to Pydantic `Field` objects [#2613](https://github.com/ethyca/fides/pull/2613)
- Add warning to 'fides deploy' when installed outside of a virtual environment [#2641](https://github.com/ethyca/fides/pull/2641)
- Redesigned the default/init config file to be auto-documented. Also updates the `fides init` logic and analytics consent logic [#2694](https://github.com/ethyca/fides/pull/2694)
- Change how config creation/import is handled across the application [#2622](https://github.com/ethyca/fides/pull/2622)
- Update the CLI aesthetics & docstrings [#2703](https://github.com/ethyca/fides/pull/2703)
- Updates Roles->Scopes Mapping [#2744](https://github.com/ethyca/fides/pull/2744)
- Return user scopes as an enum, as well as total scopes [#2741](https://github.com/ethyca/fides/pull/2741)
- Update `MessagingServiceType` enum to be lowercased throughout [#2746](https://github.com/ethyca/fides/pull/2746)

### Developer Experience

- Set the security environment of the fides dev setup to `prod` instead of `dev` [#2588](https://github.com/ethyca/fides/pull/2588)
- Removed unexpected default Redis password [#2666](https://github.com/ethyca/fides/pull/2666)
- Privacy Center
  - Typechecking and validation of the `config.json` will be checked for backwards-compatibility. [#2661](https://github.com/ethyca/fides/pull/2661)
- Combined conftest.py files [#2669](https://github.com/ethyca/fides/pull/2669)

### Fixed

- Fix support for "redis.user" setting when authenticating to the Redis cache [#2666](https://github.com/ethyca/fides/pull/2666)
- Fix error with the classify dataset feature flag not writing the dataset to the server [#2675](https://github.com/ethyca/fides/pull/2675)
- Allow string dates to stay strings in cache decoding [#2695](https://github.com/ethyca/fides/pull/2695)
- Admin UI
  - Remove Identifiability (Data Qualifier) from taxonomy editor [2684](https://github.com/ethyca/fides/pull/2684)
- FE: Custom field selections binding issue on Taxonomy tabs [#2659](https://github.com/ethyca/fides/pull/2693/)
- Fix Privacy Request Status when submitting a consent request when identity verification is required [#2736](https://github.com/ethyca/fides/pull/2736)

## [2.7.1](https://github.com/ethyca/fides/compare/2.7.0...2.7.1)

- Fix error with the classify dataset feature flag not writing the dataset to the server [#2675](https://github.com/ethyca/fides/pull/2675)

## [2.7.0](https://github.com/ethyca/fides/compare/2.6.6...2.7.0)

- Fides API

  - Access and erasure support for Braintree [#2223](https://github.com/ethyca/fides/pull/2223)
  - Added route to send a test message [#2585](https://github.com/ethyca/fides/pull/2585)
  - Add default storage configuration functionality and associated APIs [#2438](https://github.com/ethyca/fides/pull/2438)

- Admin UI

  - Custom Metadata [#2536](https://github.com/ethyca/fides/pull/2536)
    - Create Custom Lists
    - Create Custom Field Definition
    - Create custom fields from a the taxonomy editor
    - Provide a custom field value in a resource
    - Bulk edit custom field values [#2612](https://github.com/ethyca/fides/issues/2612)
    - Custom metadata UI Polish [#2624](https://github.com/ethyca/fides/pull/2625)

- Privacy Center

  - The consent config default value can depend on whether Global Privacy Control is enabled. [#2341](https://github.com/ethyca/fides/pull/2341)
  - When GPC is enabled, the UI indicates which data uses are opted out by default. [#2596](https://github.com/ethyca/fides/pull/2596)
  - `inspectForBrowserIdentities` now also looks for `ljt_readerID`. [#2543](https://github.com/ethyca/fides/pull/2543)

### Added

- Added new Wunderkind Consent Saas Connector [#2600](https://github.com/ethyca/fides/pull/2600)
- Added new Sovrn Email Consent Connector [#2543](https://github.com/ethyca/fides/pull/2543/)
- Log Fides version at startup [#2566](https://github.com/ethyca/fides/pull/2566)

### Changed

- Update Admin UI to show all action types (access, erasure, consent, update) [#2523](https://github.com/ethyca/fides/pull/2523)
- Removes legacy `verify_oauth_client` function [#2527](https://github.com/ethyca/fides/pull/2527)
- Updated the UI for adding systems to a new design [#2490](https://github.com/ethyca/fides/pull/2490)
- Minor logging improvements [#2566](https://github.com/ethyca/fides/pull/2566)
- Various form components now take a `stacked` or `inline` variant [#2542](https://github.com/ethyca/fides/pull/2542)
- UX fixes for user management [#2537](https://github.com/ethyca/fides/pull/2537)
- Updating Firebase Auth connector to mask the user with a delete instead of an update [#2602](https://github.com/ethyca/fides/pull/2602)

### Fixed

- Fixed bug where refreshing a page in the UI would result in a 404 [#2502](https://github.com/ethyca/fides/pull/2502)
- Usernames are case insensitive now and prevent all duplicates [#2487](https://github.com/ethyca/fides/pull/2487)
  - This PR contains a migration that deletes duplicate users and keeps the oldest original account.
- Update Logos for shipped connectors [#2464](https://github.com/ethyca/fides/pull/2587)
- Search field on privacy request page isn't working [#2270](https://github.com/ethyca/fides/pull/2595)
- Fix connection dropdown in integration table to not be disabled add system creation [#3589](https://github.com/ethyca/fides/pull/3589)

### Developer Experience

- Added new Cypress E2E smoke tests [#2241](https://github.com/ethyca/fides/pull/2241)
- New command `nox -s e2e_test` which will spin up the test environment and run true E2E Cypress tests against it [#2417](https://github.com/ethyca/fides/pull/2417)
- Cypress E2E tests now run in CI and are reported to Cypress Cloud [#2417](https://github.com/ethyca/fides/pull/2417)
- Change from `randomint` to `uuid` in mongodb tests to reduce flakiness. [#2591](https://github.com/ethyca/fides/pull/2591)

### Removed

- Remove feature flagged config wizard stepper from Admin UI [#2553](https://github.com/ethyca/fides/pull/2553)

## [2.6.6](https://github.com/ethyca/fides/compare/2.6.5...2.6.6)

### Changed

- Improve Readability for Custom Masking Override Exceptions [#2593](https://github.com/ethyca/fides/pull/2593)

## [2.6.5](https://github.com/ethyca/fides/compare/2.6.4...2.6.5)

### Added

- Added config properties to override database Engine parameters [#2511](https://github.com/ethyca/fides/pull/2511)
- Increased default pool_size and max_overflow to 50 [#2560](https://github.com/ethyca/fides/pull/2560)

## [2.6.4](https://github.com/ethyca/fides/compare/2.6.3...2.6.4)

### Fixed

- Fixed bug for SMS completion notification not being sent [#2526](https://github.com/ethyca/fides/issues/2526)
- Fixed bug where refreshing a page in the UI would result in a 404 [#2502](https://github.com/ethyca/fides/pull/2502)

## [2.6.3](https://github.com/ethyca/fides/compare/2.6.2...2.6.3)

### Fixed

- Handle case where legacy dataset has meta: null [#2524](https://github.com/ethyca/fides/pull/2524)

## [2.6.2](https://github.com/ethyca/fides/compare/2.6.1...2.6.2)

### Fixed

- Issue addressing missing field in dataset migration [#2510](https://github.com/ethyca/fides/pull/2510)

## [2.6.1](https://github.com/ethyca/fides/compare/2.6.0...2.6.1)

### Fixed

- Fix errors when privacy requests execute concurrently without workers [#2489](https://github.com/ethyca/fides/pull/2489)
- Enable saas request overrides to run in worker runtime [#2489](https://github.com/ethyca/fides/pull/2489)

## [2.6.0](https://github.com/ethyca/fides/compare/2.5.1...2.6.0)

### Added

- Added the `env` option to the `security` configuration options to allow for users to completely secure the API endpoints [#2267](https://github.com/ethyca/fides/pull/2267)
- Unified Fides Resources
  - Added a dataset dropdown selector when configuring a connector to link an existing dataset to the connector configuration. [#2162](https://github.com/ethyca/fides/pull/2162)
  - Added new datasetconfig.ctl_dataset_id field to unify fides dataset resources [#2046](https://github.com/ethyca/fides/pull/2046)
- Add new connection config routes that couple them with systems [#2249](https://github.com/ethyca/fides/pull/2249)
- Add new select/deselect all permissions buttons [#2437](https://github.com/ethyca/fides/pull/2437)
- Endpoints to allow a user with the `user:password-reset` scope to reset users' passwords. In addition, users no longer require a scope to edit their own passwords. [#2373](https://github.com/ethyca/fides/pull/2373)
- New form to reset a user's password without knowing an old password [#2390](https://github.com/ethyca/fides/pull/2390)
- Approve & deny buttons on the "Request details" page. [#2473](https://github.com/ethyca/fides/pull/2473)
- Consent Propagation
  - Add the ability to execute Consent Requests via the Privacy Request Execution layer [#2125](https://github.com/ethyca/fides/pull/2125)
  - Add a Mailchimp Transactional Consent Connector [#2194](https://github.com/ethyca/fides/pull/2194)
  - Allow defining a list of opt-in and/or opt-out requests in consent connectors [#2315](https://github.com/ethyca/fides/pull/2315)
  - Add a Google Analytics Consent Connector for GA4 properties [#2302](https://github.com/ethyca/fides/pull/2302)
  - Pass the GA Cookie from the Privacy Center [#2337](https://github.com/ethyca/fides/pull/2337)
  - Rename "user_id" to more specific "ga_client_id" [#2356](https://github.com/ethyca/fides/pull/2356)
  - Patch Google Analytics Consent Connector to delete by client_id [#2355](https://github.com/ethyca/fides/pull/2355)
  - Add a "skip_param_values option" to optionally skip when we are missing param values in the body [#2384](https://github.com/ethyca/fides/pull/2384)
  - Adds a new Universal Analytics Connector that works with the UA Tracking Id
- Adds intake and storage of Global Privacy Control Signal props for Consent [#2599](https://github.com/ethyca/fides/pull/2599)

### Changed

- Unified Fides Resources
  - Removed several fidesops schemas for DSR's in favor of updated Fideslang schemas [#2009](https://github.com/ethyca/fides/pull/2009)
  - Removed DatasetConfig.dataset field [#2096](https://github.com/ethyca/fides/pull/2096)
  - Updated UI dataset config routes to use new unified routes [#2113](https://github.com/ethyca/fides/pull/2113)
  - Validate request body on crud endpoints on upsert. Validate dataset data categories before save. [#2134](https://github.com/ethyca/fides/pull/2134/)
  - Updated test env setup and quickstart to use new endpoints [#2225](https://github.com/ethyca/fides/pull/2225)
- Consent Propagation
  - Privacy Center consent options can now be marked as `executable` in order to propagate consent requests [#2193](https://github.com/ethyca/fides/pull/2193)
  - Add support for passing browser identities to consent request patches [#2304](https://github.com/ethyca/fides/pull/2304)
- Update fideslang to 1.3.3 [#2343](https://github.com/ethyca/fides/pull/2343)
- Display the request type instead of the policy name on the request table [#2382](https://github.com/ethyca/fides/pull/2382)
- Make denial reasons required [#2400](https://github.com/ethyca/fides/pull/2400)
- Display the policy key on the request details page [#2395](https://github.com/ethyca/fides/pull/2395)
- Updated CSV export [#2452](https://github.com/ethyca/fides/pull/2452)
- Privacy Request approval now uses a modal [#2443](https://github.com/ethyca/fides/pull/2443)

### Developer Experience

- `nox -s test_env` has been replaced with `nox -s "fides_env(dev)"`
- New command `nox -s "fides_env(test)"` creates a complete test environment with seed data (similar to `fides_env(dev)`) but with the production fides image so the built UI can be accessed at `localhost:8080` [#2399](https://github.com/ethyca/fides/pull/2399)
- Change from code climate to codecov for coverage reporting [#2402](https://github.com/ethyca/fides/pull/2402)

### Fixed

- Home screen header scaling and responsiveness issues [#2200](https://github.com/ethyca/fides/pull/2277)
- Privacy Center identity inputs validate even when they are optional. [#2308](https://github.com/ethyca/fides/pull/2308)
- The PII toggle defaults to false and PII will be hidden on page load [#2388](https://github.com/ethyca/fides/pull/2388)
- Fixed a CI bug caused by git security upgrades [#2441](https://github.com/ethyca/fides/pull/2441)
- Privacy Center
  - Identity inputs validate even when they are optional. [#2308](https://github.com/ethyca/fides/pull/2308)
  - Submit buttons show loading state and disable while submitting. [#2401](https://github.com/ethyca/fides/pull/2401)
  - Phone inputs no longer request country SVGs from external domain. [#2378](https://github.com/ethyca/fides/pull/2378)
  - Input validation errors no longer change the height of modals. [#2379](https://github.com/ethyca/fides/pull/2379)
- Patch masking strategies to better handle null and non-string inputs [#2307](https://github.com/ethyca/fides/pull/2377)
- Renamed prod pushes tag to be `latest` for privacy center and sample app [#2401](https://github.com/ethyca/fides/pull/2407)
- Update firebase connector to better handle non-existent users [#2439](https://github.com/ethyca/fides/pull/2439)

## [2.5.1](https://github.com/ethyca/fides/compare/2.5.0...2.5.1)

### Developer Experience

- Allow db resets only if `config.dev_mode` is `True` [#2321](https://github.com/ethyca/fides/pull/2321)

### Fixed

- Added a feature flag for the recent dataset classification UX changes [#2335](https://github.com/ethyca/fides/pull/2335)

### Security

- Add a check to the catchall path to prevent returning paths outside of the UI directory [#2330](https://github.com/ethyca/fides/pull/2330)

### Developer Experience

- Reduce size of local Docker images by fixing `.dockerignore` patterns [#2360](https://github.com/ethyca/fides/pull/2360)

## [2.5.0](https://github.com/ethyca/fides/compare/2.4.0...2.5.0)

### Docs

- Update the docs landing page and remove redundant docs [#2184](https://github.com/ethyca/fides/pull/2184)

### Added

- Added the `user` command group to the CLI. [#2153](https://github.com/ethyca/fides/pull/2153)
- Added `Code Climate` test coverage uploads. [#2198](https://github.com/ethyca/fides/pull/2198)
- Added the connection key to the execution log [#2100](https://github.com/ethyca/fides/pull/2100)
- Added endpoints to retrieve DSR `Rule`s and `Rule Target`s [#2116](https://github.com/ethyca/fides/pull/2116)
- Added Fides version number to account dropdown in the UI [#2140](https://github.com/ethyca/fides/pull/2140)
- Add link to Classify Systems page in nav side bar [#2128](https://github.com/ethyca/fides/pull/2128)
- Dataset classification UI now polls for results [#2123](https://github.com/ethyca/fides/pull/2123)
- Update Privacy Center Icons [#1800](https://github.com/ethyca/fides/pull/2139)
- Privacy Center `fides-consent.js`:
  - `Fides.shopify` integration function. [#2152](https://github.com/ethyca/fides/pull/2152)
  - Dedicated folder for integrations.
  - `Fides.meta` integration function (fbq). [#2217](https://github.com/ethyca/fides/pull/2217)
- Adds support for Twilio email service (Sendgrid) [#2154](https://github.com/ethyca/fides/pull/2154)
- Access and erasure support for Recharge [#1709](https://github.com/ethyca/fides/pull/1709)
- Access and erasure support for Friendbuy Nextgen [#2085](https://github.com/ethyca/fides/pull/2085)

### Changed

- Admin UI Feature Flags - [#2101](https://github.com/ethyca/fides/pull/2101)
  - Overrides can be saved in the browser.
  - Use `NEXT_PUBLIC_APP_ENV` for app-specific environment config.
  - No longer use `react-feature-flags` library.
  - Can have descriptions. [#2243](https://github.com/ethyca/fides/pull/2243)
- Made privacy declarations optional when adding systems manually - [#2173](https://github.com/ethyca/fides/pull/2173)
- Removed an unclear logging message. [#2266](https://github.com/ethyca/fides/pull/2266)
- Allow any user with `user:delete` scope to delete other users [#2148](https://github.com/ethyca/fides/pull/2148)
- Dynamic imports of custom overrides and SaaS test fixtures [#2169](https://github.com/ethyca/fides/pull/2169)
- Added `AuthenticatedClient` to custom request override interface [#2171](https://github.com/ethyca/fides/pull/2171)
- Only approve the specific collection instead of the entire dataset, display only top 1 classification by default [#2226](https://github.com/ethyca/fides/pull/2226)
- Update sample project resources for `fides evaluate` usage in `fides deploy` [#2253](https://github.com/ethyca/fides/pull/2253)

### Removed

- Removed unused object_name field on s3 storage config [#2133](https://github.com/ethyca/fides/pull/2133)

### Fixed

- Remove next-auth from privacy center to fix JS console error [#2090](https://github.com/ethyca/fides/pull/2090)
- Admin UI - Added Missing ability to assign `user:delete` in the permissions checkboxes [#2148](https://github.com/ethyca/fides/pull/2148)
- Nav bug: clicking on Privacy Request breadcrumb takes me to Home instead of /privacy-requests [#497](https://github.com/ethyca/fides/pull/2141)
- Side nav disappears when viewing request details [#2129](https://github.com/ethyca/fides/pull/2155)
- Remove usage of load dataset button and other dataset UI modifications [#2149](https://github.com/ethyca/fides/pull/2149)
- Improve readability for exceptions raised from custom request overrides [#2157](https://github.com/ethyca/fides/pull/2157)
- Importing custom request overrides on server startup [#2186](https://github.com/ethyca/fides/pull/2186)
- Remove warning when env vars default to blank strings in docker-compose [#2188](https://github.com/ethyca/fides/pull/2188)
- Fix Cookie House purchase modal flashing 'Error' in title [#2274](https://github.com/ethyca/fides/pull/2274)
- Stop dependency from upgrading `packaging` to version with known issue [#2273](https://github.com/ethyca/fides/pull/2273)
- Privacy center config no longer requires `identity_inputs` and will use `email` as a default [#2263](https://github.com/ethyca/fides/pull/2263)
- No longer display remaining days for privacy requests in terminal states [#2292](https://github.com/ethyca/fides/pull/2292)

### Removed

- Remove "Create New System" button when viewing systems. All systems can now be created via the "Add systems" button on the home page. [#2132](https://github.com/ethyca/fides/pull/2132)

## [2.4.0](https://github.com/ethyca/fides/compare/2.3.1...2.4.0)

### Developer Experience

- Include a pre-check workflow that collects the pytest suite [#2098](https://github.com/ethyca/fides/pull/2098)
- Write to the application db when running the app locally. Write to the test db when running pytest [#1731](https://github.com/ethyca/fides/pull/1731)

### Changed

- Move the `fides.ctl.core.` and `fides.ctl.connectors` modules into `fides.core` and `fides.connectors` respectively [#2097](https://github.com/ethyca/fides/pull/2097)
- Fides: Skip cypress tests due to nav bar 2.0 [#2102](https://github.com/ethyca/fides/pull/2103)

### Added

- Adds new erasure policy for complete user data masking [#1839](https://github.com/ethyca/fides/pull/1839)
- New Fides Home page [#1864](https://github.com/ethyca/fides/pull/2050)
- Nav 2.0 - Replace form flow side navs with top tabs [#2037](https://github.com/ethyca/fides/pull/2050)
- Adds new erasure policy for complete user data masking [#1839](https://github.com/ethyca/fides/pull/1839)
- Added ability to use Mailgun templates when sending emails. [#2039](https://github.com/ethyca/fides/pull/2039)
- Adds SMS id verification for consent [#2094](https://github.com/ethyca/fides/pull/2094)

### Fixed

- Store `fides_consent` cookie on the root domain of the Privacy Center [#2071](https://github.com/ethyca/fides/pull/2071)
- Properly set the expire-time for verification codes [#2105](https://github.com/ethyca/fides/pull/2105)

## [2.3.1](https://github.com/ethyca/fides/compare/2.3.0...2.3.1)

### Fixed

- Resolved an issue where the root_user was not being created [#2082](https://github.com/ethyca/fides/pull/2082)

### Added

- Nav redesign with sidebar groups. Feature flagged to only be visible in dev mode until release. [#2030](https://github.com/ethyca/fides/pull/2047)
- Improved error handling for incorrect app encryption key [#2089](https://github.com/ethyca/fides/pull/2089)
- Access and erasure support for Friendbuy API [#2019](https://github.com/ethyca/fides/pull/2019)

## [2.3.0](https://github.com/ethyca/fides/compare/2.2.2...2.3.0)

### Added

- Common Subscriptions for app-wide data and feature checks. [#2030](https://github.com/ethyca/fides/pull/2030)
- Send email alerts on privacy request failures once the specified threshold is reached. [#1793](https://github.com/ethyca/fides/pull/1793)
- DSR Notifications (toast) [#1895](https://github.com/ethyca/fides/pull/1895)
- DSR configure alerts btn [#1895](https://github.com/ethyca/fides/pull/1895)
- DSR configure alters (FE) [#1895](https://github.com/ethyca/fides/pull/1895)
- Add a `usage` session to Nox to print full session docstrings. [#2022](https://github.com/ethyca/fides/pull/2022)

### Added

- Adds notifications section to toml files [#2026](https://github.com/ethyca/fides/pull/2060)

### Changed

- Updated to use `loguru` logging library throughout codebase [#2031](https://github.com/ethyca/fides/pull/2031)
- Do not always create a `fides.toml` by default [#2023](https://github.com/ethyca/fides/pull/2023)
- The `fideslib` module has been merged into `fides`, code redundancies have been removed [#1859](https://github.com/ethyca/fides/pull/1859)
- Replace 'ingress' and 'egress' with 'sources' and 'destinations' across UI [#2044](https://github.com/ethyca/fides/pull/2044)
- Update the functionality of `fides pull -a <filename>` to include _all_ resource types. [#2083](https://github.com/ethyca/fides/pull/2083)

### Fixed

- Timing issues with bulk DSR reprocessing, specifically when analytics are enabled [#2015](https://github.com/ethyca/fides/pull/2015)
- Error caused by running erasure requests with disabled connectors [#2045](https://github.com/ethyca/fides/pull/2045)
- Changes the SlowAPI ratelimiter's backend to use memory instead of Redis [#2054](https://github.com/ethyca/fides/pull/2058)

## [2.2.2](https://github.com/ethyca/fides/compare/2.2.1...2.2.2)

### Docs

- Updated the readme to use new new [docs site](http://docs.ethyca.com) [#2020](https://github.com/ethyca/fides/pull/2020)

### Deprecated

- The documentation site hosted in the `/docs` directory has been deprecated. All documentation updates will be hosted at the new [docs site](http://docs.ethyca.com) [#2020](https://github.com/ethyca/fides/pull/2020)

### Fixed

- Fixed mypy and pylint errors [#2013](https://github.com/ethyca/fides/pull/2013)
- Update connection test endpoint to be effectively non-blocking [#2000](https://github.com/ethyca/fides/pull/2000)
- Update Fides connector to better handle children with no access results [#2012](https://github.com/ethyca/fides/pull/2012)

## [2.2.1](https://github.com/ethyca/fides/compare/2.2.0...2.2.1)

### Added

- Add health check indicator for data flow scanning option [#1973](https://github.com/ethyca/fides/pull/1973)

### Changed

- The `celery.toml` is no longer used, instead it is a subsection of the `fides.toml` file [#1990](https://github.com/ethyca/fides/pull/1990)
- Update sample project landing page copy to be version-agnostic [#1958](https://github.com/ethyca/fides/pull/1958)
- `get` and `ls` CLI commands now return valid `fides` object YAML [#1991](https://github.com/ethyca/fides/pull/1991)

### Developer Experience

- Remove duplicate fastapi-caching and pin version. [#1765](https://github.com/ethyca/fides/pull/1765)

## [2.2.0](https://github.com/ethyca/fides/compare/2.1.0...2.2.0)

### Added

- Send email alerts on privacy request failures once the specified threshold is reached. [#1793](https://github.com/ethyca/fides/pull/1793)
- Add authenticated privacy request route. [#1819](https://github.com/ethyca/fides/pull/1819)
- Enable the onboarding flow [#1836](https://github.com/ethyca/fides/pull/1836)
- Access and erasure support for Fullstory API [#1821](https://github.com/ethyca/fides/pull/1821)
- Add function to poll privacy request for completion [#1860](https://github.com/ethyca/fides/pull/1860)
- Added rescan flow for the data flow scanner [#1844](https://github.com/ethyca/fides/pull/1844)
- Add rescan flow for the data flow scanner [#1844](https://github.com/ethyca/fides/pull/1844)
- Add Fides connector to support parent-child Fides deployments [#1861](https://github.com/ethyca/fides/pull/1861)
- Classification UI now polls for updates to classifications [#1908](https://github.com/ethyca/fides/pull/1908)

### Changed

- The organization info form step is now skipped if the server already has organization info. [#1840](https://github.com/ethyca/fides/pull/1840)
- Removed the description column from the classify systems page. [#1867](https://github.com/ethyca/fides/pull/1867)
- Retrieve child results during fides connector execution [#1967](https://github.com/ethyca/fides/pull/1967)

### Fixed

- Fix error in parent user creation seeding. [#1832](https://github.com/ethyca/fides/issues/1832)
- Fix DSR error due to unfiltered empty identities [#1901](https://github.com/ethyca/fides/pull/1907)

### Docs

- Remove documentation about no-longer used connection string override [#1824](https://github.com/ethyca/fides/pull/1824)
- Fix typo in headings [#1824](https://github.com/ethyca/fides/pull/1824)
- Update documentation to reflect configs necessary for mailgun, twilio_sms and twilio_email service types [#1846](https://github.com/ethyca/fides/pull/1846)

...

## [2.1.0](https://github.com/ethyca/fides/compare/2.0.0...2.1.0)

### Added

- Classification flow for system data flows
- Classification is now triggered as part of data flow scanning
- Include `ingress` and `egress` fields on system export and `datamap/` endpoint [#1740](https://github.com/ethyca/fides/pull/1740)
- Repeatable unique identifier for dataset fides_keys and metadata [#1786](https://github.com/ethyca/fides/pull/1786)
- Adds SMS support for identity verification notifications [#1726](https://github.com/ethyca/fides/pull/1726)
- Added phone number validation in back-end and react phone number form in Privacy Center [#1745](https://github.com/ethyca/fides/pull/1745)
- Adds SMS message template for all subject notifications [#1743](https://github.com/ethyca/fides/pull/1743)
- Privacy-Center-Cypress workflow for CI checks of the Privacy Center. [#1722](https://github.com/ethyca/fides/pull/1722)
- Privacy Center `fides-consent.js` script for accessing consent on external pages. [Details](/clients/privacy-center/packages/fides-consent/README.md)
- Erasure support for Twilio Conversations API [#1673](https://github.com/ethyca/fides/pull/1673)
- Webserver port can now be configured via the CLI command [#1858](https://github.com/ethyca/fides/pull/1858)

### Changed

- Optional dependencies are no longer used for 3rd-party connectivity. Instead they are used to isolate dangerous dependencies. [#1679](https://github.com/ethyca/fides/pull/1679)
- All Next pages now automatically require login. [#1670](https://github.com/ethyca/fides/pull/1670)
- Running the `webserver` command no longer prompts the user to opt out/in to analytics[#1724](https://github.com/ethyca/fides/pull/1724)

### Developer Experience

- Admin-UI-Cypress tests that fail in CI will now upload screen recordings for debugging. [#1728](https://github.com/ethyca/fides/pull/1728/files/c23e62fea284f7910028c8483feff893903068b8#r1019491323)
- Enable remote debugging from VSCode of live dev app [#1780](https://github.com/ethyca/fides/pull/1780)

### Removed

- Removed the Privacy Center `cookieName` config introduced in 2.0.0. [#1756](https://github.com/ethyca/fides/pull/1756)

### Fixed

- Exceptions are no longer raised when sending analytics on Windows [#1666](https://github.com/ethyca/fides/pull/1666)
- Fixed wording on identity verification modal in the Privacy Center [#1674](https://github.com/ethyca/fides/pull/1674)
- Update system fides_key tooltip text [#1533](https://github.com/ethyca/fides/pull/1685)
- Removed local storage parsing that is redundant with redux-persist. [#1678](https://github.com/ethyca/fides/pull/1678)
- Show a helpful error message if Docker daemon is not running during "fides deploy" [#1694](https://github.com/ethyca/fides/pull/1694)
- Allow users to query their own permissions, including root user. [#1698](https://github.com/ethyca/fides/pull/1698)
- Single-select taxonomy fields legal basis and special category can be cleared. [#1712](https://github.com/ethyca/fides/pull/1712)
- Fixes the issue where the security config is not properly loading from environment variables. [#1718](https://github.com/ethyca/fides/pull/1718)
- Fixes the issue where the CLI can't run without the config values required by the webserver. [#1811](https://github.com/ethyca/fides/pull/1811)
- Correctly handle response from adobe jwt auth endpoint as milliseconds, rather than seconds. [#1754](https://github.com/ethyca/fides/pull/1754)
- Fixed styling issues with the `EditDrawer` component. [#1803](https://github.com/ethyca/fides/pull/1803)

### Security

- Bumped versions of packages that use OpenSSL [#1683](https://github.com/ethyca/fides/pull/1683)

## [2.0.0](https://github.com/ethyca/fides/compare/1.9.6...2.0.0)

### Added

- Allow delete-only SaaS connector endpoints [#1200](https://github.com/ethyca/fides/pull/1200)
- Privacy center consent choices store a browser cookie. [#1364](https://github.com/ethyca/fides/pull/1364)
  - The format is generic. A reasonable set of defaults will be added later: [#1444](https://github.com/ethyca/fides/issues/1444)
  - The cookie name defaults to `fides_consent` but can be configured under `config.json > consent > cookieName`.
  - Each consent option can provide an array of `cookieKeys`.
- Individually select and reprocess DSRs that have errored [#1203](https://github.com/ethyca/fides/pull/1489)
- Bulk select and reprocess DSRs that have errored [#1205](https://github.com/ethyca/fides/pull/1489)
- Config Wizard: AWS scan results populate in system review forms. [#1454](https://github.com/ethyca/fides/pull/1454)
- Integrate rate limiter with Saas Connectors. [#1433](https://github.com/ethyca/fides/pull/1433)
- Config Wizard: Added a column selector to the scan results page of the config wizard [#1590](https://github.com/ethyca/fides/pull/1590)
- Config Wizard: Flow for runtime scanner option [#1640](https://github.com/ethyca/fides/pull/1640)
- Access support for Twilio Conversations API [#1520](https://github.com/ethyca/fides/pull/1520)
- Message Config: Adds Twilio Email/SMS support [#1519](https://github.com/ethyca/fides/pull/1519)

### Changed

- Updated mypy to version 0.981 and Python to version 3.10.7 [#1448](https://github.com/ethyca/fides/pull/1448)

### Developer Experience

- Repository dispatch events are sent to fidesctl-plus and fidesops-plus [#1263](https://github.com/ethyca/fides/pull/1263)
- Only the `docs-authors` team members are specified as `CODEOWNERS` [#1446](https://github.com/ethyca/fides/pull/1446)
- Updates the default local configuration to not defer tasks to a worker node [#1552](https://github.com/ethyca/fides/pull/1552/)
- Updates the healthcheck to return health status of connected Celery workers [#1588](https://github.com/ethyca/fides/pull/1588)

### Docs

- Remove the tutorial to prepare for new update [#1543](https://github.com/ethyca/fides/pull/1543)
- Add system management via UI documentation [#1541](https://github.com/ethyca/fides/pull/1541)
- Added DSR quickstart docs, restructured docs navigation [#1651](https://github.com/ethyca/fides/pull/1651)
- Update privacy request execution overview docs [#1258](https://github.com/ethyca/fides/pull/1490)

### Fixed

- Fixed system dependencies appearing as "N/A" in the datamap endpoint when there are no privacy declarations [#1649](https://github.com/ethyca/fides/pull/1649)

## [1.9.6](https://github.com/ethyca/fides/compare/1.9.5...1.9.6)

### Fixed

- Include systems without a privacy declaration on data map [#1603](https://github.com/ethyca/fides/pull/1603)
- Handle malformed tokens [#1523](https://github.com/ethyca/fides/pull/1523)
- Remove thrown exception from getAllPrivacyRequests method [#1592](https://github.com/ethyca/fides/pull/1593)
- Include systems without a privacy declaration on data map [#1603](https://github.com/ethyca/fides/pull/1603)
- After editing a dataset, the table will stay on the previously selected collection instead of resetting to the first one. [#1511](https://github.com/ethyca/fides/pull/1511)
- Fix redis `db_index` config issue [#1647](https://github.com/ethyca/fides/pull/1647)

### Docs

- Add unlinked docs and fix any remaining broken links [#1266](https://github.com/ethyca/fides/pull/1266)
- Update privacy center docs to include consent information [#1537](https://github.com/ethyca/fides/pull/1537)
- Update UI docs to include DSR countdown information and additional descriptions/filtering [#1545](https://github.com/ethyca/fides/pull/1545)

### Changed

- Allow multiple masking strategies to be specified when using fides as a masking engine [#1647](https://github.com/ethyca/fides/pull/1647)

## [1.9.5](https://github.com/ethyca/fides/compare/1.9.4...1.9.5)

### Added

- The database includes a `plus_system_scans` relation, to track the status and results of System Scanner executions in fidesctl-plus [#1554](https://github.com/ethyca/fides/pull/1554)

## [1.9.4](https://github.com/ethyca/fides/compare/1.9.2...1.9.4)

### Fixed

- After editing a dataset, the table will stay on the previously selected collection instead of resetting to the first one. [#1511](https://github.com/ethyca/fides/pull/1511)

## [1.9.2](https://github.com/ethyca/fides/compare/1.9.1...1.9.2)

### Deprecated

- Added a deprecation warning for the entire package [#1244](https://github.com/ethyca/fides/pull/1244)

### Added

- Dataset generation enhancements using Fides Classify for Plus users:

  - Integrate Fides Plus API into placeholder features introduced in 1.9.0. [#1194](https://github.com/ethyca/fides/pull/1194)

- Fides Admin UI:

  - Configure Connector after creation [#1204](https://github.com/ethyca/fides/pull/1356)

### Fixed

- Privacy Center:
  - Handle error on startup if server isn't running [#1239](https://github.com/ethyca/fides/pull/1239)
  - Fix styling issue with cards [#1240](https://github.com/ethyca/fides/pull/1240)
  - Redirect to index on consent save [#1238](https://github.com/ethyca/fides/pull/1238)

## [1.9.1](https://github.com/ethyca/fides/compare/1.9.0...1.9.1)

### Changed

- Update fideslang to v1.3.1 [#1136](https://github.com/ethyca/fides/pull/1136)

### Changed

- Update fideslang to v1.3.1 [#1136](https://github.com/ethyca/fides/pull/1136)

## [1.9.0](https://github.com/ethyca/fides/compare/1.8.6...1.9.0) - 2022-09-29

### Added

- Dataset generation enhancements using Fides Classify for Plus users:
  - Added toggle for enabling classify during generation. [#1057](https://github.com/ethyca/fides/pull/1057)
  - Initial implementation of API request to kick off classify, with confirmation modal. [#1069](https://github.com/ethyca/fides/pull/1069)
  - Initial Classification & Review status for generated datasets. [#1074](https://github.com/ethyca/fides/pull/1074)
  - Component for choosing data categories based on classification results. [#1110](https://github.com/ethyca/fides/pull/1110)
  - The dataset fields table shows data categories from the classifier (if available). [#1088](https://github.com/ethyca/fides/pull/1088)
  - The "Approve" button can be used to update the dataset with the classifier's suggestions. [#1129](https://github.com/ethyca/fides/pull/1129)
- System management UI:
  - New page to add a system via yaml [#1062](https://github.com/ethyca/fides/pull/1062)
  - Skeleton of page to add a system manually [#1068](https://github.com/ethyca/fides/pull/1068)
  - Refactor config wizard system forms to be reused for system management [#1072](https://github.com/ethyca/fides/pull/1072)
  - Add additional optional fields to system management forms [#1082](https://github.com/ethyca/fides/pull/1082)
  - Delete a system through the UI [#1085](https://github.com/ethyca/fides/pull/1085)
  - Edit a system through the UI [#1096](https://github.com/ethyca/fides/pull/1096)
- Cypress component testing [#1106](https://github.com/ethyca/fides/pull/1106)

### Changed

- Changed behavior of `load_default_taxonomy` to append instead of upsert [#1040](https://github.com/ethyca/fides/pull/1040)
- Changed behavior of adding privacy declarations to decouple the actions of the "add" and "next" buttons [#1086](https://github.com/ethyca/fides/pull/1086)
- Moved system related UI components from the `config-wizard` directory to the `system` directory [#1097](https://github.com/ethyca/fides/pull/1097)
- Updated "type" on SaaS config to be a simple string type, not an enum [#1197](https://github.com/ethyca/fides/pull/1197)

### Developer Experience

- Optional dependencies may have their version defined only once, in `optional-requirements.txt` [#1171](https://github.com/ethyca/fides/pull/1171)

### Docs

- Updated the footer links [#1130](https://github.com/ethyca/fides/pull/1130)

### Fixed

- Fixed the "help" link in the UI header [#1078](https://github.com/ethyca/fides/pull/1078)
- Fixed a bug in Data Category Dropdowns where checking i.e. `user.biometric` would also check `user.biometric_health` [#1126](https://github.com/ethyca/fides/pull/1126)

### Security

- Upgraded pymysql to version `1.0.2` [#1094](https://github.com/ethyca/fides/pull/1094)

## [1.8.6](https://github.com/ethyca/fides/compare/1.8.5...1.8.6) - 2022-09-28

### Added

- Added classification tables for Plus users [#1060](https://github.com/ethyca/fides/pull/1060)

### Fixed

- Fixed a bug where rows were being excluded from a data map [#1124](https://github.com/ethyca/fides/pull/1124)

## [1.8.5](https://github.com/ethyca/fides/compare/1.8.4...1.8.5) - 2022-09-21

### Changed

- Update fideslang to v1.3.0 [#1103](https://github.com/ethyca/fides/pull/1103)

## [1.8.4](https://github.com/ethyca/fides/compare/1.8.3...1.8.4) - 2022-09-09

### Added

- Initial system management page [#1054](https://github.com/ethyca/fides/pull/1054)

### Changed

- Deleting a taxonomy field with children will now cascade delete all of its children as well. [#1042](https://github.com/ethyca/fides/pull/1042)

### Fixed

- Fixed navigating directly to frontend routes loading index page instead of the correct static page for the route.
- Fix truncated evaluation error messages [#1053](https://github.com/ethyca/fides/pull/1053)

## [1.8.3](https://github.com/ethyca/fides/compare/1.8.2...1.8.3) - 2022-09-06

### Added

- Added more taxonomy fields that can be edited via the UI [#1000](https://github.com/ethyca/fides/pull/1000) [#1028](https://github.com/ethyca/fides/pull/1028)
- Added the ability to add taxonomy fields via the UI [#1019](https://github.com/ethyca/fides/pull/1019)
- Added the ability to delete taxonomy fields via the UI [#1006](https://github.com/ethyca/fides/pull/1006)
  - Only non-default taxonomy entities can be deleted [#1023](https://github.com/ethyca/fides/pull/1023)
- Prevent deleting taxonomy `is_default` fields and from adding `is_default=True` fields via the API [#990](https://github.com/ethyca/fides/pull/990).
- Added a "Custom" tag to distinguish user defined taxonomy fields from default taxonomy fields in the UI [#1027](https://github.com/ethyca/fides/pull/1027)
- Added initial support for enabling Fides Plus [#1037](https://github.com/ethyca/fides/pull/1037)
  - The `useFeatures` hook can be used to check if `plus` is enabled.
  - Navigating to/from the Data Map page is gated behind this feature.
  - Plus endpoints are served from the private Plus image.

### Fixed

- Fixed failing mypy tests [#1030](https://github.com/ethyca/fides/pull/1030)
- Fixed an issue where `fides push --diff` would return a false positive diff [#1026](https://github.com/ethyca/fides/pull/1026)
- Pinned pydantic version to < 1.10.0 to fix an error in finding referenced fides keys [#1045](https://github.com/ethyca/fides/pull/1045)

### Fixed

- Fixed failing mypy tests [#1030](https://github.com/ethyca/fides/pull/1030)
- Fixed an issue where `fides push --diff` would return a false positive diff [#1026](https://github.com/ethyca/fides/pull/1026)

### Docs

- Minor formatting updates to [Policy Webhooks](https://ethyca.github.io/fidesops/guides/policy_webhooks/) documentation [#1114](https://github.com/ethyca/fidesops/pull/1114)

### Removed

- Removed create superuser [#1116](https://github.com/ethyca/fidesops/pull/1116)

## [1.8.2](https://github.com/ethyca/fides/compare/1.8.1...1.8.2) - 2022-08-18

### Added

- Added the ability to edit taxonomy fields via the UI [#977](https://github.com/ethyca/fides/pull/977) [#1028](https://github.com/ethyca/fides/pull/1028)
- New column `is_default` added to DataCategory, DataUse, DataSubject, and DataQualifier tables [#976](https://github.com/ethyca/fides/pull/976)
- Added the ability to add taxonomy fields via the UI [#1019](https://github.com/ethyca/fides/pull/1019)
- Added the ability to delete taxonomy fields via the UI [#1006](https://github.com/ethyca/fides/pull/1006)
  - Only non-default taxonomy entities can be deleted [#1023](https://github.com/ethyca/fides/pull/1023)
- Prevent deleting taxonomy `is_default` fields and from adding `is_default=True` fields via the API [#990](https://github.com/ethyca/fides/pull/990).
- Added a "Custom" tag to distinguish user defined taxonomy fields from default taxonomy fields in the UI [#1027](https://github.com/ethyca/fides/pull/1027)

### Changed

- Upgraded base Docker version to Python 3.9 and updated all other references from 3.8 -> 3.9 [#974](https://github.com/ethyca/fides/pull/974)
- Prepend all database tables with `ctl_` [#979](https://github.com/ethyca/fides/pull/979)
- Moved the `admin-ui` code down one level into a `ctl` subdir [#970](https://github.com/ethyca/fides/pull/970)
- Extended the `/datamap` endpoint to include extra metadata [#992](https://github.com/ethyca/fides/pull/992)

## [1.8.1](https://github.com/ethyca/fides/compare/1.8.0...1.8.1) - 2022-08-08

### Deprecated

- The following environment variables have been deprecated, and replaced with the new environment variable names indicated below. To avoid breaking existing workflows, the deprecated variables are still respected in v1.8.1. They will be removed in a future release.
  - `FIDESCTL__API__DATABASE_HOST` --> `FIDESCTL__DATABASE__SERVER`
  - `FIDESCTL__API__DATABASE_NAME` --> `FIDESCTL__DATABASE__DB`
  - `FIDESCTL__API__DATABASE_PASSWORD` --> `FIDESCTL__DATABASE__PASSWORD`
  - `FIDESCTL__API__DATABASE_PORT` --> `FIDESCTL__DATABASE__PORT`
  - `FIDESCTL__API__DATABASE_TEST_DATABASE_NAME` --> `FIDESCTL__DATABASE__TEST_DB`
  - `FIDESCTL__API__DATABASE_USER` --> `FIDESCTL__DATABASE__USER`

### Developer Experience

- The included `docker-compose.yml` no longer references outdated ENV variables [#964](https://github.com/ethyca/fides/pull/964)

### Docs

- Minor release documentation now reflects the desired patch release process [#955](https://github.com/ethyca/fides/pull/955)
- Updated references to ENV variables [#964](https://github.com/ethyca/fides/pull/964)

### Fixed

- Deprecated config options will continue to be respected when set via environment variables [#965](https://github.com/ethyca/fides/pull/965)
- The git cache is rebuilt within the Docker container [#962](https://github.com/ethyca/fides/pull/962)
- The `wheel` pypi build no longer has a dirty version tag [#962](https://github.com/ethyca/fides/pull/962)
- Add setuptools to dev-requirements to fix versioneer error [#983](https://github.com/ethyca/fides/pull/983)

## [1.8.0](https://github.com/ethyca/fides/compare/1.7.1...1.8.0) - 2022-08-04

### Added

- Initial configuration wizard UI view
  - System scanning step: AWS credentials form and initial `generate` API usage.
  - System scanning results: AWS systems are stored and can be selected for review
- CustomInput type "password" with show/hide icon.
- Pull CLI command now checks for untracked/unstaged files in the manifests dir [#869](https://github.com/ethyca/fides/pull/869)
- Pull CLI command has a flag to pull missing files from the server [#895](https://github.com/ethyca/fides/pull/895)
- Add BigQuery support for the `generate` command and `/generate` endpoint [#814](https://github.com/ethyca/fides/pull/814) & [#917](https://github.com/ethyca/fides/pull/917)
- Added user auth tables [915](https://github.com/ethyca/fides/pull/915)
- Standardized API error parsing under `~/types/errors`
- Added taxonomy page to UI [#902](https://github.com/ethyca/fides/pull/902)
  - Added a nested accordion component for displaying taxonomy data [#910](https://github.com/ethyca/fides/pull/910)
- Add lru cache to get_config [927](https://github.com/ethyca/fides/pull/927)
- Add support for deprecated API config values [#959](https://github.com/ethyca/fides/pull/959)
- `fides` is now an alias for `fidesctl` as a CLI entrypoint [#926](https://github.com/ethyca/fides/pull/926)
- Add user auth routes [929](https://github.com/ethyca/fides/pull/929)
- Bump fideslib to 3.0.1 and remove patch code[931](https://github.com/ethyca/fides/pull/931)
- Update the `fidesctl` python package to automatically serve the UI [#941](https://github.com/ethyca/fides/pull/941)
- Add `push` cli command alias for `apply` and deprecate `apply` [943](https://github.com/ethyca/fides/pull/943)
- Add resource groups tagging api as a source of system generation [939](https://github.com/ethyca/fides/pull/939)
- Add GitHub Action to publish the `fidesctl` package to testpypi on pushes to main [#951](https://github.com/ethyca/fides/pull/951)
- Added configWizardFlag to ui to hide the config wizard when false [[#1453](https://github.com/ethyca/fides/issues/1453)

### Changed

- Updated the `datamap` endpoint to return human-readable column names as the first response item [#779](https://github.com/ethyca/fides/pull/779)
- Remove the `obscure` requirement from the `generate` endpoint [#819](https://github.com/ethyca/fides/pull/819)
- Moved all files from `fidesapi` to `fidesctl/api` [#885](https://github.com/ethyca/fides/pull/885)
- Moved `scan` and `generate` to the list of commands that can be run in local mode [#841](https://github.com/ethyca/fides/pull/841)
- Upgraded the base docker images from Debian Buster to Bullseye [#958](https://github.com/ethyca/fides/pull/958)
- Removed `ipython` as a dev-requirement [#958](https://github.com/ethyca/fides/pull/958)
- Webserver dependencies now come as a standard part of the package [#881](https://github.com/ethyca/fides/pull/881)
- Initial configuration wizard UI view
  - Refactored step & form results management to use Redux Toolkit slice.
- Change `id` field in tables from an integer to a string [915](https://github.com/ethyca/fides/pull/915)
- Update `fideslang` to `1.1.0`, simplifying the default taxonomy and adding `tags` for resources [#865](https://github.com/ethyca/fides/pull/865)
- Merge existing configurations with `fideslib` library [#913](https://github.com/ethyca/fides/pull/913)
- Moved frontend static files to `src/fidesctl/ui-build/static` [#934](https://github.com/ethyca/fides/pull/934)
- Replicated the error response handling from the `/validate` endpoint to the `/generate` endpoint [#911](https://github.com/ethyca/fides/pull/911)

### Developer Experience

- Remove `API_PREFIX` from fidesctl/core/utils.py and change references to `API_PREFIX` in fidesctl/api/reoutes/util.py [922](https://github.com/ethyca/fides/pull/922)

### Fixed

- Dataset field columns show all columns by default in the UI [#898](https://github.com/ethyca/fides/pull/898)
- Fixed the missing `.fides./` directory when locating the default config [#933](https://github.com/ethyca/fides/pull/933)

## [1.7.1](https://github.com/ethyca/fides/compare/1.7.0...1.7.1) - 2022-07-28

### Added

- Add datasets via YAML in the UI [#813](https://github.com/ethyca/fides/pull/813)
- Add datasets via database connection [#834](https://github.com/ethyca/fides/pull/834) [#889](https://github.com/ethyca/fides/pull/889)
- Add delete confirmation when deleting a field or collection from a dataset [#809](https://github.com/ethyca/fides/pull/809)
- Add ability to delete datasets from the UI [#827](https://github.com/ethyca/fides/pull/827)
- Add Cypress for testing [713](https://github.com/ethyca/fides/pull/833)
- Add datasets via database connection (UI only) [#834](https://github.com/ethyca/fides/pull/834)
- Add Okta support to the `/generate` endpoint [#842](https://github.com/ethyca/fides/pull/842)
- Add db support to `/generate` endpoint [849](https://github.com/ethyca/fides/pull/849)
- Added OpenAPI TypeScript client generation for the UI app. See the [README](/clients/admin-ui/src/types/api/README.md) for more details.

### Changed

- Remove the `obscure` requirement from the `generate` endpoint [#819](https://github.com/ethyca/fides/pull/819)

### Developer Experience

- When releases are published, dispatch a repository webhook event to ethyca/fidesctl-plus [#938](https://github.com/ethyca/fides/pull/938)

### Docs

- recommend/replace pip installs with pipx [#874](https://github.com/ethyca/fides/pull/874)

### Fixed

- CustomSelect input tooltips appear next to selector instead of wrapping to a new row.
- Datasets without the `third_country_transfer` will not cause the editing dataset form to not render.
- Fixed a build issue causing an `unknown` version of `fidesctl` to be installed in published Docker images [#836](https://github.com/ethyca/fides/pull/836)
- Fixed an M1-related SQLAlchemy bug [#816](https://github.com/ethyca/fides/pull/891)
- Endpoints now work with or without a trailing slash. [#886](https://github.com/ethyca/fides/pull/886)
- Dataset field columns show all columns by default in the UI [#898](https://github.com/ethyca/fides/pull/898)
- Fixed the `tag` specific GitHub Action workflows for Docker and publishing docs. [#901](https://github.com/ethyca/fides/pull/901)

## [1.7.0](https://github.com/ethyca/fides/compare/1.6.1...1.7.0) - 2022-06-23

### Added

- Added dependabot to keep dependencies updated
- A warning now issues for any orphan datasets as part of the `apply` command [543](https://github.com/ethyca/fides/pull/543)
- Initial scaffolding of management UI [#561](https://github.com/ethyca/fides/pull/624)
- A new `audit` command for `system` and `organization` resources, checking data map attribute compliance [#548](https://github.com/ethyca/fides/pull/548)
- Static UI assets are now built with the docker container [#663](https://github.com/ethyca/fides/issues/663)
- Host static files via fidesapi [#621](https://github.com/ethyca/fides/pull/621)
- A new `generate` endpoint to enable capturing systems from infrastructure from the UI [#642](https://github.com/ethyca/fides/pull/642)
- A new `datamap` endpoint to enable visualizing a data map from the UI [#721](https://github.com/ethyca/fides/pull/721)
- Management UI navigation bar [#679](https://github.com/ethyca/fides/issues/679)
- Management UI integration [#736](https://github.com/ethyca/fides/pull/736)
  - Datasets
  - Systems
  - Taxonomy (data categories)
- Initial dataset UI view [#768](https://github.com/ethyca/fides/pull/768)
  - Add interaction for viewing a dataset collection
  - Add column picker
  - Add a data category checklist tree
  - Edit/delete dataset fields
  - Edit/delete dataset collections
  - Edit datasets
  - Add a component for Identifiability tags
  - Add tooltips for help on forms
  - Add geographic location (third_country_transfers) country selection. Supported by new dependency `i18n-iso-countries`.
- Okta, aws and database credentials can now come from `fidesctl.toml` config [#694](https://github.com/ethyca/fides/pull/694)
- New `validate` endpoint to test aws and okta credentials [#722](https://github.com/ethyca/fides/pull/722)
- Initial configuration wizard UI view
  - Manual entry steps added (name and describe organization, pick entry route, and describe system manually including privacy declarations)
- A new image tagged `ethyca/fidesctl:dev` is published on each push to `main` [781](https://github.com/ethyca/fides/pull/781)
- A new cli command (`fidesctl sync`) [#765](https://github.com/ethyca/fides/pull/765)

### Changed

- Comparing server and CLI versions ignores `.dirty` only differences, and is quiet on success when running general CLI commands [621](https://github.com/ethyca/fides/pull/621)
- All endpoints now prefixed by `/api/v1` [#623](https://github.com/ethyca/fides/issues/623)
- Allow AWS credentials to be passed to `generate system` via the API [#645](https://github.com/ethyca/fides/pull/645)
- Update the export of a datamap to load resources from the server instead of a manifest directory [#662](https://github.com/ethyca/fides/pull/662)
- Refactor `export` to remove CLI specific uses from the core modules and load resources[#725](https://github.com/ethyca/fides/pull/725)
- Bump version of FastAPI in `setup.py` to 0.77.1 to match `optional-requirements.txt` [#734](https://github.com/ethyca/fides/pull/734)
- Docker images are now only built and pushed on tags to match when released to pypi [#740](https://github.com/ethyca/fides/pull/740)
- Okta resource scanning and generation now works with systems instead of datasets [#751](https://github.com/ethyca/fides/pull/751)

### Developer Experience

- Replaced `make` with `nox` [#547](https://github.com/ethyca/fides/pull/547)
- Removed usage of `fideslang` module in favor of new [external package](https://github.com/ethyca/fideslang) shared across projects [#619](https://github.com/ethyca/fides/issues/619)
- Added a UI service to the docker-compose deployment [#757](https://github.com/ethyca/fides/pull/757)
- `TestClient` defined in and shared across test modules via `conftest.py` [#759](https://github.com/ethyca/fides/pull/759)

### Docs

- Replaced all references to `make` with `nox` [#547](https://github.com/ethyca/fides/pull/547)
- Removed config/schemas page [#613](https://github.com/ethyca/fides/issues/613)
- Dataset UI and config wizard docs added ([https://github.com/ethyca/fides/pull/697](https://github.com/ethyca/fides/pull/697))
- The fides README now walks through generating a datamap [#746](https://github.com/ethyca/fides/pull/746)

### Fixed

- Updated `fideslog` to v1.1.5, resolving an issue where some exceptions thrown by the SDK were not handled as expected [#609](https://github.com/ethyca/fides/issues/609)
- Updated the webserver so that it won't fail if the database is inaccessible [#649](https://github.com/ethyca/fides/pull/649)
- Updated external tests to handle complex characters [#661](https://github.com/ethyca/fides/pull/661)
- Evaluations now properly merge the default taxonomy into the user-defined taxonomy [#684](https://github.com/ethyca/fides/pull/684)
- The CLI can now be run without installing the webserver components [#715](https://github.com/ethyca/fides/pull/715)

## [1.6.1](https://github.com/ethyca/fides/compare/1.6.0...1.6.1) - 2022-06-15

### Docs

- Updated `Release Steps`

### Fixed

- Resolved a failure with populating applicable data subject rights to a data map
- Handle invalid characters when generating a `fides_key` [#761](https://github.com/ethyca/fides/pull/761)

## [1.6.0](https://github.com/ethyca/fides/compare/1.5.3...1.6.0) - 2022-05-02

### Added

- ESLint configuration changes [#514](https://github.com/ethyca/fidesops/pull/514)
- User creation, update and permissions in the Admin UI [#511](https://github.com/ethyca/fidesops/pull/511)
- Yaml support for dataset upload [#284](https://github.com/ethyca/fidesops/pull/284)

### Breaking Changes

- Update masking API to take multiple input values [#443](https://github.com/ethyca/fidesops/pull/443)

### Docs

- DRP feature documentation [#520](https://github.com/ethyca/fidesops/pull/520)

## [1.4.2](https://github.com/ethyca/fidesops/compare/1.4.1...1.4.2) - 2022-05-12

### Added

- GET routes for users [#405](https://github.com/ethyca/fidesops/pull/405)
- Username based search on GET route [#444](https://github.com/ethyca/fidesops/pull/444)
- FIDESOPS\_\_DEV_MODE for Easier SaaS Request Debugging [#363](https://github.com/ethyca/fidesops/pull/363)
- Track user privileges across sessions [#425](https://github.com/ethyca/fidesops/pull/425)
- Add first_name and last_name fields. Also add them along with created_at to FidesUser response [#465](https://github.com/ethyca/fidesops/pull/465)
- Denial reasons for DSR and user `AuditLog` [#463](https://github.com/ethyca/fidesops/pull/463)
- DRP action to Policy [#453](https://github.com/ethyca/fidesops/pull/453)
- `CHANGELOG.md` file[#484](https://github.com/ethyca/fidesops/pull/484)
- DRP status endpoint [#485](https://github.com/ethyca/fidesops/pull/485)
- DRP exerise endpoint [#496](https://github.com/ethyca/fidesops/pull/496)
- Frontend for privacy request denial reaons [#480](https://github.com/ethyca/fidesops/pull/480)
- Publish Fidesops to Pypi [#491](https://github.com/ethyca/fidesops/pull/491)
- DRP data rights endpoint [#526](https://github.com/ethyca/fidesops/pull/526)

### Changed

- Converted HTTP Status Codes to Starlette constant values [#438](https://github.com/ethyca/fidesops/pull/438)
- SaasConnector.send behavior on ignore_errors now returns raw response [#462](https://github.com/ethyca/fidesops/pull/462)
- Seed user permissions in `create_superuser.py` script [#468](https://github.com/ethyca/fidesops/pull/468)
- User API Endpoints (update fields and reset user passwords) [#471](https://github.com/ethyca/fidesops/pull/471)
- Format tests with `black` [#466](https://github.com/ethyca/fidesops/pull/466)
- Extract privacy request endpoint logic into separate service for DRP [#470](https://github.com/ethyca/fidesops/pull/470)
- Fixing inconsistent SaaS connector integration tests [#473](https://github.com/ethyca/fidesops/pull/473)
- Add user data to login response [#501](https://github.com/ethyca/fidesops/pull/501)

### Breaking Changes

- Update masking API to take multiple input values [#443](https://github.com/ethyca/fidesops/pull/443)

### Docs

- Added issue template for documentation updates [#442](https://github.com/ethyca/fidesops/pull/442)
- Clarify masking updates [#464](https://github.com/ethyca/fidesops/pull/464)
- Added dark mode [#476](https://github.com/ethyca/fidesops/pull/476)

### Fixed

- Removed miradb test warning [#436](https://github.com/ethyca/fidesops/pull/436)
- Added missing import [#448](https://github.com/ethyca/fidesops/pull/448)
- Removed pypi badge pointing to wrong package [#452](https://github.com/ethyca/fidesops/pull/452)
- Audit imports and references [#479](https://github.com/ethyca/fidesops/pull/479)
- Switch to using update method on PUT permission endpoint [#500](https://github.com/ethyca/fidesops/pull/500)

### Developer Experience

- added isort as a CI check
- Include `tests/` in all static code checks (e.g. `mypy`, `pylint`)

### Changed

- Published Docker image does a clean install of Fidesctl
- `with_analytics` is now a decorator

### Fixed

- Third-Country formatting on Data Map
- Potential Duplication on Data Map
- Exceptions are no longer raised when sending `AnalyticsEvent`s on Windows
- Running `fidesctl init` now generates a `server_host` and `server_protocol`
  rather than `server_url`<|MERGE_RESOLUTION|>--- conflicted
+++ resolved
@@ -18,32 +18,22 @@
 ## [Unreleased](https://github.com/ethyca/fides/compare/2.44.0...main)
 
 ### Added
-<<<<<<< HEAD
-- Added support for "in progress" status in classification [#5248](https://github.com/ethyca/fides/pull/5248)
-=======
 - Adding erasure support for PowerReviews [#5258](https://github.com/ethyca/fides/pull/5258)
 - Adding erasure support for Attentive [#5258](https://github.com/ethyca/fides/pull/5261)
 - Added a scheduled job to incrementally migrate from bcrypt hashes to SHA-256 hashes for stored identity values [#5256](https://github.com/ethyca/fides/pull/5256)
 - Added the new Dynamic Erasure Email integrations [#5226](https://github.com/ethyca/fides/pull/5226)
+- Added support for "in progress" status in classification [#5248](https://github.com/ethyca/fides/pull/5248)
 
 ### Changed
 - Validate no path in `server_host` var for CLI config; if there is one then take only up until the first forward slash
 - Update the Datamap report's Data categories column to support better expand/collapse behavior [#5265](https://github.com/ethyca/fides/pull/5265)
 - Rename/refactor Privacy Notice Properties to support performance improvements [#5259](https://github.com/ethyca/fides/pull/5259)
->>>>>>> 523a17ae
 
 ### Developer Experience
 - Added performance mark timings to debug logs for fides.js [#5245](https://github.com/ethyca/fides/pull/5245)
 
-<<<<<<< HEAD
-### Changed
-- Validate no path in `server_host` var for CLI config; if there is one then take only up until the first forward slash
-- Update the Datamap report's Data categories column to support better expand/collapse behavior [#5265](https://github.com/ethyca/fides/pull/5265)
-- Rename/refactor Privacy Notice Properties to support performance improvements [#5259](https://github.com/ethyca/fides/pull/5259)
-=======
 ### Fixed
 - Fix wording in tooltip for Yotpo Reviews [#5274](https://github.com/ethyca/fides/pull/5274)
->>>>>>> 523a17ae
 
 
 ## [2.44.0](https://github.com/ethyca/fides/compare/2.43.1...2.44.0)
