--- conflicted
+++ resolved
@@ -28,11 +28,8 @@
 
 ### Changed
 - Update FastAPI to 0.115.2 for starlette 0.40.0 [#6244](https://github.com/ethyca/fides/pull/6244)
-<<<<<<< HEAD
+- Refactored fides-js SDK to use React Context for global state management and simplified consent updating method [#6257](https://github.com/ethyca/fides/pull/6257)
 - Update Shopify integration so that we do not pass consent keys to Shopify with undefined values [#6270](https://github.com/ethyca/fides/pull/6270)
-=======
-- Refactored fides-js SDK to use React Context for global state management and simplified consent updating method [#6257](https://github.com/ethyca/fides/pull/6257)
->>>>>>> 16d393aa
 
 ### Developer Experience
 - Updated SQLAlchemy models to match the contents of the Alembic migrations [#6262](https://github.com/ethyca/fides/pull/6262)
