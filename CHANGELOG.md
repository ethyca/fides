--- conflicted
+++ resolved
@@ -27,12 +27,9 @@
 - Replaced Asset's `with_consent` field with the enum `consent_status` field and added indexes to the `StagedResource` table [#6287](https://github.com/ethyca/fides/pull/6287)
 - New 'Internal Respondent' user role that only has access to complete their assigned manual tasks [#6329](https://github.com/ethyca/fides/pull/6329)
 - Added consent status to the Action Center, including a new discovery status column and a details modal for assets detected without consent [#6283](https://github.com/ethyca/fides/pull/6283)
-<<<<<<< HEAD
 - Added the ability to edit more fields for GVL vendors [#6341](https://github.com/ethyca/fides/pull/6341)
-=======
 - Added new option to FidesJS to change default tab in TCF modal [#6338](https://github.com/ethyca/fides/pull/6338)
 - Added new entries for manual task completion in the activity tab of a privacy request [#6345](https://github.com/ethyca/fides/pull/6345)
->>>>>>> d1755462
 
 ### Changed
 - Viewer users can now view/complete their assigned manual tasks [#6329](https://github.com/ethyca/fides/pull/6329)
