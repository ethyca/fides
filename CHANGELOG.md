--- conflicted
+++ resolved
@@ -18,15 +18,14 @@
 ## [Unreleased](https://github.com/ethyca/fides/compare/2.34.0...main)
 
 ### Added
-
 - Added multiple language translations support for privacy center consent page [#4785](https://github.com/ethyca/fides/pull/4785)
 
 ### Fixed
-<<<<<<< HEAD
-=======
 - Fixed bug prevented adding new privacy center translations [#4786](https://github.com/ethyca/fides/pull/4786)
 - Fixed bug where Privacy Policy links would be shown without a configured URL [#4801](https://github.com/ethyca/fides/pull/4801)
->>>>>>> c7df743f
+
+
+### Fixed
 
 - Fixed bug prevented adding new privacy center translations [#4786](https://github.com/ethyca/fides/pull/4786)
 
