--- conflicted
+++ resolved
@@ -24,6 +24,9 @@
 ### Added
 - Added a duplicate group table with deterministic ids [#6881](https://github.com/ethyca/fides/pull/6881) https://github.com/ethyca/fides/labels/db-migration
 
+### Changed
+- Updated filter modal in new privacy request screen to store filters as query params in url [#6818](https://github.com/ethyca/fides/pull/6818)
+
 ## [2.73.1](https://github.com/ethyca/fides/compare/2.73.0..2.73.1)
 
 ### Added
@@ -36,10 +39,6 @@
 ### Changed
 - Updated border radius on our design system theme [#6512](https://github.com/ethyca/fides/pull/6512)
 - Simplified data category selection logic in monitor field list items by replacing `user_assigned_data_categories` with unified `preferred_data_categories` field [#6817](https://github.com/ethyca/fides/pull/6817)
-<<<<<<< HEAD
-- Updated filter modal in new privacy request screen to store filters as query params in url [#6818](https://github.com/ethyca/fides/pull/6818)
-
-=======
 - Custom fields are now shown in the list view of the new request manager [#6849](https://github.com/ethyca/fides/pull/6849)
 - Improved action center filters with tree-based UI and nested data categories [#6855](https://github.com/ethyca/fides/pull/6855)
 - Updates legacy taxonomy consts for custom taxonomy API [#6824](https://github.com/ethyca/fides/pull/6824)
@@ -50,7 +49,6 @@
 - Added reusable Filter component with optional search and tree-based filtering to FidesUI design system [#6845](https://github.com/ethyca/fides/pull/6845)
 - Added Privacy Notice Sandbox for Consent v3 development and demos [#6841](https://github.com/ethyca/fides/pull/6841)
 - Added strict equality ESLint rule to prevent type coercion bugs [#6879](https://github.com/ethyca/fides/pull/6879)
->>>>>>> 44024abf
 
 ## [2.73.0](https://github.com/ethyca/fides/compare/2.72.3..2.73.0)
 
