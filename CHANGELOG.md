# Changelog

All notable changes to this project will be documented in this file.

The format is based on [Keep a Changelog](https://keepachangelog.com/en/)

The types of changes are:

- `Added` for new features.
- `Changed` for changes in existing functionality.
- `Developer Experience` for changes in developer workflow or tooling.
- `Deprecated` for soon-to-be removed features.
- `Docs` for documentation only changes.
- `Removed` for now removed features.
- `Fixed` for any bug fixes.
- `Security` in case of vulnerabilities.

Changes can also be flagged with a GitHub label for tracking purposes. The URL of the label should be put at the end of the entry. The possible labels are:
- https://github.com/ethyca/fides/labels/high-risk: to indicate that a change is a "high-risk" change that could potentially lead to unanticipated regressions or degradations
- https://github.com/ethyca/fides/labels/db-migration: to indicate that a given change includes a DB migration

## [Unreleased](https://github.com/ethyca/fides/compare/2.73.1..main)

### Added
- Added a duplicate group table with deterministic ids [#6881](https://github.com/ethyca/fides/pull/6881) https://github.com/ethyca/fides/labels/db-migration
<<<<<<< HEAD
- Added duplicate DSR checking to request runner [#6860](https://github.com/ethyca/fides/pull/6860/)
=======
- Added replace mode for decoding context loggers to avoid decode errors with zip files[#6899](https://github.com/ethyca/fides/pull/6899/files)
>>>>>>> cd632d68

### Changed
- Updated filter modal in new privacy request screen to store filters as query params in url [#6818](https://github.com/ethyca/fides/pull/6818)

### Developer Experience
- Added explicit label property to feature flags configuration for flexible display names [#6889](https://github.com/ethyca/fides/pull/6889)

## [2.73.1](https://github.com/ethyca/fides/compare/2.73.0..2.73.1)

### Added
- Added automatic refresh of monitor tree ancestor statuses after field actions [#6853](https://github.com/ethyca/fides/pull/6853)
- Added database model for identity definitions [#6852](https://github.com/ethyca/fides/pull/6852) https://github.com/ethyca/fides/labels/db-migration
- Added config proxy settings for duplicate DSR detection[#6811](https://github.com/ethyca/fides/pull/6811) https://github.com/ethyca/fides/labels/db-migration
- Added privacy preferences database model [#6875](https://github.com/ethyca/fides/pull/6875)
- Added beta feature flag for LLM classifier [#6880](https://github.com/ethyca/fides/pull/6880)

### Changed
- Updated border radius on our design system theme [#6512](https://github.com/ethyca/fides/pull/6512)
- Simplified data category selection logic in monitor field list items by replacing `user_assigned_data_categories` with unified `preferred_data_categories` field [#6817](https://github.com/ethyca/fides/pull/6817)
- Custom fields are now shown in the list view of the new request manager [#6849](https://github.com/ethyca/fides/pull/6849)
- Improved action center filters with tree-based UI and nested data categories [#6855](https://github.com/ethyca/fides/pull/6855)
- Updates legacy taxonomy consts for custom taxonomy API [#6824](https://github.com/ethyca/fides/pull/6824)


### Developer Experience
- Reorganized FidesUI components into logical directories by design system and function [#6844](https://github.com/ethyca/fides/pull/6844)
- Added reusable Filter component with optional search and tree-based filtering to FidesUI design system [#6845](https://github.com/ethyca/fides/pull/6845)
- Added Privacy Notice Sandbox for Consent v3 development and demos [#6841](https://github.com/ethyca/fides/pull/6841)
- Added strict equality ESLint rule to prevent type coercion bugs [#6879](https://github.com/ethyca/fides/pull/6879)

## [2.73.0](https://github.com/ethyca/fides/compare/2.72.3..2.73.0)

### Added
- Added support for new experience config to delete cookie based on host domain [#6706](https://github.com/ethyca/fides/pull/6706)
- Adding support for references outside the collection on update and delete endpoints for SaaS integrations [#6719](https://github.com/ethyca/fides/pull/6719)
- Added support for bulk actions in the new request manager page [#6773](https://github.com/ethyca/fides/pull/6773)
- Added `tagging_instructions` field to `DataCategory` model for LLM classification customization [#6736](https://github.com/ethyca/fides/pull/6736) https://github.com/ethyca/fides/labels/db-migration
- Added monitor result display variations for web and datastore monitors [#6750](https://github.com/ethyca/fides/pull/6750)
- Added gated fields for LLM classifier config in monitor config form [#6761](https://github.com/ethyca/fides/pull/6761)
- Added status indicators to schema explorer tree with color-coded change indicators [#6785](https://github.com/ethyca/fides/pull/6785)
- Added confirmation modals for bulk actions on the new privacy requests page [#6784](https://github.com/ethyca/fides/pull/6784)
- Added CSV export button to manual tasks tables [#6806](https://github.com/ethyca/fides/pull/6806)
- Added "Clear filters" button to privacy request manager [#6815](https://github.com/ethyca/fides/pull/6815)
- Added database model for the v3 consent documents [#6790](https://github.com/ethyca/fides/pull/6790) https://github.com/ethyca/fides/labels/db-migration

### Developer Experience
- Split FidesJS and Privacy Center Cypress test runs [#6733](https://github.com/ethyca/fides/pull/6733)
- Improved cypress test reliability [#6748](https://github.com/ethyca/fides/pull/6748)
- Added new CustomList component to fidesui with selection support [#6759](https://github.com/ethyca/fides/pull/6759)
- Update integration logos to use Ant components [#6755](https://github.com/ethyca/fides/pull/6755)
- Adds a reusable form modal hook for confirmation modals [#6789](https://github.com/ethyca/fides/pull/6789)
- Added fullHeight prop to FixedLayout component for full viewport usage [#6787](https://github.com/ethyca/fides/pull/6787)
- Replaced custom tag color strings with new CUSTOM_TAG_COLOR enum for type safety [#6801](https://github.com/ethyca/fides/pull/6801)

### Fixed
- Fixed an issue where the FidesJS would sometimes incorrectly display "GPC Overridden" on initial load. [#6728](https://github.com/ethyca/fides/pull/6728)
- Allow external provider consent migration to get saved to BE [#6747](https://github.com/ethyca/fides/pull/6747)
- Fixed action center routing to prevent empty page when reloading data explorer [#6791](https://github.com/ethyca/fides/pull/6791)
- Fixed a bug where the "Request manager" navigation item wouldn't return users to the main request view [#6814](https://github.com/ethyca/fides/pull/6814)
- Fixed incorrect positioning on "Add system" button on system inventory page when Compass was disabled [#6812](https://github.com/ethyca/fides/pull/6812)
- Fixed missing reference value validation in SaaS requests to apply to all access requests [#6782](https://github.com/ethyca/fides/pull/6782)
- Fixed an issue where some Special purpose vendors were displaying incorrectly in the TCF modal [#6830](https://github.com/ethyca/fides/pull/6830)
- Added action guards on polling requests to avoid running access polling requests on erasure tasks [#6827](https://github.com/ethyca/fides/pull/6827)

### Changed
- Switch to use `classify_params.llm_model_override` instead of `classify_params.model_override` in monitor config form [#6805](https://github.com/ethyca/fides/pull/6805)

## [2.72.3](https://github.com/ethyca/fides/compare/2.72.2...2.72.3)

### Fixed
- Support fields in "Approved" status in D&D [#6794](https://github.com/ethyca/fides/pull/6794)

## [2.72.2](https://github.com/ethyca/fides/compare/2.72.1...2.72.2)

### Changed
- Added `collection` to privacy request logging metadata [#6753](https://github.com/ethyca/fides/pull/6753)
- Removed PII filtering from request task error logging [#6753](https://github.com/ethyca/fides/pull/6753)

### Fixed
- Added `has_table` checks for BigQuery erasures [#6760](https://github.com/ethyca/fides/pull/6760)
- Using correct data select types in alpha fields [#6758](https://github.com/ethyca/fides/pull/6758)
- Redirected users from invalid system detail pages in Action Center [#6795](https://github.com/ethyca/fides/pull/6795)

## [2.72.1](https://github.com/ethyca/fides/compare/2.72.0...2.72.1)

### Fixed
- Request overrides connection exceptions are now correctly handled [#6726](https://github.com/ethyca/fides/pull/6726)

## [2.72.0](https://github.com/ethyca/fides/compare/2.71.1...2.72.0)

### Added
- Added digest worker task model [#6688](https://github.com/ethyca/fides/pull/6688) https://github.com/ethyca/fides/labels/db-migration
- Added Manual Task Digest email templates and dispatch [#6691](https://github.com/ethyca/fides/pull/6691)
- Added UI to manage email digests [#6710](https://github.com/ethyca/fides/pull/6710)
- Event Auditing for Connections And Connection Secrets [#6681](https://github.com/ethyca/fides/pull/6681)
- Support for detection phase in new classifier screen [#6711](https://github.com/ethyca/fides/pull/6711)
- Field Level Actions for New Classifier Screen [#6707](https://github.com/ethyca/fides/pull/6707)
- Added new beta privacy request manager screen [#6725](https://github.com/ethyca/fides/pull/6725)

### Changed
- Bumped `fideslog` dependency to `1.2.14` [#6635](https://github.com/ethyca/fides/pull/6635)
- Update UI to support for different consent compliance issues [#6680](https://github.com/ethyca/fides/pull/6680)
- Updated calls to `/mute` endpoint so they use request body instead of query params [#6702](https://github.com/ethyca/fides/pull/6702)
- Changed default sort order for discovered assets from compliance status to asset name [#6704](https://github.com/ethyca/fides/pull/6704)
- Moved 'Messaging' and 'Messaging Providers' pages to a single Settings > Notifications page [#6710](https://github.com/ethyca/fides/pull/6710)
- Break system table actions out of overflow menu [#6696](https://github.com/ethyca/fides/pull/6696)
- Tweaks to system table UX [#6712](https://github.com/ethyca/fides/pull/6712)
- Added error handling to the privacy_request.save_filtered_access_results in the DSR process [#6718](https://github.com/ethyca/fides/pull/6718)

### Developer Experience
- Improved accessibility configuration for ESLint jsx-a11y plugin with Ant Design component support [#6699](https://github.com/ethyca/fides/pull/6699)
- Upgraded Cypress version to latest and made additional changes to help speed up Admin UI test runs [#6705](https://github.com/ethyca/fides/pull/6705)

### Fixed
- Fixed an issue where users were unable to cancel out of the Add New System dialog in Action Center [#6651](https://github.com/ethyca/fides/pull/6651)
- Fixed an issue where using pagination on the consent issues modal affects the results of the page [#6665](https://github.com/ethyca/fides/pull/6665)
- Fixed Action Center modal not closing after successfully adding a Compass System [#6669](https://github.com/ethyca/fides/pull/6669)
- Prevent stale data issues by clearing row selections when underlying data changes in Action Center tables [#6673](https://github.com/ethyca/fides/pull/6673)
- Returning a user-friendly message when attempting to delete datasets linked to an integration [#6663](https://github.com/ethyca/fides/pull/6663)
- Fixed an issue where updating an Experience in Admin UI could potentially result in a browser error [#6676](https://github.com/ethyca/fides/pull/6676)
- Fixed a bug that prevented users from removing categories of consent from web monitor resources [#6679](https://github.com/ethyca/fides/pull/6679)
- Fixed some toast notifications in Action Center to truncate long asset and system names [#6692](https://github.com/ethyca/fides/pull/6692)
- Fixed an issue where columns were inconsistent in the Integrations' Monitor table [#6682](https://github.com/ethyca/fides/pull/6682)
- Fixed custom fields on the system data use form being nonfunctional [#6657](https://github.com/ethyca/fides/pull/6657)
- Fixed expanded categories of consent table cells auto-collapsing in Action Center when adding new values [#6690](https://github.com/ethyca/fides/pull/6690)
- Fixed an issue where adding a category of consent moved the item off-page in Action Center [#6704](https://github.com/ethyca/fides/pull/6704)
- Fixed several accessibility issues discovered in Admin UI using the new linting rules [#6699](https://github.com/ethyca/fides/pull/6699)

## [2.71.1](https://github.com/ethyca/fides/compare/2.71.0...2.71.1)

### Added
- Added digest conditional dependency SQL model [#6627](https://github.com/ethyca/fides/pull/6627) https://github.com/ethyca/fides/labels/db-migration
- Adds support for dynamic vendor disclosure in Fides UI [#6593](https://github.com/ethyca/fides/pull/6593) https://github.com/ethyca/fides/labels/db-migration
- Added async polling for SaaS integrations [#6566](https://github.com/ethyca/fides/pull/6566) https://github.com/ethyca/fides/labels/db-migration

### Changed
- Updated `StagedResource.user_assigned_data_uses` to be nullable and have a null default [#6674](https://github.com/ethyca/fides/pull/6674) https://github.com/ethyca/fides/labels/db-migration
- Allow selecting from all data uses for discovered assets in Action Center [#6668](https://github.com/ethyca/fides/pull/6668)

### Fixed
- Fix compliance issue warning button showing when you don't have the Consent status featured flag enabled [#6677](https://github.com/ethyca/fides/pull/6677)

### Developer Experience
- Added `disableUrlState` option to pagination, sorting, table state, and search hooks to support in-memory state management without URL synchronization [#6685](https://github.com/ethyca/fides/pull/6685)

## [2.71.0](https://github.com/ethyca/fides/compare/2.70.5...2.71.0)

### Added
- Added `Not applicable` and `Pre-consent` as new `ConsentStatus` labels in the UI [#6571](https://github.com/ethyca/fides/pull/6571)
- Add indexes for classifications and user_assigned_data_categories columns from stagedresource table [#6612](https://github.com/ethyca/fides/pull/6612) https://github.com/ethyca/fides/labels/db-migration
- Added a ConditionalDependency base class that Manual tasks now inherits from. This sets up a base for digest conditional dependencies. [#6613](https://github.com/ethyca/fides/pull/6613)
- Added condition to sql orm translator functionality. [#6578](https://github.com/ethyca/fides/pull/6578)
- Added model for digest configuration. [#6616](https://github.com/ethyca/fides/pull/6616) https://github.com/ethyca/fides/labels/db-migration
- Added Deadline, Completed On, Last Updated to Privacy Request CSV [#6621](https://github.com/ethyca/fides/pull/6621)
- Add OAuth2 support for connection configurations [#6614](https://github.com/ethyca/fides/pull/6614)
- Added new classifier alpha screen [6639](https://github.com/ethyca/fides/pull/6639)

### Changed
- Update `pymssql` dependency from 2.3.4 to 2.3.7 [#6601](https://github.com/ethyca/fides/pull/6601)
- Systems inventory page now displays GVL deleted systems [#6602](https://github.com/ethyca/fides/pull/6602)
- After creating a new integration it now redirects you to the integration detail page [#6605](https://github.com/ethyca/fides/pull/6605)
- Add permission for "Approver" role to create privacy requests and show as "Submitted by" in the Admin UI [#6606](https://github.com/ethyca/fides/pull/6606)
- Updated consent compliance issue labels & tooltips. Improved the way the consent issue modal is opened. [#6615](https://github.com/ethyca/fides/pull/6615)
- Updated manual task configuration UI from a table to a list view [#6632](https://github.com/ethyca/fides/pull/6632)
- Action type column of Privacy Request CSV to show all request policy types separated by `+` [6621](https://github.com/ethyca/fides/pull/6621)
- Privacy Center now supports certain HTML if `FIDES_PRIVACY_CENTER__ALLOW_HTML_DESCRIPTION` is set [#6643](https://github.com/ethyca/fides/pull/6643)

### Developer Experience
- Trigger fidesplus CI actions on pushes to `main` in Fides [#6592](https://github.com/ethyca/fides/pull/6592)
- Improved readability and maintainability around DSR packages and improved test coverage [#6540](https://github.com/ethyca/fides/pull/6540)

### Fixed
- Fixed FidesJS banner's Acknowledge button incorrectly overriding GPC settings [#6660](https://github.com/ethyca/fides/pull/6660)
- Fix an issue where approver users wouldn't see the manual tasks associated with a privacy request from the detail view [#6638](https://github.com/ethyca/fides/pull/6638)

## [2.70.5](https://github.com/ethyca/fides/compare/2.70.3...2.70.5)

### Fixed
- Encode GPC subsection in GPP string whenever supported by the section (e.g. usnat, usca) [#6633](https://github.com/ethyca/fides/pull/6633)
- Enforce required location validation on privacy-request POST when configured via Privacy Center/property config [#6646](https://github.com/ethyca/fides/pull/6646)

## [2.70.4](https://github.com/ethyca/fides/compare/2.70.3...2.70.4)

### Fixed
- Fixed query to retrieve a `PrivacyNotice`'s cookies [#6636](https://github.com/ethyca/fides/pull/6636)

## [2.70.3](https://github.com/ethyca/fides/compare/2.70.2...2.70.3)

### Fixed
- Fixed an error on trying to submit optional integer fields in the integration form [#6626](https://github.com/ethyca/fides/pull/6626)

### [2.70.2](https://github.com/ethyca/fides/compare/2.70.1...2.70.2)

- This tag is intentionally skipped. Changes intended for this version are included in 2.70.3.

## [2.70.1](https://github.com/ethyca/fides/compare/2.70.0...2.70.1)

### Added
- Added SRV and SSL support for MongoDB [#6590](https://github.com/ethyca/fides/pull/6590)

### Fixed
- Location field submission and display for privacy requests [#6619](https://github.com/ethyca/fides/pull/6619)
- Fix column sizing bug [#6620](https://github.com/ethyca/fides/pull/6620)
- Fixed an issue that allowed new taxonomy items to be submitted multiple times [#6609](https://github.com/ethyca/fides/pull/6609)
- Fix misc location displays [#6600](https://github.com/ethyca/fides/pull/6600)
- Incorrect location display in system inventory screen [#6598](https://github.com/ethyca/fides/pull/6598)
- Inconsistent location values displayed on action center [#6599](https://github.com/ethyca/fides/pull/6599)

## [2.70.0](https://github.com/ethyca/fides/compare/2.69.2...2.70.0)

### Added
- Added new `WebMonitorGroupJob` model and table to store web monitor scan data [#6542](https://github.com/ethyca/fides/pull/6542) https://github.com/ethyca/fides/labels/db-migration
- Added new values to `ConsentStatus` enum [#6562](https://github.com/ethyca/fides/pull/6562) https://github.com/ethyca/fides/labels/db-migration
- Added a messaging provider configuration page to the Admin UI [#6213](https://github.com/ethyca/fides/pull/6213)
- Added event audits for taxonomy actions [#6564](https://github.com/ethyca/fides/pull/6564)
- Added `ClassificationBenchmark` model and table to store classification benchmark records [#6569](https://github.com/ethyca/fides/pull/6569) https://github.com/ethyca/fides/labels/db-migration

### Changed
- Changed "Recent activity" tab to "Added" in Action Center for improved clarity [#6565](https://github.com/ethyca/fides/pull/6565)
- Request manager screen now shows loader while waiting for sets of results [#6552](https://github.com/ethyca/fides/pull/6552)
- Request manager screen now persists pagination parameters to URL [#6552](https://github.com/ethyca/fides/pull/6552)
- Request manager screen no longer persists search to local storage and instead populates URL parameters [#6552](https://github.com/ethyca/fides/pull/6552)
- Request manager CSV Download now flattens the subject identity object to comma separated columns [#6563](https://github.com/ethyca/fides/pull/6563)
- Request manager CSV Download now flattens the custom privacy request fields object to comma separated columns [#6563](https://github.com/ethyca/fides/pull/6563)

### Deprecated
- DSR 2.0 is deprecated. New requests will be created using DSR 3.0 only. Existing DSR 2.0 requests will continue to process until completion. [#6458](https://github.com/ethyca/fides/pull/6458)

### Fixed
- Fix search within language picker in admin-ui [#6550](https://github.com/ethyca/fides/pull/6550)
- Fix translations for TCF not loading correctly in certain cases [#6557](https://github.com/ethyca/fides/pull/6557) [#6587](https://github.com/ethyca/fides/pull/6587)
- Removed unnecessary ability to link systems with website integrations. [#6554](https://github.com/ethyca/fides/pull/6554)
- Better TCF overlay behavior when no vendors are configured [#6556](https://github.com/ethyca/fides/pull/6556)
- Fix bug in oauth authorization success toast [#6572](https://github.com/ethyca/fides/pull/6572)
- Fix expadable tag cell for locations in notices page of admin-ui [#6559](https://github.com/ethyca/fides/pull/6559)
- Request manager screen date range now respects timezones [#6552](https://github.com/ethyca/fides/pull/6552)
- Request manager screen will no longer silently filter results by prior searches [#6552](https://github.com/ethyca/fides/pull/6552)
- Request manager CSV download link is now cleaned up making memory leaks in Admin UI less likely [#6552](https://github.com/ethyca/fides/pull/6552)
- Fix custom logos in external task portal [#6573](https://github.com/ethyca/fides/pull/6573)
- TCF alert rendering incorrectly during react lifecycle [#6582](https://github.com/ethyca/fides/pull/6582)

### Removed
- Remove "expand/collapse all" menu on privacy notice locations [#6581](https://github.com/ethyca/fides/pull/6581)

## [2.69.2](https://github.com/ethyca/fides/compare/2.69.1...2.69.2)

### Fixed
- Decode S3 storage URLs when building object keys for streaming attachments into download packages [#6541](https://github.com/ethyca/fides/pull/6541)
- Enables the exclude domains field in the website monitor config. [#6544](https://github.com/ethyca/fides/pull/6544)
- Region table value displayed correctly and Location select only allowing valid values [#6545](https://github.com/ethyca/fides/pull/6545)
- Adds safeguards when encountering rate limit errors upon instantiation [#6546](https://github.com/ethyca/fides/pull/6546)

## [2.69.1](https://github.com/ethyca/fides/compare/2.69.0...2.69.1)

### Added
- Added the ability to selectively redact dataset, collection, and field names in DSR packages [#6487](https://github.com/ethyca/fides/pull/6487)
- Added system group functionality to systems table [#6453](https://github.com/ethyca/fides/pull/6453)

### Security
- Changed session invalidation logic to end all sessions for a user when their password has been changed [CVE-2025-57766](https://github.com/ethyca/fides/security/advisories/GHSA-rpw8-82v9-3q87)
- Fixed OAuth scope privilege escalation vulnerability that allowed clients to create or update other OAuth clients with unauthorized scopes [CVE-2025-57817](https://github.com/ethyca/fides/security/advisories/GHSA-hjfh-p8f5-24wr)
- Added stricter rate limiting to authentication endpoints to mitigate against brute force attacks. [CVE-2025-57815](https://github.com/ethyca/fides/security/advisories/GHSA-7q62-r88r-j5gw)
- Adds Redis-driven rate limiting across all endpoints [CVE-2025-57816](https://github.com/ethyca/fides/security/advisories/GHSA-fq34-xw6c-fphf)


### Changed
- Improved column width handling in Action Center tables [#6496](https://github.com/ethyca/fides/pull/6496)

## [2.69.0](https://github.com/ethyca/fides/compare/2.68.0...2.69.0)

### Added
- Added models for generic taxonomy support (Fidesplus) [#6421](https://github.com/ethyca/fides/pull/6421)
- Added LocationSelect component and additional utilities for displaying location [#6478](https://github.com/ethyca/fides/pull/6478)
- Added UI for conditional manual task creation feature [#6431](https://github.com/ethyca/fides/pull/6431)
- Added streaming attachment capabilities for access packages. [#6474](https://github.com/ethyca/fides/pull/6474)
- Added tokenized redirect for streaming enabled access package downloads. [#6489](https://github.com/ethyca/fides/pull/6489)
- Pagination is persisted to the URL on the Consent Report Page [#6504](https://github.com/ethyca/fides/pull/6504)

### Changed
- Manual Tasks now check conditional dependencies and either skip or wait for input based on the evaluation.[#6440](https://github.com/ethyca/fides/pull/6440)
- Changed Fides.js banner title attributes for better SEO + a11y support [#6470](https://github.com/ethyca/fides/pull/6470)
- Test Website Monitors now show the brand image and a "test monitor" tag [#6476](https://github.com/ethyca/fides/pull/6476)
- Privacy Request runner will now also check for awaiting input tags as part of `poll_for_exited_privacy_request_tasks` [#6471](https://github.com/ethyca/fides/pull/6471)
- Added async polling queue for API integrations [#6435](https://github.com/ethyca/fides/pull/6435)
- Updated Admin UI to poll during non-terminal task statuses [#6493](https://github.com/ethyca/fides/pull/6493)
- Moved Organization Management and SSO out of beta [#6495](https://github.com/ethyca/fides/pull/6494)
- Updated data lineage nodes styling to use neutral color scheme for improved visual consistency [#6505](https://github.com/ethyca/fides/pull/6505)
- Removed total from Consent Report page until Cursor Pagination is added, this solves broken loads when there is a large amount of consent data [#6504](https://github.com/ethyca/fides/pull/6504)

### Fixed
- Erasure Request finalization [#6493](https://github.com/ethyca/fides/pull/6493)
- DSR finalization UI tweaks [#6514](https://github.com/ethyca/fides/pull/6514)
- Account for Timezone on Consent Report page [#6504](https://github.com/ethyca/fides/pull/6504)

### Developer Experience
- Refactored table column header menu functionality to use column-level menu property instead of custom header cell components [#6481](https://github.com/ethyca/fides/pull/6481)
- Migrated Popover components from Chakra to Ant Design in Admin UI [#6488](https://github.com/ethyca/fides/pull/6488)
- Added new npm task for Admin UI that enables optimized Cypress testing with API server connectivity during local development [#6483](https://github.com/ethyca/fides/pull/6483)
- Added reusable table system with URL synchronization and Ant Design integration for standardized table behavior and deep linking support [#6447](https://github.com/ethyca/fides/pull/6447)
- Refactored Action Center tables to use new standardized table state management hooks [#6349](https://github.com/ethyca/fides/pull/6349)

### Fixed
- Fixed bug with non-applicable notices being saved as opted in in Fides.js [#6490](https://github.com/ethyca/fides/pull/6490)
- Handle missing GVL in TCF experience by displaying an error message instead of infinite spinners. [#6472](https://github.com/ethyca/fides/pull/6472)
- Prevent edits for assets that have been ignored in the Action Center [#6485](https://github.com/ethyca/fides/pull/6485)

## [2.68.0](https://github.com/ethyca/fides/compare/2.67.2...2.68.0)

### Added
- Improved logging of underlying errors when raising generic exceptions [#6420](https://github.com/ethyca/fides/pull/6420)
- Manual Task Graph Tasks now receive data from any nodes referenced by their conditional dependencies. [#6402](https://github.com/ethyca/fides/pull/6402)
- Added PrivacyCenterSettings to the config. [#6349](https://github.com/ethyca/fides/pull/6439)
- Added DSR task conditional operators list types and data type/operator compatibility [#6429](https://github.com/ethyca/fides/pull/6429)
- Added visual checkmark feedback and screen reader announcements for consent button interactions [#6451](https://github.com/ethyca/fides/pull/6451)
- Added field to privacy center configuration to support location collection in privacy center actions [#6432](https://github.com/ethyca/fides/pull/6432)
- Added execution log when DSR enters awaiting_email_send status [#6462](https://github.com/ethyca/fides/pull/6462)

### Changed
- Improved data extraction for object fields to return complete data structures instead of empty containers in data package when no nested fields where specified [#6424](https://github.com/ethyca/fides/pull/6424)
- Replaced some duplicated data formatting functionality with a single utility function. Additional maintainability updates on Manual Tasks. [#6390](https://github.com/ethyca/fides/pull/6390)
- Improved privacy request detail UI in smaller screens [#6437](https://github.com/ethyca/fides/pull/6437)
- Refactored ancestor links creation to support bulk creation for multiple staged resources in a single operation [#6426](https://github.com/ethyca/fides/pull/6426)
- Optimized StagedResource ancestors() and descendants() methods [#6444](https://github.com/ethyca/fides/pull/6444)
- Improved UI for manual task configuration & manual tasks table [#6454](https://github.com/ethyca/fides/pull/6454)
- Data migration to update `.` in `MonitorConfig.key`s to `_` and update all references to these values [#6441](https://github.com/ethyca/fides/pull/6441) https://github.com/ethyca/fides/labels/db-migration https://github.com/ethyca/fides/labels/high-risk
- Standardized DB engine config and allowed `pool_pre_ping` to be configurable on all engines, with default of `True` [#6434](https://github.com/ethyca/fides/pull/6434)

### Developer Experience
- Switching from Vault to 1password for SaaS test credentials [#6363](https://github.com/ethyca/fides/pull/6363)
- Add `nox -s dev -- workers-all` and rename `worker-other` [#6445](https://github.com/ethyca/fides/pull/6445)
- Upgraded PostgreSQL from version 12 to 16 and Redis from version 6.2 to 8.0 in local development and test environments [#6456](https://github.com/ethyca/fides/pull/6456)

### Fixed
- Fixed an issue with the preview while creating a new TCF Experience in the AdminUI [#6428](https://github.com/ethyca/fides/pull/6428)
- Fixed link in Manage Secure Access modal [#6436](https://github.com/ethyca/fides/pull/6436)
- Fixed some CI testing gaps [#6419](https://github.com/ethyca/fides/pull/6419)
- Fixed a bug where providing an invalid `fides_string` as an override caused GPP to fail to initialize [#6452](https://github.com/ethyca/fides/pull/6452)
- Fixed encoding of privacy request filters and CSV export parameters. [#6449](https://github.com/ethyca/fides/pull/6449)


## [2.67.2](https://github.com/ethyca/fides/compare/2.67.1...2.67.2)

### Changed
- Configured AWS S3 role assumption in client creation code so that all uses support role assumption [#6443](https://github.com/ethyca/fides/pull/6443)



## [2.67.1](https://github.com/ethyca/fides/compare/2.67.0...2.67.1)

### Added
- Added protection against multiple FidesJS script loading on the same page with configurable override option [#6416](https://github.com/ethyca/fides/pull/6416)

### Fixed
- Fix default tab not being set in the integration detail page for Manual Tasks integrations [#6417](https://github.com/ethyca/fides/pull/6417)


## [2.67.0](https://github.com/ethyca/fides/compare/2.66.2...2.67.0)

### Added
- Added the ability to edit more fields for GVL vendors [#6341](https://github.com/ethyca/fides/pull/6341)
- Added `release_version` to the global `window.Fides` object in FidesJS [#6239](https://github.com/ethyca/fides/pull/6239)
- Added new Conditional Dependencies and Evaluator data structures for eventual use with Manual Tasks on DSRs. [#6354](https://github.com/ethyca/fides/pull/6354)
- Added a memory watcher for Celery tasks on Privacy Requests and a configuration to enable (memory_watchdog_enabled) [#6375](https://github.com/ethyca/fides/pull/6375)
- Added display of special-purpose-only vendors in a separate list within the FidesJS overlay. [#6358](https://github.com/ethyca/fides/pull/6358)
- Added Manual Task Conditional Dependencies table [#6356](https://github.com/ethyca/fides/pull/6356)
- Added record counts to the privacy request event log entries in the Admin UI [#6374](https://github.com/ethyca/fides/pull/6374)
- Added traditional Chinese support to FidesJS [#6372](https://github.com/ethyca/fides/pull/6372)
- Added support for Internal Respondent users to manage their own profile and change password [#6377] (https://github.com/ethyca/fides/pull/6377)
- Introduce manual finalization step in privacy request lifecycle [#6301](https://github.com/ethyca/fides/pull/6301) https://github.com/ethyca/fides/labels/db-migration
- Added vendor id to the vendors page [#6348](https://github.com/ethyca/fides/pull/6348)
- Added filtering and sorting capabilities to discovered assets table in action center [#6401](https://github.com/ethyca/fides/pull/6401)

### Changed
- Removes `data-testid` attributes from FidesJS production builds [#6351](https://github.com/ethyca/fides/pull/6351)
- Optimized BigQuery deletions by issuing only a single delete statement per partition [#6340](https://github.com/ethyca/fides/pull/6340)
- Increased the limit for dataset configurations from 50 to 1000 on the integration config page [#6367](https://github.com/ethyca/fides/pull/6367)
- Updates the API so respondents will only be able to see their own user info [#6368](https://github.com/ethyca/fides/pull/6368)
- Moved masking secrets from Redis to database [#6002](https://github.com/ethyca/fides/pull/6002)
- Pass `IS_TEST` build parameter to Dockfile for dev builds to preserve dev `data-testid` attributes [#6382] (https://github.com/ethyca/fides/pull/6382)
- Migrated datamap lineage visualization from Cytoscape.js to ReactFlow with Dagre layout engine [#6381](https://github.com/ethyca/fides/pull/6381)
- Created new module for ManualTaskAddress and updated ManualTaskGraphTask functionality using unique constraints on ManualTask parent_entity. [#6383](https://github.com/ethyca/fides/pull/6383)
- Enhanced privacy request handling with retry limits and cancellation logic for interrupted tasks [#6396](https://github.com/ethyca/fides/pull/6396)
- Collections with missing tables are now skipped instead of causing privacy requests to error [#6397](https://github.com/ethyca/fides/pull/6397)


### Developer Experience
- Migrated Action Center tables to Ant Design [#6349](https://github.com/ethyca/fides/pull/6349)

### Fixed
- Fixed an issue where row selections in Action Center tables did not persist across pages [#6357](https://github.com/ethyca/fides/pull/6357)
- Fixed bug where an error toast appeared in a privacy request page when running Fides OSS [#6364](https://github.com/ethyca/fides/pull/6364)
- Enhanced TCF API loading and failure handling [#6387](https://github.com/ethyca/fides/pull/6387)
- Escaping column names with spaces for BigQuery [#6380](https://github.com/ethyca/fides/pull/6380)
- Fixed horizontal scroll appearing in the privacy request detail page when datasets with very long names are used [#6389](https://github.com/ethyca/fides/pull/6389)
- Fixed performance issues with large dataset traversals [#6353](https://github.com/ethyca/fides/pull/6353)
- Fixing S3 KMS presigned URLs by configuring signature version 4 for all S3 client connections [#6365](https://github.com/ethyca/fides/pull/6365)

## [2.66.2](https://github.com/ethyca/fides/compare/2.66.1...2.66.2)

### Fixed
- Fixed an issue where the Data Detection & Discovery pages were missing some filter parameters for the results [#6394](https://github.com/ethyca/fides/pull/6394)

## [2.66.1](https://github.com/ethyca/fides/compare/2.66.0...2.66.1)

### Added
- Added traditional Chinese support to FidesJS [#6372](https://github.com/ethyca/fides/pull/6372)

## [2.66.0](https://github.com/ethyca/fides/compare/2.65.2...2.66.0)

### Added
- Replaced Asset's `with_consent` field with the enum `consent_status` field and added indexes to the `StagedResource` table [#6287](https://github.com/ethyca/fides/pull/6287)
- New 'Internal Respondent' user role that only has access to complete their assigned manual tasks [#6329](https://github.com/ethyca/fides/pull/6329)
- Added consent status to the Action Center, including a new discovery status column and a details modal for assets detected without consent [#6283](https://github.com/ethyca/fides/pull/6283)
- Added new option to FidesJS to change default tab in TCF modal [#6338](https://github.com/ethyca/fides/pull/6338)
- Added new entries for manual task completion in the activity tab of a privacy request [#6345](https://github.com/ethyca/fides/pull/6345)

### Changed
- Viewer users can now view/complete their assigned manual tasks [#6329](https://github.com/ethyca/fides/pull/6329)
- Updated the attachment list to distinguish internal attachment and attachments for the access package [#6344](https://github.com/ethyca/fides/pull/6344)
- Changed behavior of beta feature flags to persist across user login sessions


### Developer Experience
- Migrate tabs to Ant Design [#6260](https://github.com/ethyca/fides/pull/6260)
- Refactored GPP utility functions to reduce code duplication and improve maintainability [#6318](https://github.com/ethyca/fides/pull/6318)
- Upgraded RollupJS to latest version for FidesJS builds [#6330](https://github.com/ethyca/fides/pull/6330)

### Fixed
- Fixed FidesJS GPP to use national section when a supported US state has no specific notices and approach is set to both. [#6307](https://github.com/ethyca/fides/pull/6307)
- Fixed taxonomy search behavior to include label and value text
- Fixed FidesJS to use consistent served_notice_history_id across all consent flows for improved analytics correlation [#6312](https://github.com/ethyca/fides/pull/6312)
- Fixed Detection & Discovery menu items showing in the UI to users without the required permissions [#6337](https://github.com/ethyca/fides/pull/6337)
- Fixed bug where FidesJS modals wouldn't scroll on very short screens [#6327](https://github.com/ethyca/fides/pull/6327)

## [2.65.2](https://github.com/ethyca/fides/compare/2.65.1...2.65.2)

### Fixed
- Fixed hanging test privacy requests by removing all logger calls from `get_cache` [#6328](https://github.com/ethyca/fides/pull/6328)

## [2.65.1](https://github.com/ethyca/fides/compare/2.65.0...2.65.1)

### Changed
- Improvements to Generic Erasure Email Integrations so email batch jobs run with a Redis lock and execution time is configurable [#6316](https://github.com/ethyca/fides/pull/6316)
- Privacy Center now only disables `custom-fides.css` polling when it receives a 404. It will continue to poll after receiving other HTTP Status Codes [#6319](https://github.com/ethyca/fides/pull/6319)
- Privacy Center now retries when it receives an error HTTP Status code while retrieving `custom-fides.css` [#6319](https://github.com/ethyca/fides/pull/6319)
- Manual tasks table will now filter by the logged in user by default [#6317](https://github.com/ethyca/fides/pull/6317)

## [2.65.0](https://github.com/ethyca/fides/compare/2.64.2...2.65.0)

### Added
- Added single select and multiselect custom field support to Privacy Center forms [#6232](https://github.com/ethyca/fides/pull/6232)
- Added ManualTaskInstance and ManualTaskSubmission models, foundational for manual DSRs [#6212](https://github.com/ethyca/fides/pull/6212) https://github.com/ethyca/fides/labels/db-migration
- Expose shopify() interface on Fides within docs [#6269](https://github.com/ethyca/fides/pull/6269)
- Added a new time-based partitioning spec to simplify BigQuery partition definitions [#6182](https://github.com/ethyca/fides/pull/6182)
- Added new Manual Tasks integration with UI for resolving manual tasks [#6290](https://github.com/ethyca/fides/pull/6290)
- Added manual tasks to DSR execution (Fidesplus) [#6261](https://github.com/ethyca/fides/pull/6261)
- Added an `extract_for_execution_log` postprocessor for SaaS integrations [#6201](https://github.com/ethyca/fides/pull/6201)
- Added Masking Strategy `preserve` for preserving original field values while adding them to masking payloads [#6295](https://github.com/ethyca/fides/pull/6295)
- Added `fides_legacy_event` configuration option to control deprecated event dispatching for backward compatibility [#6249](https://github.com/ethyca/fides/pull/6249)
- Added user_id field to the ManualTaskLog model and implemented request-scoped user tracking using contextvars [#6296](https://github.com/ethyca/fides/pull/6296)
- Ability to prefill Privacy Center fields with query parameters [#6271](https://github.com/ethyca/fides/pull/6271)


### Changed
- Update FastAPI to 0.115.2 for starlette 0.40.0 [#6244](https://github.com/ethyca/fides/pull/6244)
- Refactored fides-js SDK to use React Context for global state management and simplified consent updating method [#6257](https://github.com/ethyca/fides/pull/6257)
- Update Shopify integration so that we do not pass consent keys to Shopify with undefined values [#6270](https://github.com/ethyca/fides/pull/6270)
- Privacy Center visitors can get validation feedback by pressing submit [#6271](https://github.com/ethyca/fides/pull/6271)

### Developer Experience
- Updated SQLAlchemy models to match the contents of the Alembic migrations [#6262](https://github.com/ethyca/fides/pull/6262)

### Fixed
- Fixed an accessibility issue where tooltips could not be triggered by keyboard focus. [#6276](https://github.com/ethyca/fides/pull/6276)
- Fixed accessibility issues with text contrast and interactive Tags in Admin UI. [#6278](https://github.com/ethyca/fides/pull/6278)
- Improved FidesJS banner dialog accessibility by providing proper ARIA roles, states, and regions. [#6291](https://github.com/ethyca/fides/pull/6291)
- Improved FidesJS accessibility by giving HTML rendered links more prominent styling [#6293](https://github.com/ethyca/fides/pull/6293)
- Fixed an issue in FidesJS where "IAB TCF" badges were misaligned when translation changed from English. [#6294](https://github.com/ethyca/fides/pull/6294)
- Appropriately expose Shopify interface docs [#6284](https://github.com/ethyca/fides/pull/6284)
- Ensure dataset API serialization does not block main server thread [#6310](https://github.com/ethyca/fides/pull/6310)
- Update admin UI to query for `minimal` dataset representation when only minimal information is needed [#6310](https://github.com/ethyca/fides/pull/6310)

## [2.64.2](https://github.com/ethyca/fides/compare/2.64.1...2.64.2)

### Fixed
- Fixed a bug where number fields in integration forms were un-editable [#6275](https://github.com/ethyca/fides/pull/6275)

## [2.64.1](https://github.com/ethyca/fides/compare/2.64.0...2.64.1)

### Fixed
- Fixed Postgres Monitor's usage of SSL Mode [#6247](https://github.com/ethyca/fides/pull/6247)


## [2.64.0](https://github.com/ethyca/fides/compare/2.63.3...2.64.0)

### Added
- Added support for Salesforce custom object monitoring using Helios [#6096](https://github.com/ethyca/fides/pull/6096)
- Added ManualTaskConfig and ManualTaskConfigField models, foundational for for ManualDSRs [#6208](https://github.com/ethyca/fides/pull/6208) https://github.com/ethyca/fides/labels/db-migration
- Adds config for sale_of_data default in Fides Shopify integration [#6233](https://github.com/ethyca/fides/pull/6233)
- Added detailed trigger tracking to all FidesJS events including element type, label, and interaction origin [#6229](https://github.com/ethyca/fides/pull/6229)
- Added validation for URLs in website integration forms [#6230](https://github.com/ethyca/fides/pull/6230)
- Adds Janus SDK enum to PrivacyRequestSource [#6243](https://github.com/ethyca/fides/pull/6243)

### Changed
- Integrations detail page now includes a setup guide component. [#6096](https://github.com/ethyca/fides/pull/6096)
- Minor improvements to Redis read-only connections [#6227](https://github.com/ethyca/fides/pull/6227)

### Fixed
- Added missing "Awaiting email send" status to privacy request statuses [#6218](https://github.com/ethyca/fides/pull/6218)
- Fixed FidesJS AMD module loading conflicts when RequireJS or other AMD loaders are present [#6210](https://github.com/ethyca/fides/pull/6210)
- Fixed the system integration form formatting dataset references incorrectly [#6225](https://github.com/ethyca/fides/pull/6225)
- Fixed a bug with pagination on the action center tables [#6231](https://github.com/ethyca/fides/pull/6231)
- Ensured that property ID is always included when saving consent in fides.js [#6238](https://github.com/ethyca/fides/pull/6238)


## [2.63.3](https://github.com/ethyca/fides/compare/2.63.2...2.63.3)

### Changed
- Updated the `re-classify` button to avoid sending `monitored` fields back to classification [#6236](https://github.com/ethyca/fides/pull/6236)


## [2.63.2](https://github.com/ethyca/fides/compare/2.63.1...2.63.2)

### Added
- AWS SES notification service now supports assumed roles through environment variable configuration through `FIDES__CREDENTIALS__NOTIFICATIONS__AWS_SES_ASSUME_ROLE_ARN` [#6206](https://github.com/ethyca/fides/pull/6206)
- Added Fides-Client header to http logger middleware [#6195](https://github.com/ethyca/fides/pull/6195)
- Added settings for read-only Redis instance [#6217](https://github.com/ethyca/fides/pull/6217)

### Changed
- TCF Banners will no longer resurface on reload after dismissal [#6200](https://github.com/ethyca/fides/pull/6200)
- Earlier initialization strategy for Shopify integration [#6202](https://github.com/ethyca/fides/pull/6202)
- Upgraded GPP library to `3.1.7` and added support for Oregon section [#6215](https://github.com/ethyca/fides/pull/6215)


## [2.63.1](https://github.com/ethyca/fides/compare/2.63.0...2.63.1)
- Added support for large (>1GB) database columns by writing the contents to external storage [#6199](https://github.com/ethyca/fides/pull/6199)
- Added `MonitorTask` and `MonitorTaskExecutionLog` models and db tables [#6178](https://github.com/ethyca/fides/pull/6178) https://github.com/ethyca/fides/labels/db-migration
- Added ManualTask and ManualTaskReference models, foundational for for ManualDSRs [#6205](https://github.com/ethyca/fides/pull/6205) https://github.com/ethyca/fides/labels/db-migration

## [2.63.0](https://github.com/ethyca/fides/compare/2.62.0...2.63.0)

### Added
- Added ability to add internal comments to privacy requests [#6165](https://github.com/ethyca/fides/pull/6165)
- Attachments can now be stored with GCS [#6161](https://github.com/ethyca/fides/pull/6161)
- Attachments can now retrieve their content as well as their download urls [#6169 ](https://github.com/ethyca/fides/pull/6169)
- Added pagination support to integrations list page for better navigation with large datasets [#6184](https://github.com/ethyca/fides/pull/6184)
- Shared monitor config model [#6167](https://github.com/ethyca/fides/pull/6167)
- Added data_sales to Shopify consent_map [#6169](https://github.com/ethyca/fides/pull/6189)
- Added new user types respondent and external_respondent [#6177](https://github.com/ethyca/fides/pull/6177) https://github.com/ethyca/fides/labels/db-migration
- Added Execution logging for uploading Access Packages [#6191](https://github.com/ethyca/fides/pull/6191)
- Added UI for creating shared monitor configurations [#6188](https://github.com/ethyca/fides/pull/6188)
- Added StagedResourceAncestor table to support dynamic `child_diff_statuses` calculations [#6185](https://github.com/ethyca/fides/pull/6185) https://github.com/ethyca/fides/labels/high-risk https://github.com/ethyca/fides/labels/db-migration

### Changed
- Deprecated `FidesInitialized` event and added `FidesConsentLoaded` and `FidesReady` events for more granular initialization state handling [#6181](https://github.com/ethyca/fides/pull/6181)
- Changed GPC to support custom notices in TCF experiences [#6176](https://github.com/ethyca/fides/pull/6176)
- Removed `masking_strict` configuration for a better onboarding experience [#6180](https://github.com/ethyca/fides/pull/6180)
- Detection resources can no longer show a "Confirm" button and will always show "Monitor" [#6193](https://github.com/ethyca/fides/pull/6193)
- Integration secrets forms now show select inputs for enums and schemas with `options` [#6190](https://github.com/ethyca/fides/pull/6190/)

### Developer Experience
- Refactored FidesJS init logic for better clarity and TCF separation [#6173](https://github.com/ethyca/fides/pull/6173)

### Fixed
- Fixed Monitor button not appearing for tables with both classified fields and new discoveries in Data detection view [#6179](https://github.com/ethyca/fides/pull/6179)
- Fixed TCF banner incorrectly resurfacing when consent was previously set by override [#6186](https://github.com/ethyca/fides/pull/6186)

## [2.62.0](https://github.com/ethyca/fides/compare/2.61.1...2.62.0)

### Added
- Exposes configuration settings for the async db engine connection [#6128](https://github.com/ethyca/fides/pull/6128)
- Added support for uploading files as internal attachments to privacy requests [#6069](https://github.com/ethyca/fides/pull/6069)
- Implements Fallback Locations in CMP [#6158](https://github.com/ethyca/fides/pull/6158)
- Added dedicated Celery queues for discovery monitor operations (detection, classification, and promotion) [#6144](https://github.com/ethyca/fides/pull/6144)
- Added a new method to Fides object for updating user consent [#6151](https://github.com/ethyca/fides/pull/6151)
- Privacy Center log level support and additional logging [#6133](https://github.com/ethyca/fides/pull/6133)
- Privacy Center support for throwing an error when an experience could not be prefetched [#6133](https://github.com/ethyca/fides/pull/6133)
- Privacy Center support for retrying the experience prefetch when an error is encountered calling the API [#6133](https://github.com/ethyca/fides/pull/6133)

### Changed
- Attachment uploads now check for file extension types, retrieving and attachment also returns the file size. [#6124](https://github.com/ethyca/fides/pull/6124)
- Updated the AC string version from v1 to v2 format, which now includes a disclosed vendors section [#6155](https://github.com/ethyca/fides/pull/6155)
- Locked down the version for @iabtechlabtcf packages for better control [#6145](https://github.com/ethyca/fides/pull/6145)

### Developer Experience
- Refactored Fides initialization code to reduce duplication and improve maintainability. [#6143](https://github.com/ethyca/fides/pull/6143)
- Improved endpoint profiler to output all frames. [#6153](https://github.com/ethyca/fides/pull/6153)

### Fixed
- Fix Special-purpose vendors with restricted purposes not correctly encoded in TC string [#6145](https://github.com/ethyca/fides/pull/6145) https://github.com/ethyca/fides/labels/high-risk
- Fixed an issue where consent mechanism string values and/or non-applicable notices not applied to Fides.consent during initialization [#6157](https://github.com/ethyca/fides/pull/6157)
- Fixed vendor display when switching between consent and legitimate interest purposes in TCF UI [#6171](https://github.com/ethyca/fides/pull/6171)

## [2.61.1](https://github.com/ethyca/fides/compare/2.61.0...2.61.1)

### Fixed
- Added certifi to fix SSL CA Error [#6139](https://github.com/ethyca/fides/pull/6139)

## [2.61.0](https://github.com/ethyca/fides/compare/2.60.1...2.61.0)

### Added
- Added Recorded URL to Consent Report [#6077](https://github.com/ethyca/fides/pull/6077)
- Added support for consent mechanism string values and non-applicable notices in FidesJS [#6115](https://github.com/ethyca/fides/pull/6115)
- Added ConnectionType.okta, OktaSchema, OktaConnector as support for the Okta Monitor [#6078](https://github.com/ethyca/fides/pull/6078)
- Added "View" detail links to success toasts in action center [#6113](https://github.com/ethyca/fides/pull/6113)
- Setting to allow Admin UI errors to be surfaced to a toast. [#6121](https://github.com/ethyca/fides/pull/6121)

### Changed
- Abstract OT consent migration logic, allow write to Fides preferences api [#6099](https://github.com/ethyca/fides/pull/6099)
- Tweaked discovered assets table so rows remain selected after bulk actions [#6108](https://github.com/ethyca/fides/pull/6108)
- Migrated some dropdown menus to use Ant's Dropdown component [#6107](https://github.com/ethyca/fides/pull/6107)
- Refactor OT consent migration [#6099](https://github.com/ethyca/fides/pull/6126)

### Developer Experience
- Cleaning up test fixtures [#6008](https://github.com/ethyca/fides/pull/6008)
- Migrated last remaining Chakra icon button to Ant [#6127](https://github.com/ethyca/fides/pull/6127)

### Fixed
- Fixed handling of empty SSL mode in the MySQL connector [#6123](https://github.com/ethyca/fides/pull/6123)
- Suppressing SQLAlchemy logging related to caching queries [#6089](https://github.com/ethyca/fides/pull/6089)
- FidesJS css variable `--fides-overlay-container-border-width` now applies to banner (only applied to modal before) [#6097](https://github.com/ethyca/fides/pull/6097) https://github.com/ethyca/fides/labels/high-risk
- Fixed vendor restriction form validation and input handling [#6101](https://github.com/ethyca/fides/pull/6101)
- Fixed special purpose vendor check in Fides JS logic [#6118](https://github.com/ethyca/fides/pull/6118)
- Update Add Vendor tooltip to match navigation option [#6111](https://github.com/ethyca/fides/pull/6111)
- Fixed UX issues with action center tables [#6116](https://github.com/ethyca/fides/pull/6116)
- Fixed incorrect font styling on some table headers [#6129](https://github.com/ethyca/fides/pull/6129)
- Fixed a bug with refreshing or deep-linking to pages sometimes redirecting to homepage [#6125](https://github.com/ethyca/fides/pull/6125)
- Fixed a bug that prevented from showing all the integrations when on the system page [#6138](https://github.com/ethyca/fides/pull/6138)

### Removed
- Removed unused libxslt-dev dependency [#6119](https://github.com/ethyca/fides/pull/6119)

## [2.60.1](https://github.com/ethyca/fides/compare/2.60.0...2.60.1)

### Fixed
- Fixed GTM integration to properly handle duplicate notice keys [#6090](https://github.com/ethyca/fides/pull/6090)
- Fix Special-purpose only vendors not correctly encoded in TC string [#6086](https://github.com/ethyca/fides/pull/6086)

## [2.60.0](https://github.com/ethyca/fides/compare/2.59.2...2.60.0)

### Added
- Migrate `Cookies` resources to `Asset` resources of type `Cookie` [#5776](https://github.com/ethyca/fides/pull/5776) https://github.com/ethyca/fides/labels/db-migration https://github.com/ethyca/fides/labels/high-risk
- Added support for selecting TCF Publisher Override configuration when configuring Privacy Experience (behind beta feature flag) [#6033](https://github.com/ethyca/fides/pull/6033)
- Added Google Cloud Storage as a storage option [#6006](https://github.com/ethyca/fides/pull/6006)
- Update the Datahub Permissions section to include required permissions from Datahub [#6052](https://github.com/ethyca/fides/pull/6052)
- Added assumed role arn capabilities to aws Storage [#6027](https://github.com/ethyca/fides/pull/6027)
- Added the ability to create new TCF Experiences within Admin UI [#6055](https://github.com/ethyca/fides/pull/6055)
- PostgreSQL connection config now supports SSL Mode [#6068](https://github.com/ethyca/fides/pull/6068)
- Added ability to "restore" ignored assets in action center [#6080](https://github.com/ethyca/fides/pull/6080)
- Added support for TCF publisher restrictions in FidesJS [#6102](https://github.com/ethyca/fides/pull/6102)

### Changed
- Changed how TCF Publisher Overrides gets configured in consent settings (behind beta feature flag) [#6013](https://github.com/ethyca/fides/pull/6013)
- Frontend now do not generate `key` when creating a Website Monitor [#6041](https://github.com/ethyca/fides/pull/6041)
- Integrations manage modals now are cappable of showing a small description [#6037](https://github.com/ethyca/fides/pull/6037)
- UI now allows assigning of non-consent-category data uses to system assets [#6049](https://github.com/ethyca/fides/pull/6049)
- Updated bulk ignore assets toast message [#6043](https://github.com/ethyca/fides/pull/6043)
- Updated UI behavior for editing languages in the Experience config for consistency and clarity [#6055](https://github.com/ethyca/fides/pull/6055)
- Moved detection & discovery features out of beta [#6059](https://github.com/ethyca/fides/pull/6059)
- Show notice-only notices before other notices in modals of non-TCF experiences [#6074](https://github.com/ethyca/fides/pull/6074)

### Developer Experience
- Reduced animations on Cypress tests in Privacy Center for quicker results [#5976](https://github.com/ethyca/fides/pull/5976)
- Migrated Tooltip components to Ant Design across Admin UI [#6060](https://github.com/ethyca/fides/pull/6060)
- Added custom Typography component to FidesUI with configurable text sizes [#6062](https://github.com/ethyca/fides/pull/6062)
- Updated the Docker image used for MSSQL integration tests [#6063](https://github.com/ethyca/fides/pull/6063)
- Improved Docker image build times by using separate amd64/arm64 Github runners [#6073](https://github.com/ethyca/fides/pull/6073)
- Enhanced Fides.js demo pages with improved styling and JSON visualization [#6075](https://github.com/ethyca/fides/pull/6075)

### Fixed
- Fixed typo in Vermont US state name [#6029](https://github.com/ethyca/fides/pull/6029)
- Fixed two Georgia's in regions list and incorrect name for the state SD [#6036](https://github.com/ethyca/fides/pull/6036)
- Fixed performance issues in Data map report in Admin UI [#6046](https://github.com/ethyca/fides/pull/6046)
- Fixed details requirements in AWS SES setup [#6047](https://github.com/ethyca/fides/pull/6047)
- Addressed some performance issues with Experience configuration previews [#6055](https://github.com/ethyca/fides/pull/6055)
- Fixed icon sizing in request manager table [#6079](https://github.com/ethyca/fides/pull/6079)
- Fixed GCP SQL connection to support ip_type [#6065](https://github.com/ethyca/fides/pull/6065)
- TCF overlay option no longer an Experience option when TCF is not enabled [#6091](https://github.com/ethyca/fides/pull/6091)

## [2.59.2](https://github.com/ethyca/fides/compare/2.59.1...2.59.2)

### Added
- Added PostgreSQL connection config form to the "integrations" page to support use with discovery monitors [#6018](https://github.com/ethyca/fides/pull/6018)
- Added SSL Mode field for MySQL connections [#6048](https://github.com/ethyca/fides/pull/6048)

### Changed
- Removed `dbname` as a required field for PostgreSQL connection configs to support use with discovery monitors [#6018](https://github.com/ethyca/fides/pull/6018)
- Updated consent automation models to support echo detection in Fidesplus [#6054](https://github.com/ethyca/fides/pull/6054)

### Fixed
- Fixed Privacy Center issue where unconfigured fields (eg. phone) were being passed as null form values [#6045](https://github.com/ethyca/fides/pull/6045)
- Fixed startup issues with Celery workers [#6058](https://github.com/ethyca/fides/pull/6058)


## [2.59.1](https://github.com/ethyca/fides/compare/2.59.0...2.59.1)

### Added
- Adds embedded-consent route to Privacy Center [#6040](https://github.com/ethyca/fides/pull/6040)

## [2.59.0](https://github.com/ethyca/fides/compare/2.58.2...2.59.0)

### Added
- Added `reject_all_mechanism` to `PrivacyExperienceConfig` [#5952](https://github.com/ethyca/fides/pull/5952) https://github.com/ethyca/fides/labels/db-migration
- Added DataHub dataset sync functionality UI with feedback and error handling [#5949](https://github.com/ethyca/fides/pull/5949)
- Added support for TCF preview in Admin UI experience form [#5962](https://github.com/ethyca/fides/pull/5962)
- Added `opt_in_only` to `Layer1ButtonOption` [#5958](https://github.com/ethyca/fides/pull/5958)
- Added support for links in `<a>` tags on the custom HTML description [#5960](https://github.com/ethyca/fides/pull/5960)
- Added "Reject all" behavior and visibility options to TCF Experience config form [#5964](https://github.com/ethyca/fides/pull/5964)
- Added `TCFConfiguration` and `TCFPublisherRestriction` models [#5983](https://github.com/ethyca/fides/pull/5983) https://github.com/ethyca/fides/labels/db-migration
- Added tab navigation to action center system aggregate table [#6011](https://github.com/ethyca/fides/pull/6011)
- Support `Quarterly` and `Yearly` monitor scheduling [#5981](https://github.com/ethyca/fides/pull/5981)
- Adds integration tests for Enterprise Bigquery DSR nested fields [#5969](https://github.com/ethyca/fides/pull/5969)
- Added `tcf_configuration_id` to `PrivacyExperienceConfig` and fixes `TCFPublisherRestriction` validations [#6012](https://github.com/ethyca/fides/pull/6012) https://github.com/ethyca/fides/labels/db-migration
- Added a `--separate-files` flag to the `fides pull dataset` CLI command to pull each dataset into its own file [#6007](https://github.com/ethyca/fides/pull/6007)
- Added a `readonly_server` database setting to support specifying a read-only database [#6023](https://github.com/ethyca/fides/pull/6023)

### Changed
- Bumped Next.js for all frontend apps to latest patch versions. [#5946](https://github.com/ethyca/fides/pull/5946)
- Updating UI for Integrations, the tags now represent capabilities of the integrations [#5973](https://github.com/ethyca/fides/pull/5973)
- Changed action center result tables to use expandable cells for multi-value results [#5963](https://github.com/ethyca/fides/pull/5963)
- Changed action center homepage to use CSS grid layout [#5982](https://github.com/ethyca/fides/pull/5982)
- Updated the UI for the activity tab of the privacy request detail page [#6005](https://github.com/ethyca/fides/pull/6005)
- Unified frontend formatKey method, so its behavior is closer to the backend behavior [#6010](https://github.com/ethyca/fides/pull/6010)
- Action center table's checkboxes were improved, also improved change indications [#6021](https://github.com/ethyca/fides/pull/6021)

### Fixed
- Updated relationships for Comments, Attachments and PrivacyRequests to remove overlap sqlalchemy error. [#5929](https://github.com/ethyca/fides/pull/5929)
- Hide "Reclassify" option on fields in D&D tables [#5956](https://github.com/ethyca/fides/pull/5956)
- Fix D&D action errors not surfacing in UI [#5997](https://github.com/ethyca/fides/pull/5997)
- Fixes translation bug in TCF custom notices [#6003](https://github.com/ethyca/fides/pull/6003)
- Fixed issue with SaaS integration update payloads [#6001](https://github.com/ethyca/fides/pull/6001)
- Fix non-consent-category data uses showing up in system assets table [#5999](https://github.com/ethyca/fides/pull/5999)
- Fix `TCFConfiguration` relationship definitions [#6031](https://github.com/ethyca/fides/pull/6031)

### Removed
- Removed datasetClassificationUpdates flag from admin UI. [#5950](https://github.com/ethyca/fides/pull/5950)

## [2.58.2](https://github.com/ethyca/fides/compare/2.58.1...2.58.2)

### Changed
- Writes fides consent cookie during OT consent migration [#6009](https://github.com/ethyca/fides/pull/6009)

## [2.58.1](https://github.com/ethyca/fides/compare/2.58.0...2.58.1)

### Fixed
- Fixed an issue with banner dismisal resulting in resurfaced banner [#5979](https://github.com/ethyca/fides/pull/5979)

## [2.58.0](https://github.com/ethyca/fides/compare/2.57.1...2.58.0)

### Added
- Support for location based privacy center actions [#5803](https://github.com/ethyca/fides/pull/5803)
- Added `is_country` field on locations [#5885](https://github.com/ethyca/fides/pull/5885)
- Added `page` column to `Asset` table/model [#5898](https://github.com/ethyca/fides/pull/5898) https://github.com/ethyca/fides/labels/db-migration
- Added new `has_next` parameter for the `cursor` pagination strategy [#5888](https://github.com/ethyca/fides/pull/5888)
- Support `FIDES_PRIVACY_CENTER__FIDES_JS_MAX_AGE_SECONDS` configuration option for `fides-privacy-center` to override default cache duration for /fides.js [#5909](https://github.com/ethyca/fides/pull/5909)
- Add properties for user assigned systems/data_uses on staged resources [5841](https://github.com/ethyca/fides/pull/5841) https://github.com/ethyca/fides/labels/db-migration
- Added tooltips to the buttons in the dataset test UI [#5899](https://github.com/ethyca/fides/pull/5899)
- Added the ability to stop a test privacy request in the dataset test UI [#5901](https://github.com/ethyca/fides/pull/5901)
- Support setting publisher country code in Consent Settings [#5902](https://github.com/ethyca/fides/pull/5902)
- Added option for disabling consent notice toggles [#5872](https://github.com/ethyca/fides/pull/5872)
- Added UI to manually update Assets in the system asset view [#5914](https://github.com/ethyca/fides/pull/5914)
- Use the experience's `tcf_publisher_country_code` when building TC strings [#5921](https://github.com/ethyca/fides/pull/5921)
- Added size thresholds to S3 upload and retrieval methods for more efficient document processing. [#5922](https://github.com/ethyca/fides/pull/5922)
- Added support for Notice Consent String integration in Fides String [#5895](https://github.com/ethyca/fides/pull/5895)
- Added support for new options for Fides.gtm method [#5917](https://github.com/ethyca/fides/pull/5917)
- Added tab-based filtering and row persistence to web monitor assets table [#5933](https://github.com/ethyca/fides/pull/5933)
- Add inline editing for system assets table [#5940](https://github.com/ethyca/fides/pull/5940)

### Changed
- Privacy Center was updated to use React 19 and Nextjs 15 [#5803](https://github.com/ethyca/fides/pull/5803) https://github.com/ethyca/fides/labels/high-risk
- Change `Browser Request` values to `Browser request` in Asset and StagedResource models [#5898](https://github.com/ethyca/fides/pull/5898) https://github.com/ethyca/fides/labels/db-migration
- Changed discovered asset "system" cell to use `user_assigned_system_key` property [#5908](https://github.com/ethyca/fides/pull/5908)
- Changed Dataset endpoint, it now has `minimal` parameter, and can be filtered by `fides_meta.namespace.connection_type` [#5915](https://github.com/ethyca/fides/pull/5915)
- Datahub integration now allows datasets to be selected [#5926](https://github.com/ethyca/fides/pull/5926)
- Enable Consent Reporting screen by default. Update consent lookup table column. [#5936](https://github.com/ethyca/fides/pull/5936)

### Fixed
- Fixed UX issues with website monitor form [#5884](https://github.com/ethyca/fides/pull/5884)
- Fixed consent reporting table issues, add external id column [#5918](https://github.com/ethyca/fides/pull/5918)
- Removed excessive authorization debug logs [#5920](https://github.com/ethyca/fides/pull/5920)
- Fixed fix incorrect calls to TCF api update method [#5916](https://github.com/ethyca/fides/pull/5916)
- Fixed "unvisited edges" error when dealing with optional identities [#5923](https://github.com/ethyca/fides/pull/5923)
- Fixed issue where sometimes an experience translation couldn't be added [#5942](https://github.com/ethyca/fides/pull/5942)

### Removed
- Removed beta flag for Datahub feature [#5937](https://github.com/ethyca/fides/pull/5937)

## [2.57.1](https://github.com/ethyca/fides/compare/2.57.0...2.57.1)

### Changed
- Added extra debug logging and fixed handler time calculation [#5927](https://github.com/ethyca/fides/pull/5927)

## [2.57.0](https://github.com/ethyca/fides/compare/2.56.2...2.57.0)

### Added
- DB model support for Attachments [#5784](https://github.com/ethyca/fides/pull/5784) https://github.com/ethyca/fides/labels/db-migration
- DB migration to add `description` column to `asset` [#5822](https://github.com/ethyca/fides/pull/5822) https://github.com/ethyca/fides/labels/db-migration
- DB model support for messages on `MonitorExecution` records [#5846](https://github.com/ethyca/fides/pull/5846) https://github.com/ethyca/fides/labels/db-migration
- Added support for GPP String integration in Fides String [#5845](https://github.com/ethyca/fides/pull/5845)
- Attachments storage capabilities (S3 or local) [#5812](https://github.com/ethyca/fides/pull/5812) https://github.com/ethyca/fides/labels/db-migration
- DB model support for Comments [#5833](https://github.com/ethyca/fides/pull/5833/files) https://github.com/ethyca/fides/labels/db-migration
- Added UI for configuring website integrations and monitors [#5867](https://github.com/ethyca/fides/pull/5867)
- Adding support for BigQuery struct updates [#5849](https://github.com/ethyca/fides/pull/5849)
- Added support for OneTrust Consent Migration [#5873](https://github.com/ethyca/fides/pull/5873)

### Changed
- Bumped supported Python versions to `3.10.16` and `3.9.21` [#5840](https://github.com/ethyca/fides/pull/5840)
- Update the privacy request detail page to a new layout and improved styling [#5824](https://github.com/ethyca/fides/pull/5824)
- Updated privacy request handling to still succeed if not all identities are provided [#5836](https://github.com/ethyca/fides/pull/5836)
- Refactored privacy request processing to never re-use sessions [#5862](https://github.com/ethyca/fides/pull/5862)
- Updated hover state of menu items to be more visible [#5868](https://github.com/ethyca/fides/pull/5868)
- Use `gpp_settings.cmp_api_required` to determine if GPP CMP API should be included in bundle [#5883](https://github.com/ethyca/fides/pull/5883)
- Updates Fides interface docs to expose additional fields [#5878](https://github.com/ethyca/fides/pull/5878)

### Developer Experience
- Moved non-prod Admin UI dependencies to devDependencies [#5832](https://github.com/ethyca/fides/pull/5832)
- Prevent Admin UI and Privacy Center from starting when running `nox -s dev` with datastore params [#5843](https://github.com/ethyca/fides/pull/5843)
- Remove plotly (unused package) to reduce fides image size [#5852](https://github.com/ethyca/fides/pull/5852)
- Fixed issue where the log_context decorator didn't support positional arguments [#5866](https://github.com/ethyca/fides/pull/5866)

### Fixed
- Fixed pagination bugs on some tables [#5819](https://github.com/ethyca/fides/pull/5819)
- Fixed load_samples to wrap variables in quotes to prevent YAML parsing errors [#5857](https://github.com/ethyca/fides/pull/5857)
- Fixed incorrect value being set for `MonitorExecution.started` column [#5864](https://github.com/ethyca/fides/pull/5864)
- Improved the behavior and state management of MSPA-related settings [#5861](https://github.com/ethyca/fides/pull/5861)
- Fixed CORS origins handling to be more consistent across config (toml/env var) and API settings; allow `0.0.0.0` as an origin [#5853](https://github.com/ethyca/fides/pull/5853)
- Fixed an issue with the update payloads for select SaaS integrations [#5860](https://github.com/ethyca/fides/pull/5860)
- Fixed `/privacy-request/<id>/resubmit` endpoint so it doesn't queue the request twice [#5870](https://github.com/ethyca/fides/pull/5870)
- Fixed the system assets table being the wrong width [#5879](https://github.com/ethyca/fides/pull/5879)
- Fixed vendor override handling in FidesJS CMP [#5886](https://github.com/ethyca/fides/pull/5886)
- Fix `extraDetails.preference` on `FidesUIChanged` events from FidesJS SDK to include the correct `notice_key` when using custom purposes in TCF experience [#5892](https://github.com/ethyca/fides/pull/5892)

## [2.56.2](https://github.com/ethyca/fides/compare/2.56.1...2.56.2)

### Added
- Update FidesJS to push all `FidesEvent` types to GTM (except `FidesInitializing`) [#5821](https://github.com/ethyca/fides/pull/5821)
- Added a consent reporting table and consent lookup feature [#5839](https://github.com/ethyca/fides/pull/5839)
- Added a high-precision `timestamp` to all `FidesEvents` from FidesJS SDK [#5859](https://github.com/ethyca/fides/pull/5859)
- Added a `extraDetails.trigger` to `FidesUIChanged` events from FidesJS SDK with info about the UI element that triggered the event [#5859](https://github.com/ethyca/fides/pull/5859)
- Added a `extraDetails.preference` to `FidesUIChanged` events from FidesJS SDK with info about the preference that was changed (notice, TCF purpose, TCF vendor, etc.) [#5859](https://github.com/ethyca/fides/pull/5859)

### Fixed
- Addressed TCModel console error when opting into some purposes [#5850](https://github.com/ethyca/fides/pull/5850)
- Opt out of all in TCF no longer affects "notice only" notices [#5850](https://github.com/ethyca/fides/pull/5850)
- Corrected the Tag color for some columns of the Privacy requests table. [#5848](https://github.com/ethyca/fides/pull/5848)

## [2.56.1](https://github.com/ethyca/fides/compare/2.56.0...2.56.1)

### Changed
- Custom TCF purposes respect NOTICE_ONLY [#5830](https://github.com/ethyca/fides/pull/5830)

### Fixed
- Fixed usage of stale DB sessions when running privacy requests [#5834](https://github.com/ethyca/fides/pull/5834)

## [2.56.0](https://github.com/ethyca/fides/compare/2.55.4...2.56.0)

### Added
- DB model support for Web Monitoring [#5616](https://github.com/ethyca/fides/pull/5616) https://github.com/ethyca/fides/labels/db-migration
- Added support for queue-specific Celery workers [#5761](https://github.com/ethyca/fides/pull/5761)
- Added support for AWS SES as an email provider [#5804](https://github.com/ethyca/fides/pull/5804)
- Nested identity query support for BigQuery [#5814](https://github.com/ethyca/fides/pull/5814)
- Added job that automatically requeues interrupted tasks for in progress privacy requests [#5800](https://github.com/ethyca/fides/pull/5800)
- Added "Assets" tab on system view for web monitor assets [#5811](https://github.com/ethyca/fides/pull/5811)
- Support for MySQL Data Detection & Discovery Monitors [#5798](https://github.com/ethyca/fides/pull/5798)

### Changed
- Improved dataset validation for namespace metadata and dataset reachability [#5744](https://github.com/ethyca/fides/pull/5744)
- Taxonomy page can now be accessed by users with only read permissions [#5815](https://github.com/ethyca/fides/pull/5815)

### Developer Experience
- Modified Dependabot configuration to support monorepo security updates [#5810](https://github.com/ethyca/fides/pull/5810)
- Fix load_samples to correctly collect & load sample connections with "False" secret values [#5828](https://github.com/ethyca/fides/pull/5828)

### Docs
- Removed version pins in LDFLAGS & CFLAGS for local MSSQL builds [#5760](https://github.com/ethyca/fides/pull/5760)

### Fixed
- Fixed background color of the message indicating the rows selected [#5847](https://github.com/ethyca/fides/pull/5847)
- Fixed bug with D&D table column widths [#5813](https://github.com/ethyca/fides/pull/5813)
- Fixed `poll_for_exited_privacy_request_tasks` for DSR-processing improvements [#5820](https://github.com/ethyca/fides/pull/5820)

## [2.55.4](https://github.com/ethyca/fides/compare/2.55.3...2.55.4)

### Added
- Added setting to control fuzzy search for privacy requests [#5748](https://github.com/ethyca/fides/pull/5748)

### Fixed
- Fixed BQ partition clause validation to allow `-` characters in operands [#5796](https://github.com/ethyca/fides/pull/5796)

## [2.55.3](https://github.com/ethyca/fides/compare/2.55.2...2.55.3)

### Fixed
- Fixed BigQuery DSR integration generates invalid queries when having a dataset with nested fields [#5785](https://github.com/ethyca/fides/pull/5785)

## [2.55.2](https://github.com/ethyca/fides/compare/2.55.1...2.55.2)

### Changed
- Release version bump. No code changes.

## [2.55.1](https://github.com/ethyca/fides/compare/2.55.0...2.55.1)

### Fixed
- Fixed GPP string and section inconsistencies [#5765](https://github.com/ethyca/fides/pull/5765)
- Fixed sending of notifications for privacy request receipts [#5777](https://github.com/ethyca/fides/pull/5777)
- Fixed create systems with vendor_deleted_at field [#5786](https://github.com/ethyca/fides/pull/5786)

## [2.55.0](https://github.com/ethyca/fides/compare/2.54.0...2.55.0)

### Added
- Added editing support for categories of consent on discovered assets [#5739](https://github.com/ethyca/fides/pull/5739)
- Added a read-only consent category cell to Action Center aggregate system results table [#5737](https://github.com/ethyca/fides/pull/5737)
- Added detail trays to items in data catalog view [#5729](https://github.com/ethyca/fides/pull/5729)
- Support rendering and saving consent from custom notices in TCF Overlay [#5742](https://github.com/ethyca/fides/pull/5742)
- Added worker stats endpoint to monitor worker status and task queue length [#5725](https://github.com/ethyca/fides/pull/5725)
- New "Headless" experience type to support custom UI implementations [#5751](https://github.com/ethyca/fides/pull/5751)

### Changed
- Added frequency field to DataHubSchema integration config [#5716](https://github.com/ethyca/fides/pull/5716)
- Added glossary_node field to DataHubSchema integration config [#5734](https://github.com/ethyca/fides/pull/5734)
- Added initial support for upcoming "headless" CMP experience type [#5731](https://github.com/ethyca/fides/pull/5731)
- All Select dropdowns will now allow searching to narrow down the options by default [#5738](https://github.com/ethyca/fides/pull/5738)
- Exposes privacy notice picker for TCF components [#5730](https://github.com/ethyca/fides/pull/5730)
- Model changes to support new privacy center config options [5732](https://github.com/ethyca/fides/pull/5732)

### Fixed
- Fixed `fides annotate dataset` command enters incorrect value on the `direction` field. [#5727](https://github.com/ethyca/fides/pull/5727)
- Fixed Bigquery flakey tests. [#5713](https://github.com/ethyca/fides/pull/5713)
- Fixed breadcrumb navigation issues in data catalog view [#5717](https://github.com/ethyca/fides/pull/5717)
- Fixed `window.Fides.experience` of FidesJS to be a merged version of the minimal and full experience. [#5726](https://github.com/ethyca/fides/pull/5726)
- Fixed vendor count template string on FidesJS embedded layer 2 descriptions [#5736](https://github.com/ethyca/fides/pull/5736)
- Allowing a list with a single dataset in the YAML dataset editor [#5750](https://github.com/ethyca/fides/pull/5750)
- Fixed edge case translation string issue on FidesJS embedded layer 2 [#5749](https://github.com/ethyca/fides/pull/5749)
- Standardized taxonomy endpoint behavior for URLs with and without trailing slashes to ensure all endpoints properly enforce the latest data validation rules [#5753](https://github.com/ethyca/fides/pull/5753)

## [2.54.0](https://github.com/ethyca/fides/compare/2.53.0...2.54.0)

### Added
- Migration to add the `data_uses` column to `stagedresource` table, prereqs for Data Catalog work in Fidesplus [#5600](https://github.com/ethyca/fides/pull/5600/) https://github.com/ethyca/fides/labels/db-migration
- Added a new endpoint to fully resubmit any errored privacy requests [#5658](https://github.com/ethyca/fides/pull/5658) https://github.com/ethyca/fides/labels/db-migration
- Migration to add the `monitorexecution` table used by fidesplus to persist `MonitorExecution` records to DB [#5704](https://github.com/ethyca/fides/pull/5704) https://github.com/ethyca/fides/labels/db-migration

### Changed
- Updated UI colors to new brand. Update logo, homepage cards. [#5668](https://github.com/ethyca/fides/pull/5668)
- Privacy request status tags colors have been updated [#5699](https://github.com/ethyca/fides/pull/5699)
- The privacy declarations for a system are now sorted alphabetically by name. [#5683](https://github.com/ethyca/fides/pull/5683)
- Upgraded GPP library to `3.1.5` and added support for all available state sections (ustx, usde, usia, etc.) [#5696](https://github.com/ethyca/fides/pull/5696)
- Updating DSR execution to allow collections to be unreachable when they don't contain policy-relevant data categories [#5689](https://github.com/ethyca/fides/pull/5689)
- Added "All activity" root breadcrumb to D&D results tables [#5694](https://github.com/ethyca/fides/pull/5694)

### Developer Experience
- Migrated radio buttons and groups to Ant Design [#5681](https://github.com/ethyca/fides/pull/5681)

### Fixed
- Updating mongodb connectors so it can support usernames and password with URL encoded characters [#5682](https://github.com/ethyca/fides/pull/5682)
- After creating a new system, the url is now updated correctly to the new system edit page [#5701](https://github.com/ethyca/fides/pull/5701)
- Visual fixes for table header buttons [#5693](https://github.com/ethyca/fides/pull/5693)

## [2.53.0](https://github.com/ethyca/fides/compare/2.52.0...2.53.0)

### Added
- Added Action Center MVP behind new feature flag [#5622](https://github.com/ethyca/fides/pull/5622)
- Added Data Catalog MVP behind new feature flag [#5628](https://github.com/ethyca/fides/pull/5628)
- Added cache-clearing methods to the `DBCache` model to allow deleting cache entries [#5629](https://github.com/ethyca/fides/pull/5629)
- Adds partitioning, custom identities, multiple identities to test coverage for BigQuery Enterprise [#5618](https://github.com/ethyca/fides/pull/5618)
- Added Datahub groundwork required by Fidesplus [#5666](https://github.com/ethyca/fides/pull/5666)

### Changed
- Updated brand link url [#5656](https://github.com/ethyca/fides/pull/5656)
- Changed "Reclassify" D&D button to show in an overflow menu when row actions are overcrowded [#5655](https://github.com/ethyca/fides/pull/5655)
- Removed primary key requirements for BigQuery and Postgres erasures [#5591](https://github.com/ethyca/fides/pull/5591)
- Updated `DBCache` model so setting cache value always updates the updated_at field [#5669](https://github.com/ethyca/fides/pull/5669)
- Changed sizes of buttons in table headers [#5654](https://github.com/ethyca/fides/pull/5654)
- Adds new config for max number of rows in DSR download through Admin-UI [#5671](https://github.com/ethyca/fides/pull/5671)
- Added CSS variable to FidesJS: `--fides-base-font-size: 16px` for better consistency. Overriding this variable with "1rem" will mimic legacy behavior. [#5673](https://github.com/ethyca/fides/pull/5673) https://github.com/ethyca/fides/labels/high-risk

### Fixed
- Fixed issue where the custom report "reset" button was not working as expected [#5649](https://github.com/ethyca/fides/pull/5649)
- Fixed column ordering issue in the Data Map report [#5649](https://github.com/ethyca/fides/pull/5649)
- Fixed issue where the Data Map report filter dialog was missing an Accordion item label [#5649](https://github.com/ethyca/fides/pull/5649)
- Improved database session management for long running access request tasks [#5667](https://github.com/ethyca/fides/pull/5667)
- Ensured decode_password function properly handles plaintext but valid base64 passwords [#5698](https://github.com/ethyca/fides/pull/5698)

## [2.52.0](https://github.com/ethyca/fides/compare/2.51.2...2.52.0)

### Added
- New page in the Cookie House sample app to demonstrate the use of embedding the FidesJS SDK on the page [#5564](https://github.com/ethyca/fides/pull/5564)
- Added event based communication example to the Cookie House sample app [#5597](https://github.com/ethyca/fides/pull/5597)
- Added new erasure tests for BigQuery Enterprise [#5554](https://github.com/ethyca/fides/pull/5554)
- Added new `has_next` parameter for the `link` pagination strategy [#5596](https://github.com/ethyca/fides/pull/5596)
- Added a `DBCache` model for database-backed caching [#5613](https://github.com/ethyca/fides/pull/5613) https://github.com/ethyca/fides/labels/db-migration
- Adds "reclassify" button to discovery result tables [#5574](https://github.com/ethyca/fides/pull/5574)
- Added support for exporting datamaps with column renaming, reordering and visibility options [#5543](https://github.com/ethyca/fides/pull/5543)

### Changed
- Adjusted Ant's Select component colors and icon [#5594](https://github.com/ethyca/fides/pull/5594)
- Replaced taxonomies page with new UI based on an interactive tree visualization [#5602](https://github.com/ethyca/fides/pull/5602)
- Adjusted functionality around updating taxonomy active field, includes data migration to re-activate taxonomy nodes [#5617](https://github.com/ethyca/fides/pull/5617)
- Migrated breadcrumbs to Ant Design [#5610](https://github.com/ethyca/fides/pull/5610)
- Updated `CustomReportConfig` to be more intuitive on its contents [#5543](https://github.com/ethyca/fides/pull/5543)

### Fixed
- Fixing quickstart.py script [#5585](https://github.com/ethyca/fides/pull/5585)
- Removed unnecessary double notification when updating database integrations [#5612](https://github.com/ethyca/fides/pull/5612)

## [2.51.2](https://github.com/ethyca/fides/compare/2.51.1...2.51.2)

### Fixed
- Fixed miscellaneous performance issues with Systems and PrivacyDeclarations [#5601](https://github.com/ethyca/fides/pull/5601)

## [2.51.1](https://github.com/ethyca/fides/compare/2.51.0...2.51.1)

### Fixed
- SaaS integrations using `oauth_client_credentials` now properly update their access token when editing the secrets. [#5548](https://github.com/ethyca/fides/pull/5548)
- Saas integrations using `oauth_client_credentials` now properly refresh their access token when the current token expires [#5569](https://github.com/ethyca/fides/pull/5569)
- Adding `dsr_testing_tools_enabled` security setting [#5573](https://github.com/ethyca/fides/pull/5573)
- Reverted elimination of connection pool in worker tasks to prevent DB performance issues [#5592](https://github.com/ethyca/fides/pull/5592)

## [2.51.0](https://github.com/ethyca/fides/compare/2.50.0...2.51.0)

### Added
- Added new column for Action Type in privacy request event logs [#5546](https://github.com/ethyca/fides/pull/5546)
- Added `fides_consent_override` option in FidesJS SDK [#5541](https://github.com/ethyca/fides/pull/5541)
- Added new `script` ConsentMethod in FidesJS SDK for tracking automated consent [#5541](https://github.com/ethyca/fides/pull/5541)
- Added a new page under system integrations to run standalone dataset tests (Fidesplus) [#5549](https://github.com/ethyca/fides/pull/5549)

### Changed
- Adding hashes to system tab URLs [#5535](https://github.com/ethyca/fides/pull/5535)
- Boolean inputs will now show as a select with true/false values in the connection form [#5555](https://github.com/ethyca/fides/pull/5555)
- Updated Cookie House to be responsive [#5541](https://github.com/ethyca/fides/pull/5541)
- Updated `/system` endpoint to filter vendor deleted systems [#5553](https://github.com/ethyca/fides/pull/5553)

### Developer Experience
- Migrated remaining instances of Chakra's Select component to use Ant's Select component [#5502](https://github.com/ethyca/fides/pull/5502)

### Fixed
- Updating dataset PUT to allow deleting all datasets [#5524](https://github.com/ethyca/fides/pull/5524)
- Adds support for fides_key generation when parent_key is provided in Taxonomy create endpoints [#5542](https://github.com/ethyca/fides/pull/5542)
- An integration will no longer re-enable after saving the connection form [#5555](https://github.com/ethyca/fides/pull/5555)
- Fixed positioning of Fides brand link in privacy center [#5572](https://github.com/ethyca/fides/pull/5572)

### Removed
- Removed unnecessary debug logging from the load_file config helper [#5544](https://github.com/ethyca/fides/pull/5544)


## [2.50.0](https://github.com/ethyca/fides/compare/2.49.1...2.50.0)

### Added
- Added namespace support for Snowflake [#5486](https://github.com/ethyca/fides/pull/5486)
- Added support for field-level masking overrides [#5446](https://github.com/ethyca/fides/pull/5446)
- Added BigQuery Enterprise access request integration test [#5504](https://github.com/ethyca/fides/pull/5504)
- Added MD5 email hashing for Segment's Right to Forget endpoint requests [#5514](https://github.com/ethyca/fides/pull/5514)
- Added loading state to the toggle switches on the Privacy experiences page [#5529](https://github.com/ethyca/fides/pull/5529)
- Added new env variable to set a privacy center to default to a specific property  [#5532](https://github.com/ethyca/fides/pull/5532)

### Changed
- Allow hiding systems via a `hidden` parameter and add two flags on the `/system` api endpoint; `show_hidden` and `dnd_relevant`, to display only systems with integrations [#5484](https://github.com/ethyca/fides/pull/5484)
- The CMP override `fides_privacy_policy_url` will now apply even if the `fides_override_language` doesn't match [#5515](https://github.com/ethyca/fides/pull/5515)
- Updated POST taxonomy endpoints to handle creating resources without specifying fides_key [#5468](https://github.com/ethyca/fides/pull/5468)
- Disabled connection pooling for task workers and added retries and keep-alive configurations for database connections [#5448](https://github.com/ethyca/fides/pull/5448) https://github.com/ethyca/fides/labels/high-risk
- Added timeout handling in the UI for async discovery monitor-related queries [#5519](https://github.com/ethyca/fides/pull/5519)

### Developer Experience
- Migrated several instances of Chakra's Select component to use Ant's Select component [#5475](https://github.com/ethyca/fides/pull/5475)
- Fixing BigQuery integration tests [#5491](https://github.com/ethyca/fides/pull/5491)
- Enhanced logging for privacy requests [#5500](https://github.com/ethyca/fides/pull/5500)

### Docs
- Added docs for PrivacyNoticeRegion type [#5488](https://github.com/ethyca/fides/pull/5488)

### Fixed
- Fixed deletion of ConnectionConfigs that have related MonitorConfigs [#5478](https://github.com/ethyca/fides/pull/5478)
- Fixed extra delete icon on Domains page [#5513](https://github.com/ethyca/fides/pull/5513)
- Fixed incorrect display names on some D&D resources [#5498](https://github.com/ethyca/fides/pull/5498)
- Fixed position of "Integration" button on system detail page [#5497](https://github.com/ethyca/fides/pull/5497)
- Fixing issue where "privacy request received" emails would not be sent if the request had custom identities [#5518](https://github.com/ethyca/fides/pull/5518)
- Fixed issue with long-running privacy request tasks losing their connection to the database [#5500](https://github.com/ethyca/fides/pull/5500)
- Fixed missing "Manage privacy preferences" button label option in TCF experience translations [#5528](https://github.com/ethyca/fides/pull/5528)
- Fixed privacy center not fetching the correct experience when using custom property paths  [#5532](https://github.com/ethyca/fides/pull/5532)

### Security
 - Password Policy is now Enforced in Accept Invite API [CVE-2024-52008](https://github.com/ethyca/fides/security/advisories/GHSA-v7vm-rhmg-8j2r)

## [2.49.1](https://github.com/ethyca/fides/compare/2.49.0...2.49.1)

### Added
- Added support for GPP national string to be used alongside state-by-state using a new approach option [#5480](https://github.com/ethyca/fides/pull/5480)
- Added "Powered by" branding link to privacy center and Layer 2 CMP [#5483](https://github.com/ethyca/fides/pull/5483)
- Added loading state to the toggle switches on the Manage privacy notices page [#5489](https://github.com/ethyca/fides/pull/5489)
- Support BlueConic objectives [#5479](https://github.com/ethyca/fides/pull/5479)

### Fixed
- Use BlueConic Profile API correctly. [#5487](https://github.com/ethyca/fides/pull/5487)
- Fixed a bug where branding link was sometimes misaligned [#5496](https://github.com/ethyca/fides/pull/5496)

## [2.49.0](https://github.com/ethyca/fides/compare/2.48.2...2.49.0)

### Added
- Added DataHub integration config [#5401](https://github.com/ethyca/fides/pull/5401)
- Added keepalive settings to the Redshift integration [#5433](https://github.com/ethyca/fides/pull/5433)
- Remediation endpoint `/datasets/clean` to clean up dataset names generated with previous version of fides nested field support [#5461](https://github.com/ethyca/fides/pull/5461)

### Changed
- Migrated the base Select component for Vendor selection to Ant Design [#5459](https://github.com/ethyca/fides/pull/5459)
- Added a security setting that must be set to true to enable the access request download feature [#5451](https://github.com/ethyca/fides/pull/5451)
- Preventing erasures for the Zendesk integration if there are any open tickets [#5429](https://github.com/ethyca/fides/pull/5429)
- Updated look/feel of all badges in the Data map report [#5464](https://github.com/ethyca/fides/pull/5464)
- Allow adding data categories to nested fields [#5434](https://github.com/ethyca/fides/pull/5434)

### Fixed
 - Fix rendering of subfield names in D&D tables [#5439](https://github.com/ethyca/fides/pull/5439)
 - Fix "Save" button on system source/destination page not working [#5469](https://github.com/ethyca/fides/pull/5469)
 - Updating Salesforce erasure request with overrides so it properly passes validation. Removing Account endpoint since it does not contain user data [#5452](https://github.com/ethyca/fides/pull/5452)
 - Fix Pytest-Ctl-External tests [#5457](https://github.com/ethyca/fides/pull/5457)

### Developer Experience
- Added Carbon Icons to FidesUI [#5416](https://github.com/ethyca/fides/pull/5416)
- Apply new color palette as scss module [#5453](https://github.com/ethyca/fides/pull/5453)
- Fixing external SaaS connector tests [#5463](https://github.com/ethyca/fides/pull/5463)
- Updating Paramiko to version 3.4.1 to prevent warning during server startup [#5467](https://github.com/ethyca/fides/pull/5467)

## [2.48.2](https://github.com/ethyca/fides/compare/2.48.1...2.48.2)

### Fixed
- Fixed ValidationError for datasets with a connection_type [#5447](https://github.com/ethyca/fides/pull/5447)

## [2.48.1](https://github.com/ethyca/fides/compare/2.48.0...2.48.1)

### Fixed
 - API router sanitizer being too aggressive with NextJS Catch-all Segments [#5438](https://github.com/ethyca/fides/pull/5438)
 - Fix rendering of subfield names in D&D tables [#5439](https://github.com/ethyca/fides/pull/5439)
 - Fix BigQuery `partitioning` queries to properly support multiple identity clauses [#5432](https://github.com/ethyca/fides/pull/5432)

## [2.48.0](https://github.com/ethyca/fides/compare/2.47.1...2.48.0)

### Added
- Added Azure as an SSO provider. [#5402](https://github.com/ethyca/fides/pull/5402)
- Added endpoint to get privacy request access results urls [#5379](https://github.com/ethyca/fides/pull/5379)
- Added `connection_type` key in the `namespace` attribute of a Dataset's `fides_meta` [#5387](https://github.com/ethyca/fides/pull/5387)
- Added new RDS Postgres Connector [#5380](https://github.com/ethyca/fides/pull/5380)
- Added ability to customize column names in the Data Map report [#5400](https://github.com/ethyca/fides/pull/5400)
- Added Experience Config docs to the FidesJS documentation [#5405](https://github.com/ethyca/fides/pull/5405)
- Added UI for downloading privacy request access results [#5407](https://github.com/ethyca/fides/pull/5407)

### Fixed
- Fixed a bug where D&D tables were rendering stale data [#5372](https://github.com/ethyca/fides/pull/5372)
- Fixed issue where multiple login redirects could end up losing login return path [#5389](https://github.com/ethyca/fides/pull/5389)
- Fixed issue where Dataset with nested fields was unable to edit Categories [#5383](https://github.com/ethyca/fides/pull/5383)
- Fixed a visual bug where the "download" icon was off-center in some buttons [#5409](https://github.com/ethyca/fides/pull/5409)
- Fixed styling on "Dataset" field on system integration form [#5408](https://github.com/ethyca/fides/pull/5408)
- Fixed Snowflake DSR integration failing with syntax error [#5417](https://github.com/ethyca/fides/pull/5417)

### Changed
- The `Monitor` button trigger the same `confirmResourceMutation` (monitor, start classification) on muted parent resources as well as un-muted resources. Un-mute button for muted field resources which simply changes their status to `monitored`. [#5362](https://github.com/ethyca/fides/pull/5362)

### Developer Experience
- Fix warning messages from slowapi and docker [#5385](https://github.com/ethyca/fides/pull/5385)

## [2.47.1](https://github.com/ethyca/fides/compare/2.47.0...2.47.1)

### Added
- Adding access and erasure support for Gladly [#5346](https://github.com/ethyca/fides/pull/5346)
- Added icons for the Gladly, ShipStation, Microsoft Ads, and PowerReviews integrations [#5374](https://github.com/ethyca/fides/pull/5374)

### Changed
- Make the dbname in GoogleCloudSQLPostgresSchema optional [#5358](https://github.com/ethyca/fides/pull/5358)

### Fixed
- Fixed race condition where GPC being updated after FidesJS initialization caused Privacy Notices to be in the wrong state [#5384](https://github.com/ethyca/fides/pull/5384)
- Fixed issue where Dataset with nested fields was unable to edit Categories [#5383](https://github.com/ethyca/fides/pull/5383)
- Fixed button styling issues [#5386](https://github.com/ethyca/fides/pull/5386)
- Allow Responsys and Firebase connectors to ignore extra identities [#5388](https://github.com/ethyca/fides/pull/5388)
- Fixed cookies not deleting on opt-out [#5338](https://github.com/ethyca/fides/pull/5338)

## [2.47.0](https://github.com/ethyca/fides/compare/2.46.2...2.47.0)

### Added
- Make all "Description" table columns expandable in Admin UI tables [#5340](https://github.com/ethyca/fides/pull/5340)
- Added access support for Shipstation [#5343](https://github.com/ethyca/fides/pull/5343)
- Introduce custom reports to Data map report [#5352](https://github.com/ethyca/fides/pull/5352)
- Added models to support custom reports (Fidesplus) [#5344](https://github.com/ethyca/fides/pull/5344)

### Changed
- Updated the filter postprocessor (SaaS integration framework) to support dataset references [#5343](https://github.com/ethyca/fides/pull/5343)

### Developer Experience
- Migrate toggle switches from Chakra to Ant Design [#5323](https://github.com/ethyca/fides/pull/5323)
- Migrate buttons from Chakra to Ant Design [#5357](https://github.com/ethyca/fides/pull/5357)
- Replace `debugLog` with global scoped `fidesDebugger` for better debug experience and optimization of prod code [#5335](https://github.com/ethyca/fides/pull/5335)

### Fixed
- Updating the hash migration status check query to use the available indexes [#5336](https://github.com/ethyca/fides/pull/5336)
- Fixed column resize jank on all tables in Admin UI [#5340](https://github.com/ethyca/fides/pull/5340)
- Better handling of empty storage secrets in aws_util [#5347](https://github.com/ethyca/fides/pull/5347)
- Fix SSO Provider form saving when clicking the cancel button with a fully filled form [#5365](https://github.com/ethyca/fides/pull/5365)
- Fix bleedover of Data Categories into next column on Data map reporting [#5369](https://github.com/ethyca/fides/pull/5369)

### Removed
- Removing Adobe Campaign integration [#5364](https://github.com/ethyca/fides/pull/5364)

## [2.46.2](https://github.com/ethyca/fides/compare/2.46.1...2.46.2)

### Added
- Initial support for DSR requests against partitioned BigQuery tables [#5325](https://github.com/ethyca/fides/pull/5325)
- Added MySQL on RDS as a detection/discovery integration[#5275](https://github.com/ethyca/fides/pull/5275)
- Added new RDS MySQL Connector [#5343](https://github.com/ethyca/fides/pull/5343)

## [2.46.1](https://github.com/ethyca/fides/compare/2.46.0...2.46.1)

### Added
- Implement Soft Delete for PrivacyRequests [#5321](https://github.com/ethyca/fides/pull/5321/files)

### Removed
- Removing Shippo integration [#5349](https://github.com/ethyca/fides/pull/5349)

### Fixed
- Updated Attentive DSR integration [#5319](https://github.com/ethyca/fides/pull/5319)

## [2.46.0](https://github.com/ethyca/fides/compare/2.45.2...2.46.0)

### Fixed
- Ignore `400` errors from Talkable's `person` endpoint. [#5317](https://github.com/ethyca/fides/pull/5317)
- Fix Email Connector logs so they use configuration key instead of name [#5286](https://github.com/ethyca/fides/pull/5286)
- Updated Responsys and Firebase Auth integrations to allow multiple identities [#5318](https://github.com/ethyca/fides/pull/5318)
- Updated Shopify dataset in order to flag country, province, and other location values as read-only [#5282](https://github.com/ethyca/fides/pull/5282)
- Fix issues with cached or `window.fides_overrides` languages in the Minimal TCF banner [#5306](https://github.com/ethyca/fides/pull/5306)
- Fix issue with fides-js where the experience was incorrectly initialized as an empty object which appeared valid, when `undefined` was expected [#5309](https://github.com/ethyca/fides/pull/5309)
- Fix issue where newly added languages in Admin-UI were not being rendered in the preview [#5316](https://github.com/ethyca/fides/pull/5316)
- Fix bug where consent automation accordion shows for integrations that don't support consent automation [#5330](https://github.com/ethyca/fides/pull/5330)
- Fix issue where custom overrides (title, description, privacy policy url, etc.) were not being applied to the full TCF overlay [#5333](https://github.com/ethyca/fides/pull/5333)


### Added
- Added support for hierarchical notices in Privacy Center [#5291](https://github.com/ethyca/fides/pull/5291)
- Support row-level deletes for BigQuery and add erase_after support for database connectors [#5293](https://github.com/ethyca/fides/pull/5293)
- Added PUT endpoint for dataset configs [#5324](https://github.com/ethyca/fides/pull/5324)
- Namespace support for the BigQuery integration and datasets [#5294](https://github.com/ethyca/fides/pull/5294)
- Added ability to select multiple datasets on integrations in system integration view [#5327](https://github.com/ethyca/fides/pull/5327)
- Updated Fides.shopify() integration for Shopify Plus Consent [#5329](https://github.com/ethyca/fides/pull/5329)

### Changed
- Updated privacy notices to support notice hierarchies [#5272](https://github.com/ethyca/fides/pull/5272)
- Defaulting SecuritySettings.env to prod [#5326](https://github.com/ethyca/fides/pull/5326)

### Developer Experience
- Initialized Ant Design and Tailwindcss in Admin-UI to prepare for Design System migration [#5308](https://github.com/ethyca/fides/pull/5308)

## [2.45.2](https://github.com/ethyca/fides/compare/2.45.1...2.45.2)

### Fixed
- Updated the hash migration script to only run on tables with less than 1 million rows. [#5310](https://github.com/ethyca/fides/pull/5310)

## [2.45.1](https://github.com/ethyca/fides/compare/2.45.0...2.45.1)

### Added
- Support minimal GVL in minimal TCF response allowing Accept/Reject from banner before full GVL is loaded [#5298](https://github.com/ethyca/fides/pull/5298)

### Fixed
- Fixed discovery pagination [#5304](https://github.com/ethyca/fides/pull/5304)
- Fixed fides-no-scroll so it works in all browsers [#5299](https://github.com/ethyca/fides/pull/5299)

## [2.45.0](https://github.com/ethyca/fides/compare/2.44.0...2.45.0)

### Added
- Adding erasure support for PowerReviews [#5258](https://github.com/ethyca/fides/pull/5258)
- Adding erasure support for Attentive [#5258](https://github.com/ethyca/fides/pull/5261)
- Added a scheduled job to incrementally migrate from bcrypt hashes to SHA-256 hashes for stored identity values [#5256](https://github.com/ethyca/fides/pull/5256)
- Added the new Dynamic Erasure Email integrations [#5226](https://github.com/ethyca/fides/pull/5226)
- Add ability to edit dataset YAML from dataset view [#5262](https://github.com/ethyca/fides/pull/5262)
- Added support for "in progress" status in classification [#5248](https://github.com/ethyca/fides/pull/5248)
- Clarify GCP service account permissions when setting up Google Cloud SQL for Postgres in Admin-UI [#5245](https://github.com/ethyca/fides/pull/5266)
- Add onFidesEvent method for an alternative way to subscribe to Fides events [#5297](https://github.com/ethyca/fides/pull/5297)

### Changed
- Validate no path in `server_host` var for CLI config; if there is one then take only up until the first forward slash
- Update the Datamap report's Data categories column to support better expand/collapse behavior [#5265](https://github.com/ethyca/fides/pull/5265)
- Rename/refactor Privacy Notice Properties to support performance improvements [#5259](https://github.com/ethyca/fides/pull/5259)
- Improved logging and error visibility for TraversalErrors [#5263](https://github.com/ethyca/fides/pull/5263)

### Developer Experience
- Added performance mark timings to debug logs for fides.js [#5245](https://github.com/ethyca/fides/pull/5245)

### Fixed
- Fix wording in tooltip for Yotpo Reviews [#5274](https://github.com/ethyca/fides/pull/5274)
- Hardcode ConnectionConfigurationResponse.secrets [#5283](https://github.com/ethyca/fides/pull/5283)
- Fix Fides.shouldShouldShowExperience() to return false for modal-only experiences [#5281](https://github.com/ethyca/fides/pull/5281)

## [2.44.0](https://github.com/ethyca/fides/compare/2.43.1...2.44.0)

### Added
- Added Gzip Middleware for responses [#5225](https://github.com/ethyca/fides/pull/5225)
- Adding source and submitted_by fields to privacy requests (Fidesplus) [#5206](https://github.com/ethyca/fides/pull/5206)
- Added Action Required / Monitored / Unmonitored tabs to Data Detection & Discovery page [#5236](https://github.com/ethyca/fides/pull/5236)
- Adding erasure support for Microsoft Advertising [#5197](https://github.com/ethyca/fides/pull/5197)
- Implements fuzzy search for identities in Admin-UI Request Manager [#5232](https://github.com/ethyca/fides/pull/5232)
- New purpose header field for TCF banner [#5246](https://github.com/ethyca/fides/pull/5246)
- `fides` subcommand `pull` has resource name subcommands that take a `fides_key` argument allowing you to pull only one resource by name and type [#5260](https://github.com/ethyca/fides/pull/5260)

### Changed
- Removed unused `username` parameter from the Delighted integration configuration [#5220](https://github.com/ethyca/fides/pull/5220)
- Removed unused `ad_account_id` parameter from the Snap integration configuration [#5229](https://github.com/ethyca/fides/pull/5220)
- Updates to support consent signal processing (Fidesplus) [#5200](https://github.com/ethyca/fides/pull/5200)
- TCF Optimized for performance on initial load by offsetting most experience data until after banner is shown [#5230](https://github.com/ethyca/fides/pull/5230)
- Updates to support DynamoDB schema with Tokenless IAM auth [#5240](https://github.com/ethyca/fides/pull/5240)

### Developer Experience
- Sourcemaps are now working for fides-js in debug mode [#5222](https://github.com/ethyca/fides/pull/5222)

### Fixed
- Fix bug where Data Detection & Discovery table pagination fails to reset after navigating or searching  [#5234](https://github.com/ethyca/fides/pull/5234)
- Ignoring HTTP 400 error responses from the unsubscribe endpoint for HubSpot [#5237](https://github.com/ethyca/fides/pull/5237)
- Fix all `fides` API subcommands (`push`, `user`, etc) failing with an invalid server even when only passing `--help` [#5243](https://github.com/ethyca/fides/pull/5243)
- Fix bug where empty datasets / table wouldn't show a Monitor button  [#5249](https://github.com/ethyca/fides/pull/5249)

### Security
- Reduced timing differences in login endpoint [CVE-2024-45052](https://github.com/ethyca/fides/security/advisories/GHSA-2h46-8gf5-fmxv)
- Removed Jinja2 for email templates, the variables syntax changed from `{{variable_name}}` to `__VARIABLE_NAME__` [CVE-2024-45053](https://github.com/ethyca/fides/security/advisories/GHSA-c34r-238x-f7qx)


## [2.43.1](https://github.com/ethyca/fides/compare/2.43.0...2.43.1)

### Added
- Pydantic v1 -> Pydantic v2 upgrade [#5020](https://github.com/ethyca/fides/pull/5020)
- Added success toast on muting/ignoring resources in D&D tables [#5214](https://github.com/ethyca/fides/pull/5214)
- Added "data type" column to fields and subfields on D&D tables [#5218](https://github.com/ethyca/fides/pull/5218)
- Added support for navigating and editing nested fields in the Datasets page [#5216](https://github.com/ethyca/fides/pull/5216)

### Fixed
- Ignore `404` errors on Oracle Responsys deletions [#5203](https://github.com/ethyca/fides/pull/5203)
- Fix white screen issue when privacy request has null value for daysLeft [#5213](https://github.com/ethyca/fides/pull/5213)

### Changed
- Visual updates to badges in D&D result tables [#5212](https://github.com/ethyca/fides/pull/5212)
- Tweaked behavior of loading state on D&D table actions buttons [#5201](https://github.com/ethyca/fides/pull/5201)


## [2.43.0](https://github.com/ethyca/fides/compare/2.42.1...2.43.0)

### Added
- Added support for mapping a system's integration's consentable items to privacy notices [#5156](https://github.com/ethyca/fides/pull/5156)
- Added support for SSO Login with multiple providers (Fides Plus feature) [#5134](https://github.com/ethyca/fides/pull/5134)
- Adds user_read scope to approver role so that they can update their own password [#5178](https://github.com/ethyca/fides/pull/5178)
- Added PATCH endpoint for partially updating connection secrets [#5172](https://github.com/ethyca/fides/pull/5172)
- Add success toast on confirming classification in data discovery tables [#5182](https://github.com/ethyca/fides/pull/5182)
- Add function to return list of StagedResource objs according to list of URNs [#5192](https://github.com/ethyca/fides/pull/5192)
- Add DSR Support for ScyllaDB [#5140](https://github.com/ethyca/fides/pull/5140)
- Added support for nested fields in BigQuery in D&D result views [#5175](https://github.com/ethyca/fides/pull/5175)
- Added support for Vendor Count in Fides-JS overlay descriptions [#5210](https://github.com/ethyca/fides/pull/5210)

### Fixed
- Fixed the OAuth2 configuration for the Snap integration [#5158](https://github.com/ethyca/fides/pull/5158)
- Fixes a Marigold Sailthru error when a user does not exist [#5145](https://github.com/ethyca/fides/pull/5145)
- Fixed malformed HTML issue on switch components [#5166](https://github.com/ethyca/fides/pull/5166)
- Edit integration modal no longer requires reentering credentials when doing partial edits [#2436](https://github.com/ethyca/fides/pull/2436)
- Fixed a timing issue with tcf/gpp locator iframe naming [#5173](https://github.com/ethyca/fides/pull/5173)
- Detection & Discovery: The when column will now display the correct value with a tooltip showing the full date and time [#5177](https://github.com/ethyca/fides/pull/5177)
- Fixed minor issues with the SSO providers form [#5183](https://github.com/ethyca/fides/pull/5183)

### Changed
- Removed PRIVACY_REQUEST_READ scope from Viewer role [#5184](https://github.com/ethyca/fides/pull/5184)
- Asynchronously load GVL translations in FidesJS instead of blocking UI rendering [#5187](https://github.com/ethyca/fides/pull/5187)
- Model changes to support consent signals (Fidesplus) [#5190](https://github.com/ethyca/fides/pull/5190)
- Updated Datasets page with new UI for better usability and consistency with Detection and Discovery UI [#5191](https://github.com/ethyca/fides/pull/5191)
- Updated the Yotpo Reviews integration to use email and phone number identities instead of external ID [#5169](https://github.com/ethyca/fides/pull/5169)
- Update TCF banner button layout and styles [#5204](https://github.com/ethyca/fides/pull/5204)


### Developer Experience
- Fixes some ESLint configuration issues [#5176](https://github.com/ethyca/fides/pull/5176)

## [2.42.1](https://github.com/ethyca/fides/compare/2.42.0...2.42.1)

### Fixed
- Fixed language picker cut-off in mobile on CMP banner and modal [#5159](https://github.com/ethyca/fides/pull/5159)
- Fixed button sizes on CMP modal [#5161](https://github.com/ethyca/fides/pull/5161)

## [2.42.0](https://github.com/ethyca/fides/compare/2.41.0...2.42.0)

### Added
- Add AWS Tags in the meta field for Fides system when using `fides generate` [#4998](https://github.com/ethyca/fides/pull/4998)
- Added access and erasure support for Checkr integration [#5121](https://github.com/ethyca/fides/pull/5121)
- Added support for special characters in SaaS request payloads [#5099](https://github.com/ethyca/fides/pull/5099)
- Added support for displaying notices served in the Consent Banner [#5125](https://github.com/ethyca/fides/pull/5125)
- Added ability to choose whether to use Opt In/Out buttons or Acknowledge button in the Consent Banner [#5125](https://github.com/ethyca/fides/pull/5125)
- Add "status" field to detection & discovery tables [#5141](https://github.com/ethyca/fides/pull/5141)
- Added optional filters `exclude_saas_datasets` and `only_unlinked_datasets` to the list datasets endpoint [#5132](https://github.com/ethyca/fides/pull/5132)
- Add new config options to support notice-only banner and modal [#5136](https://github.com/ethyca/fides/pull/5136)
- Added models to support bidirectional consent (Fides Plus feature) [#5118](https://github.com/ethyca/fides/pull/5118)

### Changed
- Moving Privacy Center endpoint logging behind debug flag [#5103](https://github.com/ethyca/fides/pull/5103)
- Serve GVL languages as they are requested [#5112](https://github.com/ethyca/fides/pull/5112)
- Changed text on system integrations tab to direct to new integration management [#5097](https://github.com/ethyca/fides/pull/5097)
- Updates to consent experience styling [#5085](https://github.com/ethyca/fides/pull/5085)
- Updated the dataset page to display the new table and support pagination [#5130](https://github.com/ethyca/fides/pull/5130)
- Improve performance by removing the need to load every system into redux store [#5135](https://github.com/ethyca/fides/pull/5135)
- Use the `user_id` from a Segment Trait instead of an `email` when deleting a user in Segment [#5004](https://github.com/ethyca/fides/pull/5004)
- Moves some endpoints for property-specific messaging from OSS -> plus [#5069](https://github.com/ethyca/fides/pull/5069)
- Text changes in monitor config table and form [#5142](https://github.com/ethyca/fides/pull/5142)
- Improve API error messages when using is_default field on taxonomy resources [#5147](https://github.com/ethyca/fides/pull/5147)

### Developer Experience
- Add `.syncignore` to reduce file sync size with new volumes [#5104](https://github.com/ethyca/fides/pull/5104)
- Fix sourcemap generation in development version of FidesJS [#5119](https://github.com/ethyca/fides/pull/5119)
- Upgrade to Next.js v14 [#5111](https://github.com/ethyca/fides/pull/5111)
- Upgrade and consolidate linting and formatting tools [#5128](https://github.com/ethyca/fides/pull/5128)

### Fixed
- Resolved an issue pulling all blog authors for the Shopify integration [#5043](https://github.com/ethyca/fides/pull/5043)
- Fixed typo in the BigQuery integration description [#5120](https://github.com/ethyca/fides/pull/5120)
- Fixed default values of Experience config toggles [#5123](https://github.com/ethyca/fides/pull/5123)
- Skip indexing Custom Privacy Request Field array values [#5127](https://github.com/ethyca/fides/pull/5127)
- Fixed Admin UI issue where banner would disappear in Experience Preview with GPC enabled [#5131](https://github.com/ethyca/fides/pull/5131)
- Fixed not being able to edit a monitor from scheduled to not scheduled [#5114](https://github.com/ethyca/fides/pull/5114)
- Migrating missing Fideslang 2.0 data categories [#5073](https://github.com/ethyca/fides/pull/5073)
- Fixed wrong system count on Datamap page [#5151](https://github.com/ethyca/fides/pull/5151)
- Fixes some responsive styling issues in the consent banner on mobile sized screens [#5157](https://github.com/ethyca/fides/pull/5157)

## [2.41.0](https://github.com/ethyca/fides/compare/2.40.0...2.41.0)

### Added
- Added erasure support for Alchemer integration [#4925](https://github.com/ethyca/fides/pull/4925)
- Added new columns and action buttons to discovery monitors table [#5068](https://github.com/ethyca/fides/pull/5068)
- Added field to exclude databases on MonitorConfig [#5080](https://github.com/ethyca/fides/pull/5080)
- Added key pair authentication for the Snowflake integration [#5079](https://github.com/ethyca/fides/pull/5079)

### Changed
- Updated the sample dataset for the Amplitude integration [#5063](https://github.com/ethyca/fides/pull/5063)
- Updated System's page to display a table that uses a paginated endpoint [#5084](https://github.com/ethyca/fides/pull/5084)
- Messaging page now shows a notice if you have properties without any templates [#5077](https://github.com/ethyca/fides/pull/5077)
- Endpoints for listing systems (GET /system) and datasets (GET /dataset) now support optional pagination [#5071](https://github.com/ethyca/fides/pull/5071)
- Messaging page will now show a notice about using global mode [#5090](https://github.com/ethyca/fides/pull/5090)
- Changed behavior of project selection modal in discovery monitor form [#5092](https://github.com/ethyca/fides/pull/5092)
- Data category selector for Discovery results won't show disabled categories [#5102](https://github.com/ethyca/fides/pull/5102)

### Developer Experience
- Upgrade to React 18 and Chakra 2, including other dependencies [#5036](https://github.com/ethyca/fides/pull/5036)
- Added support for "output templates" in read SaaS requests [#5054](https://github.com/ethyca/fides/pull/5054)
- URL for deployment instructions when the webserver is running [#5088](https://github.com/ethyca/fides/pull/5088)
- Optimize TCF bundle with just-in-time GVL translations [#5074](https://github.com/ethyca/fides/pull/5074)
- Added `performance.mark()` to FidesJS events for performance testing. [#5105](https://github.com/ethyca/fides/pull/5105)

### Fixed
- Fixed bug with unescaped table names in mysql queries [#5072](https://github.com/ethyca/fides/pull/5072/)
- Fixed bug with unresponsive messaging ui [#5081](https://github.com/ethyca/fides/pull/5081/)
- Fixed FidesKey constructor bugs in CLI [#5113](https://github.com/ethyca/fides/pull/5113)


## [2.40.0](https://github.com/ethyca/fides/compare/2.39.2...2.40.0)

### Added
- Adds last_monitored and enabled attributes to MonitorConfig [#4991](https://github.com/ethyca/fides/pull/4991)
- New messaging page. Allows managing messaging templates for different properties. [#5005](https://github.com/ethyca/fides/pull/5005)
- Ability to configure "Enforcement Level" for Privacy Notices [#5025](https://github.com/ethyca/fides/pull/5025)
- BE cleanup for property-specific messaging [#5006](https://github.com/ethyca/fides/pull/5006)
- If property_id param was used, store it as part of the consent request [#4915](https://github.com/ethyca/fides/pull/4915)
- Invite users via email flow [#4539](https://github.com/ethyca/fides/pull/4539)
- Added new Google Cloud SQL for Postgres Connector [#5014](https://github.com/ethyca/fides/pull/5014)
- Added access and erasure support for the Twilio SMS integration [#4979](https://github.com/ethyca/fides/pull/4979)
- Added erasure support for Snap integration [#5011](https://github.com/ethyca/fides/pull/5011)

### Changed
- Navigation changes. 'Management' was renamed 'Settings'. Properties was moved to Settings section. [#5005](https://github.com/ethyca/fides/pull/5005)
- Changed discovery monitor form behavior around execution date/time selection [#5017](https://github.com/ethyca/fides/pull/5017)
- Changed integration form behavior when errors occur [#5023](https://github.com/ethyca/fides/pull/5023)
- Replaces typescript-cookie with js-cookie [#5022](https://github.com/ethyca/fides/pull/5022)
- Updated pymongo version to 4.7.3 [#5019](https://github.com/ethyca/fides/pull/5019)
- Upgraded Datamap instance of `react-table` to v8 [#5024](https://github.com/ethyca/fides/pull/5024)
- Updated create privacy request modal from admin-ui to include all custom fields  [#5029](https://github.com/ethyca/fides/pull/5029)
- Update name of Ingress/Egress columns in Datamap Report to Sources/Destinations [#5045](https://github.com/ethyca/fides/pull/5045)
- Datamap report now includes a 'cookies' column [#5052](https://github.com/ethyca/fides/pull/5052)
- Changed behavior of project selection UI in discovery monitor form [#5049](https://github.com/ethyca/fides/pull/5049)
- Updating DSR filtering to use collection-level data categories [#4999](https://github.com/ethyca/fides/pull/4999)
- Changed discovery monitor form to skip project selection UI when no projects exist [#5056](https://github.com/ethyca/fides/pull/5056)

### Fixed
- Fixed intermittent connection issues with Redshift by increasing timeout and preferring SSL in test connections [#4981](https://github.com/ethyca/fides/pull/4981)
- Fixed data detection & discovery results not displaying correctly across multiple pages[#5060](https://github.com/ethyca/fides/pull/5060)

### Developer Experience
- Fixed various environmental issues when running Cypress tests locally [#5040](https://github.com/ethyca/fides/pull/5040)

## [2.39.2](https://github.com/ethyca/fides/compare/2.39.1...2.39.2)

### Fixed
- Restrict Delete Systems API endpoint such that user must have "SYSTEM_DELETE" scope [#5037](https://github.com/ethyca/fides/pull/5037)

### Security
- Remove the SERVER_SIDE_FIDES_API_URL env variable from the client clientSettings [CVE-2024-31223](https://github.com/ethyca/fides/security/advisories/GHSA-53q7-4874-24qg)

## [2.39.1](https://github.com/ethyca/fides/compare/2.39.0...2.39.1)

### Fixed
- Fixed a bug where system information form was not loading for Viewer users [#5034](https://github.com/ethyca/fides/pull/5034)
- Fixed viewers being given the option to delete systems [#5035](https://github.com/ethyca/fides/pull/5035)
- Restrict Delete Systems API endpoint such that user must have "SYSTEM_DELETE" scope [#5037](https://github.com/ethyca/fides/pull/5037)

### Removed
- Removed the `fetch` polyfill from FidesJS [#5026](https://github.com/ethyca/fides/pull/5026)

### Security
- Removed FidesJS's exposure to `polyfill.io` supply chain attack [CVE-2024-38537](https://github.com/ethyca/fides/security/advisories/GHSA-cvw4-c69g-7v7m)

## [2.39.0](https://github.com/ethyca/fides/compare/2.38.1...2.39.0)

### Added
- Adds the start of the Scylla DB Integration [#4946](https://github.com/ethyca/fides/pull/4946)
- Added model and data migrations and CRUD-layer operations for property-specific messaging [#4901](https://github.com/ethyca/fides/pull/4901)
- Added option in FidesJS SDK to only disable notice-served API [#4965](https://github.com/ethyca/fides/pull/4965)
- External ID support for consent management [#4927](https://github.com/ethyca/fides/pull/4927)
- Added access and erasure support for the Greenhouse Harvest integration [#4945](https://github.com/ethyca/fides/pull/4945)
- Add an S3 connection type (currently used for discovery and detection only) [#4930](https://github.com/ethyca/fides/pull/4930)
- Support for Limited FIDES__CELERY__* Env Vars [#4980](https://github.com/ethyca/fides/pull/4980)
- Implement sending emails via property-specific messaging templates [#4950](https://github.com/ethyca/fides/pull/4950)
- New privacy request search to replace existing endpoint [#4987](https://github.com/ethyca/fides/pull/4987)
- Added new Google Cloud SQL for MySQL Connector [#4949](https://github.com/ethyca/fides/pull/4949)
- Add new options for integrations for discovery & detection [#5000](https://github.com/ethyca/fides/pull/5000)
- Add new `FidesInitializing` event for when FidesJS begins initialization [#5010](https://github.com/ethyca/fides/pull/5010)

### Changed
- Move new data map reporting table out of beta and remove old table from Data Lineage map. [#4963](https://github.com/ethyca/fides/pull/4963)
- Disable the 'connect to a database' button if the `dataDiscoveryAndDetection` feature flag is enabled [#1455](https://github.com/ethyca/fidesplus/pull/1455)
- Upgrade Privacy Request table to use FidesTable V2 [#4990](https://github.com/ethyca/fides/pull/4990)
- Add copy to project selection modal and tweak copy on discovery monitors table [#5007](https://github.com/ethyca/fides/pull/5007)

### Fixed
- Fixed an issue where the GPP signal status was prematurely set to `ready` in some scenarios [#4957](https://github.com/ethyca/fides/pull/4957)
- Removed exteraneous `/` from the several endpoint URLs [#4962](https://github.com/ethyca/fides/pull/4962)
- Fixed and optimized Database Icon SVGs used in Datamap [#4969](https://github.com/ethyca/fides/pull/4969)
- Masked "Keyfile credentials" input on integration config form [#4971](https://github.com/ethyca/fides/pull/4971)
- Fixed validations for privacy declaration taxonomy labels when creating/updating a System [#4982](https://github.com/ethyca/fides/pull/4982)
- Allow property-specific messaging to work with non-custom templates [#4986](https://github.com/ethyca/fides/pull/4986)
- Fixed an issue where config object was being passed twice to `fides.js` output [#5010](https://github.com/ethyca/fides/pull/5010)
- Disabling Fides initialization now also disables GPP initialization [#5010](https://github.com/ethyca/fides/pull/5010)
- Fixes Vendor table formatting [#5013](https://github.com/ethyca/fides/pull/5013)

## [2.38.1](https://github.com/ethyca/fides/compare/2.38.0...2.38.1)

### Changed
- Disable the 'connect to a database' button if the `dataDiscoveryAndDetection` feature flag is enabled [#4972](https://github.com/ethyca/fidesplus/pull/4972)
- Oracle Responsys: Include Profile Extension Tables in DSRs[#4937](https://github.com/ethyca/fides/pull/4937)

### Fixed
- Fixed "add" icons on some buttons being wrong size [#4975](https://github.com/ethyca/fides/pull/4975)
- Fixed ability to update consent preferences after they've previously been set [#4984](https://github.com/ethyca/fides/pull/4984)

## [2.38.0](https://github.com/ethyca/fides/compare/2.37.0...2.38.0)

### Added
- Deprecate LastServedNotice (lastservednoticev2) table [#4910](https://github.com/ethyca/fides/pull/4910)
- Added erasure support to the Recurly integration [#4891](https://github.com/ethyca/fides/pull/4891)
- Added UI for configuring integrations for detection/discovery [#4922](https://github.com/ethyca/fides/pull/4922)
- New queue for saving privacy preferences/notices served [#4931](https://github.com/ethyca/fides/pull/4931)
- Expose number of tasks in queue in worker health check [#4931](https://github.com/ethyca/fides/pull/4931)
- Track when preferences/notices served received [#4931](https://github.com/ethyca/fides/pull/4931)
- Request overrides for opt-in and opt-out consent requests [#4920](https://github.com/ethyca/fides/pull/4920)
- Added query_param_key to Privacy Center schema [#4939](https://github.com/ethyca/fides/pull/4939)
- Fill custom privacy request fields with query_param_key [#4948](https://github.com/ethyca/fides/pull/4948)
- Add `datasource_params` column to MonitorConfig DB model [#4951](https://github.com/ethyca/fides/pull/4951)
- Added ability to open system preview side panel from new data map table [#4944](https://github.com/ethyca/fides/pull/4944)
- Added success toast message after monitoring a resource [#4958](https://github.com/ethyca/fides/pull/4958)
- Added UI for displaying, adding and editing discovery monitors [#4954](https://github.com/ethyca/fides/pull/4954)

### Changed
- Set default ports for local development of client projects (:3001 for privacy center and :3000 for admin-ui) [#4912](https://github.com/ethyca/fides/pull/4912)
- Update privacy center port to :3001 for nox [#4918](https://github.com/ethyca/fides/pull/4918)
- Optimize speed by generating the uuids in the client side for consent requests [#4933](https://github.com/ethyca/fides/pull/4933)
- Update Privacy Center toast text for consistent capitalization [#4936](https://github.com/ethyca/fides/pull/4936)
- Update Custom Fields table and Domain Verification table to use FidesTable V2. Remove V1 components. [#4932](https://github.com/ethyca/fides/pull/4932)
- Updated how Fields are generated for DynamoDB, improved error handling [#4943](https://github.com/ethyca/fides/pull/4943)

### Fixed
- Fixed an issue where the test integration action failed for the Zendesk integration [#4929](https://github.com/ethyca/fides/pull/4929)
- Fixed an issue where language form field error message was not displaying properly [#4942](https://github.com/ethyca/fides/pull/4942)
- Fixed an issue where the consent cookie could not be set on multi-level root domain (e.g. co.uk, co.jp) [#4935](https://github.com/ethyca/fides/pull/4935)
- Fixed an issue where the unique device ID was not being retained when Fides.js was reinitialized [#4947](https://github.com/ethyca/fides/pull/4947)
- Fixed inconsistent font sizes on new integrations UI [#4959](https://github.com/ethyca/fides/pull/4959)

## [2.37.0](https://github.com/ethyca/fides/compare/2.36.0...2.37.0)

### Added
- Added initial version for Helios: Data Discovery and Detection [#4839](https://github.com/ethyca/fides/pull/4839)
- Added shouldShowExperience to the Fides global and FidesInitialized events [#4895](https://github.com/ethyca/fides/pull/4895)
- Enhancements to `MonitorConfig` DB model to support new functionality [#4888](https://github.com/ethyca/fides/pull/4888)
- Added developer option to disable auto-initialization on FidesJS bundles. [#4900](https://github.com/ethyca/fides/pull/4900)
- Adding property ID to served notice history and privacy preference history [#4886](https://github.com/ethyca/fides/pull/4886)
- Adding privacy_center_config and stylesheet fields to the Property model [#4879](https://github.com/ethyca/fides/pull/4879)
- Adds generic async callback integration support [#4865](https://github.com/ethyca/fides/pull/4865)
- Ability to `downgrade` the application DB through the `/admin/db` endpoint [#4893](https://github.com/ethyca/fides/pull/4893)
- Added support for custom property paths, configs and stylesheets for privacy center [#4907](https://github.com/ethyca/fides/pull/4907)
- Include the scopes required for a given action in `403` response when client does not have sufficient permissions [#4905](https://github.com/ethyca/fides/pull/4905)

### Changed
- Rename MinimalPrivacyExperience class and usages [#4889](https://github.com/ethyca/fides/pull/4889)
- Included fidesui as part of the monorepo [#4880](https://github.com/ethyca/fides/pull/4880)
- Improve `geolocation` and `property_id` error response to return 400 status instead of 500 server error on /fides.js endpoint [#4884](https://github.com/ethyca/fides/pull/4884)
- Fixing middleware logging in Fides.js to remove incorrect status codes and durations [#4885](https://github.com/ethyca/fides/pull/4885)
- Improve load performance and DOM monitoring for FidesJS [#4896](https://github.com/ethyca/fides/pull/4896)

### Fixed
- Fixed an issue with the Iterate connector returning at least one param_value references an invalid field for the 'update' request of user [#4528](https://github.com/ethyca/fides/pull/4528)
- Enhanced classification of the dataset used with Twilio [#4872](https://github.com/ethyca/fides/pull/4872)
- Reduce privacy center logging to not show response size limit when the /fides.js endpoint has a size bigger than 4MB [#4878](https://github.com/ethyca/fides/pull/4878)
- Fixed an issue where sourcemaps references were unintentionally included in the FidesJS bundle [#4887](https://github.com/ethyca/fides/pull/4887)
- Handle a 404 response from Segment when a user ID or email is not found [#4902](https://github.com/ethyca/fides/pull/4902)
- Fixed TCF styling issues [#4904](https://github.com/ethyca/fides/pull/4904)
- Fixed an issue where the Trigger Modal Link was not being populated correctly in the translation form [#4911](https://github.com/ethyca/fides/pull/4911)

### Security
- Escape SQLAlchemy passwords [CVE-2024-34715](https://github.com/ethyca/fides/security/advisories/GHSA-8cm5-jfj2-26q7)
- Properly mask nested BigQuery secrets in connection configuration endpoints [CVE-2024-35189](https://github.com/ethyca/fides/security/advisories/GHSA-rcvg-jj3g-rj7c)

## [2.36.0](https://github.com/ethyca/fides/compare/2.35.1...2.36.0)

### Added
- Added multiple language translations support for privacy center consent page [#4785](https://github.com/ethyca/fides/pull/4785)
- Added ability to export the contents of datamap report [#1545](https://ethyca.atlassian.net/browse/PROD-1545)
- Added `System` model support for new `vendor_deleted_date` field on Compass vendor records [#4818](https://github.com/ethyca/fides/pull/4818)
- Added custom JSON (de)serialization to shared DB engines to handle non-standard data types in JSONB columns [#4818](https://github.com/ethyca/fides/pull/4818)
- Added state persistence across sessions to the datamap report table [#4853](https://github.com/ethyca/fides/pull/4853)
- Removed currentprivacypreference and lastservednotice tables [#4846](https://github.com/ethyca/fides/pull/4846)
- Added initial version for Helios: Data Discovery and Detection [#4839](https://github.com/ethyca/fides/pull/4839)
- Adds new var to track fides js overlay types [#4869](https://github.com/ethyca/fides/pull/4869)

### Changed
- Changed filters on the data map report table to use checkbox collapsible tree view [#4864](https://github.com/ethyca/fides/pull/4864)

### Fixed
- Remove the extra 'white-space: normal' CSS for FidesJS HTML descriptions [#4850](https://github.com/ethyca/fides/pull/4850)
- Fixed data map report to display second level names from the taxonomy as primary (bold) label [#4856](https://github.com/ethyca/fides/pull/4856)
- Ignore invalid three-character country codes for FidesJS geolocation (e.g. "USA") [#4877](https://github.com/ethyca/fides/pull/4877)

### Developer Experience
- Update typedoc-plugin-markdown to 4.0.0 [#4870](https://github.com/ethyca/fides/pull/4870)

## [2.35.1](https://github.com/ethyca/fides/compare/2.35.0...2.35.1)

### Added
- Added access and erasure support for Marigold Engage by Sailthru integration [#4826](https://github.com/ethyca/fides/pull/4826)
- Update fides_disable_save_api option in FidesJS SDK to disable both privacy-preferences & notice-served APIs [#4860](https://github.com/ethyca/fides/pull/4860)

### Fixed
- Fixing issue where privacy requests not approved before upgrading to 2.34 couldn't be processed [#4855](https://github.com/ethyca/fides/pull/4855)
- Ensure only GVL vendors from Compass are labeled as such [#4857](https://github.com/ethyca/fides/pull/4857)
- Fix handling of some ISO-3166 geolocation edge cases in Privacy Center /fides.js endpoint [#4858](https://github.com/ethyca/fides/pull/4858)

### Changed
- Hydrates GTM datalayer to match supported FidesEvent Properties [#4847](https://github.com/ethyca/fides/pull/4847)
- Allows a SaaS integration request to process HTTP 204 No Content without erroring trying to unwrap the response. [#4834](https://github.com/ethyca/fides/pull/4834)
- Sets `sslmode` to prefer for Redshift connections when generating datasets [#4849](https://github.com/ethyca/fides/pull/4849)
- Included searching by `email` for the Segment integration [#4851](https://github.com/ethyca/fides/pull/4851)

## [2.35.0](https://github.com/ethyca/fides/compare/2.34.0...2.35.0)

### Added
- Added DSR 3.0 Scheduling which supports running DSR's in parallel with first-class request tasks [#4760](https://github.com/ethyca/fides/pull/4760)
- Added carets to collapsible sections in the overlay modal [#4793](https://github.com/ethyca/fides/pull/4793)
- Added erasure support for OpenWeb [#4735](https://github.com/ethyca/fides/pull/4735)
- Added support for configuration of pre-approval webhooks [#4795](https://github.com/ethyca/fides/pull/4795)
- Added fides_clear_cookie option to FidesJS SDK to load CMP without preferences on refresh [#4810](https://github.com/ethyca/fides/pull/4810)
- Added FidesUpdating event to FidesJS SDK [#4816](https://github.com/ethyca/fides/pull/4816)
- Added `reinitialize` method to FidesJS SDK [#4812](https://github.com/ethyca/fides/pull/4812)
- Added undeclared data category columns to data map report table [#4781](https://github.com/ethyca/fides/pull/4781)
- Fully implement pre-approval webhooks [#4822](https://github.com/ethyca/fides/pull/4822)
- Sync models and database for pre-approval webhooks [#4838](https://github.com/ethyca/fides/pull/4838)

### Changed
- Removed the Celery startup banner from the Fides worker logs [#4814](https://github.com/ethyca/fides/pull/4814)
- Improve performance of Snowflake schema generation [#4587](https://github.com/ethyca/fides/pull/4587)

### Fixed
- Fixed bug prevented adding new privacy center translations [#4786](https://github.com/ethyca/fides/pull/4786)
- Fixed bug where Privacy Policy links would be shown without a configured URL [#4801](https://github.com/ethyca/fides/pull/4801)
- Fixed bug prevented adding new privacy center translations [#4786](https://github.com/ethyca/fides/pull/4786)
- Fixed bug where Language selector button was overlapping other buttons when Privacy Policy wasn't present. [#4815](https://github.com/ethyca/fides/pull/4815)
- Fixed bug where icons of the Language selector were displayed too small on some sites [#4815](https://github.com/ethyca/fides/pull/4815)
- Fixed bug where GPP US National Section was incorrectly included when the State by State approach was selected [#4823]https://github.com/ethyca/fides/pull/4823
- Fixed DSR 3.0 Scheduling bug where Approved Privacy Requests that failed wouldn't change status [#4837](https://github.com/ethyca/fides/pull/4837)

## [2.34.0](https://github.com/ethyca/fides/compare/2.33.1...2.34.0)

### Added

- Added new field for modal trigger link translation [#4761](https://github.com/ethyca/fides/pull/4761)
- Added `getModalLinkLabel` method to global fides object [#4766](https://github.com/ethyca/fides/pull/4766)
- Added language switcher to fides overlay modal [#4773](https://github.com/ethyca/fides/pull/4773)
- Added modal link label to experience translation model [#4767](https://github.com/ethyca/fides/pull/4767)
- Added support for custom identities [#4764](https://github.com/ethyca/fides/pull/4764)
- Added developer option to force GPP API on FidesJS bundles [#4799](https://github.com/ethyca/fides/pull/4799)

### Changed

- Changed the Stripe integration for `Cards` to delete instead of update due to possible issues of a past expiration date [#4768](https://github.com/ethyca/fides/pull/4768)
- Changed display of Data Uses, Categories and Subjects to user friendly names in the Data map report [#4774](https://github.com/ethyca/fides/pull/4774)
- Update active disabled Fides.js toggle color to light grey [#4778](https://github.com/ethyca/fides/pull/4778)
- Update FidesJS fides_embed option to support embedding both banner & modal components [#4782](https://github.com/ethyca/fides/pull/4782)
- Add a few CSS classes to help with styling FidesJS button groups [#4789](https://github.com/ethyca/fides/pull/4789)
- Changed GPP extension to be pre-bundled in appropriate circumstances, as opposed to another fetch [#4780](https://github.com/ethyca/fides/pull/4780)

### Fixed

- Fixed select dropdowns being cut off by edges of modal forms [#4757](https://github.com/ethyca/fides/pull/4757)
- Changed "allow user to dismiss" toggle to show on config form for TCF experience [#4755](https://github.com/ethyca/fides/pull/4755)
- Fixed issue when loading the privacy request detail page [#4775](https://github.com/ethyca/fides/pull/4775)
- Fixed connection test for Aircall [#4756](https://github.com/ethyca/fides/pull/4756/pull)
- Fixed issues connecting to Redshift due to character encoding and SSL requirements [#4790](https://github.com/ethyca/fides/pull/4790)
- Fixed the way the name identity is handled in the Privacy Center [#4791](https://github.com/ethyca/fides/pull/4791)

### Developer Experience

- Build a `fides-types.d.ts` type declaration file to include alongside our FidesJS developer docs [#4772](https://github.com/ethyca/fides/pull/4772)

## [2.33.1](https://github.com/ethyca/fides/compare/2.33.0...2.33.1)

### Added

- Adds CUSTOM_OPTIONS_PATH to Privacy Center env vars [#4769](https://github.com/ethyca/fides/pull/4769)

## [2.33.0](https://github.com/ethyca/fides/compare/2.32.0...2.33.0)

### Added

- Added models for Privacy Center configuration (for plus users) [#4716](https://github.com/ethyca/fides/pull/4716)
- Added ability to delete properties [#4708](https://github.com/ethyca/fides/pull/4708)
- Add interface for submitting privacy requests in admin UI [#4738](https://github.com/ethyca/fides/pull/4738)
- Added language switching support to the FidesJS UI based on configured translations [#4737](https://github.com/ethyca/fides/pull/4737)
- Added ability to override some experience language and primary color [#4743](https://github.com/ethyca/fides/pull/4743)
- Generate FidesJS SDK Reference Docs from tsdoc comments [#4736](https://github.com/ethyca/fides/pull/4736)
- Added erasure support for Adyen [#4735](https://github.com/ethyca/fides/pull/4735)
- Added erasure support for Iterable [#4695](https://github.com/ethyca/fides/pull/4695)

### Changed

- Updated privacy notice & experience forms to hide translation UI when user doesn't have translation feature [#4728](https://github.com/ethyca/fides/pull/4728), [#4734](https://github.com/ethyca/fides/pull/4734)
- Custom privacy request fields now support list values [#4686](https://github.com/ethyca/fides/pull/4686)
- Update when GPP API reports signal status: ready [#4635](https://github.com/ethyca/fides/pull/4635)
- Update non-dismissable TCF and notice banners to show a black overlay and prevent scrolling [#4748](https://github.com/ethyca/fidesplus/pull/4748)
- Cleanup config vars for preview in Admin-UI [#4745](https://github.com/ethyca/fides/pull/4745)
- Show a "systems displayed" count on datamap map & table reporting page [#4752](https://github.com/ethyca/fides/pull/4752)
- Change default Canada Privacy Experience Config in migration to reference generic `ca` region [#4762](https://github.com/ethyca/fides/pull/4762)

### Fixed

- Fixed responsive issues with the buttons on the integration screen [#4729](https://github.com/ethyca/fides/pull/4729)
- Fixed hover/focus issues with the v2 tables [#4730](https://github.com/ethyca/fides/pull/4730)
- Disable editing of data use declaration name and type after creation [#4731](https://github.com/ethyca/fides/pull/4731)
- Cleaned up table borders [#4733](https://github.com/ethyca/fides/pull/4733)
- Initialization issues with ExperienceNotices (#4723)[https://github.com/ethyca/fides/pull/4723]
- Re-add CORS origin regex field to admin UI (#4742)[https://github.com/ethyca/fides/pull/4742]

### Developer Experience

- Added new script to allow recompiling of fides-js when the code changes [#4744](https://github.com/ethyca/fides/pull/4744)
- Update Cookie House to support for additional locations (Canada, Quebec, EEA) and a "property_id" override [#4750](https://github.com/ethyca/fides/pull/4750)

## [2.32.0](https://github.com/ethyca/fides/compare/2.31.1...2.32.0)

### Added

- Updated configuration pages for Experiences with live Preview of FidesJS banner & modal components [#4576](https://github.com/ethyca/fides/pull/4576)
- Added ability to configure multiple language translations for Notices & Experiences [#4576](https://github.com/ethyca/fides/pull/4576)
- Automatically localize all strings in FidesJS CMP UIs (banner, modal, and TCF overlay) based on user's locale and experience configuration [#4576](https://github.com/ethyca/fides/pull/4576)
- Added fides_locale option to override FidesJS locale detection [#4576](https://github.com/ethyca/fides/pull/4576)
- Update FidesJS to report notices served and preferences saved linked to the specific translations displayed [#4576](https://github.com/ethyca/fides/pull/4576)
- Added ability to prevent dismissal of FidesJS CMP UI via Experience configuration [#4576](https://github.com/ethyca/fides/pull/4576)
- Added ability to create & link Properties to support multiple Experiences in a single location [#4658](https://github.com/ethyca/fides/pull/4658)
- Added property_id query param to fides.js to filter experiences by Property when installed [#4676](https://github.com/ethyca/fides/pull/4676)
- Added Locations & Regulations pages to allow a wider selection of locations for consent [#4660](https://github.com/ethyca/fides/pull/4660)
- Erasure support for Simon Data [#4552](https://github.com/ethyca/fides/pull/4552)
- Added notice there will be no preview for Privacy Center types in the Experience preview [#4709](https://github.com/ethyca/fides/pull/4709)
- Removed properties beta flag [#4710](https://github.com/ethyca/fides/pull/4710)
- Add acknowledge button label to default Experience English form [#4714](https://github.com/ethyca/fides/pull/4714)
- Update FidesJS to support localizing CMP UI with configurable, non-English default locales [#4720](https://github.com/ethyca/fides/pull/4720)
- Add loading of template translations for notices and experiences [#4718](https://github.com/ethyca/fides/pull/4718)

### Changed

- Moved location-targeting from Notices to Experiences [#4576](https://github.com/ethyca/fides/pull/4576)
- Replaced previous default Notices & Experiences with new versions with updated locations, translations, etc. [#4576](https://github.com/ethyca/fides/pull/4576)
- Automatically migrate existing Notices & Experiences to updated model where possible [#4576](https://github.com/ethyca/fides/pull/4576)
- Replaced ability to configure banner "display configuration" to separate banner & modal components [#4576](https://github.com/ethyca/fides/pull/4576)
- Modify `fides user login` to not store plaintext password in `~/.fides-credentials` [#4661](https://github.com/ethyca/fides/pull/4661)
- Data model changes to support Notice and Experience-level translations [#4576](https://github.com/ethyca/fides/pull/4576)
- Data model changes to support Consent setup being Experience instead of Notice-driven [#4576](https://github.com/ethyca/fides/pull/4576)
- Build PrivacyNoticeRegion from locations and location groups [#4620](https://github.com/ethyca/fides/pull/4620)
- When saving locations, calculate and save location groups [#4620](https://github.com/ethyca/fides/pull/4620)
- Update privacy experiences page to use the new table component [#4652](https://github.com/ethyca/fides/pull/4652)
- Update privacy notices page to use the new table component [#4641](https://github.com/ethyca/fides/pull/4641)
- Bumped supported Python versions to `3.10.13`, `3.9.18`, and `3.8.18`. Bumped Debian base image from `-bullseye` to `-bookworm`. [#4630](https://github.com/ethyca/fides/pull/4630)
- Bumped Node.js base image from `16` to `20`. [#4684](https://github.com/ethyca/fides/pull/4684)

### Fixed

- Ignore 404 errors from Delighted and Kustomer when an erasure client is not found [#4593](https://github.com/ethyca/fides/pull/4593)
- Various FE fixes for Admin-UI experience config form [#4707](https://github.com/ethyca/fides/pull/4707)
- Fix modal preview in Admin-UI experience config form [#4712](https://github.com/ethyca/fides/pull/4712)
- Optimize FidesJS bundle size by only loading TCF static stings when needed [#4711](https://github.com/ethyca/fides/pull/4711)

## [2.31.0](https://github.com/ethyca/fides/compare/2.30.1...2.31.0)

### Added

- Add Great Britain as a consent option [#4628](https://github.com/ethyca/fides/pull/4628)
- Navbar update and new properties page [#4633](https://github.com/ethyca/fides/pull/4633)
- Access and erasure support for Oracle Responsys [#4618](https://github.com/ethyca/fides/pull/4618)

### Fixed

- Fix issue where "x" button on Fides.js components overwrites saved preferences [#4649](https://github.com/ethyca/fides/pull/4649)
- Initialize Fides.consent with default values from experience when saved consent cookie (fides_consent) does not exist [#4665](https://github.com/ethyca/fides/pull/4665)

### Changed

- Sets GPP applicableSections to -1 when a user visits from a state that is not part of the GPP [#4727](https://github.com/ethyca/fides/pull/4727)

## [2.30.1](https://github.com/ethyca/fides/compare/2.30.0...2.30.1)

### Fixed

- Configure logger correctly on worker initialization [#4624](https://github.com/ethyca/fides/pull/4624)

## [2.30.0](https://github.com/ethyca/fides/compare/2.29.0...2.30.0)

### Added

- Add enum and registry of supported languages [#4592](https://github.com/ethyca/fides/pull/4592)
- Access and erasure support for Talkable [#4589](https://github.com/ethyca/fides/pull/4589)
- Support temporary credentials in AWS generate + scan features [#4607](https://github.com/ethyca/fides/pull/4603), [#4608](https://github.com/ethyca/fides/pull/4608)
- Add ability to store and read Fides cookie in Base64 format [#4556](https://github.com/ethyca/fides/pull/4556)
- Structured logging for SaaS connector requests [#4594](https://github.com/ethyca/fides/pull/4594)
- Added Fides.showModal() to fides.js to allow programmatic opening of consent modals [#4617](https://github.com/ethyca/fides/pull/4617)

### Fixed

- Fixing issue when modifying Policies, Rules, or RuleTargets as a root user [#4582](https://github.com/ethyca/fides/pull/4582)

## [2.29.0](https://github.com/ethyca/fides/compare/2.28.0...2.29.0)

### Added

- View more modal to regulations page [#4574](https://github.com/ethyca/fides/pull/4574)
- Columns in data map reporting, adding multiple systems, and consent configuration tables can be resized. In the data map reporting table, fields with multiple values can show all or collapse all [#4569](https://github.com/ethyca/fides/pull/4569)
- Show custom fields in the data map report table [#4579](https://github.com/ethyca/fides/pull/4579)

### Changed

- Delay rendering the nav until all necessary queries are finished loading [#4571](https://github.com/ethyca/fides/pull/4571)
- Updating return value for crud.get_custom_fields_filtered [#4575](https://github.com/ethyca/fides/pull/4575)
- Updated user deletion confirmation flow to only require one confirmatory input [#4402](https://github.com/ethyca/fides/pull/4402)
- Moved `pymssl` to an optional dependency no longer installed by default with our python package [#4581](https://github.com/ethyca/fides/pull/4581)
- Fixed CORS domain update functionality [#4570](https://github.com/ethyca/fides/pull/4570)
- Update Domains page with ability to add/remove "organization" domains, view "administrator" domains set via security settings, and improve various UX bugs and copy [#4584](https://github.com/ethyca/fides/pull/4584)

### Fixed

- Fixed CORS domain update functionality [#4570](https://github.com/ethyca/fides/pull/4570)
- Completion emails are no longer attempted for consent requests [#4578](https://github.com/ethyca/fides/pull/4578)

## [2.28.0](https://github.com/ethyca/fides/compare/2.27.0...2.28.0)

### Added

- Erasure support for AppsFlyer [#4512](https://github.com/ethyca/fides/pull/4512)
- Datamap Reporting page [#4519](https://github.com/ethyca/fides/pull/4519)
- Consent support for Klaviyo [#4513](https://github.com/ethyca/fides/pull/4513)
- Form for configuring GPP settings [#4557](https://github.com/ethyca/fides/pull/4557)
- Custom privacy request field support for consent requests [#4546](https://github.com/ethyca/fides/pull/4546)
- Support GPP in privacy notices [#4554](https://github.com/ethyca/fides/pull/4554)

### Changed

- Redesigned nav bar for the admin UI [#4548](https://github.com/ethyca/fides/pull/4548)
- Fides.js GPP for US geographies now derives values from backend privacy notices [#4559](https://github.com/ethyca/fides/pull/4559)
- No longer generate the `vendors_disclosed` section of the TC string in `fides.js` [#4553](https://github.com/ethyca/fides/pull/4553)
- Changed consent management vendor add flow [#4550](https://github.com/ethyca/fides/pull/4550)

### Fixed

- Fixed an issue blocking Salesforce sandbox accounts from refreshing tokens [#4547](https://github.com/ethyca/fides/pull/4547)
- Fixed DSR zip packages to be unzippable on Windows [#4549](https://github.com/ethyca/fides/pull/4549)
- Fixed browser compatibility issues with Object.hasOwn [#4568](https://github.com/ethyca/fides/pull/4568)

### Developer Experience

- Switch to anyascii for unicode transliteration [#4550](https://github.com/ethyca/fides/pull/4564)

## [2.27.0](https://github.com/ethyca/fides/compare/2.26.0...2.27.0)

### Added

- Tooltip and styling for disabled rows in add multiple vendor view [#4498](https://github.com/ethyca/fides/pull/4498)
- Preliminary GPP support for US regions [#4498](https://github.com/ethyca/fides/pull/4504)
- Access and erasure support for Statsig Enterprise [#4429](https://github.com/ethyca/fides/pull/4429)
- New page for setting locations [#4517](https://github.com/ethyca/fides/pull/4517)
- New modal for setting granular locations [#4531](https://github.com/ethyca/fides/pull/4531)
- New page for setting regulations [#4530](https://github.com/ethyca/fides/pull/4530)
- Update fides.js to support multiple descriptions (banner, overlay) and render HTML descriptions [#4542](https://github.com/ethyca/fides/pull/4542)

### Fixed

- Fixed incorrect Compass button behavior in system form [#4508](https://github.com/ethyca/fides/pull/4508)
- Omit certain fields from system payload when empty [#4508](https://github.com/ethyca/fides/pull/4525)
- Fixed issues with Compass vendor selector behavior [#4521](https://github.com/ethyca/fides/pull/4521)
- Fixed an issue where the background overlay remained visible after saving consent preferences [#4515](https://github.com/ethyca/fides/pull/4515)
- Fixed system name being editable when editing GVL systems [#4533](https://github.com/ethyca/fides/pull/4533)
- Fixed an issue where a privacy policy link could not be removed from privacy experiences [#4542](https://github.com/ethyca/fides/pull/4542)

### Changed

- Upgrade to use Fideslang `3.0.0` and remove associated concepts [#4502](https://github.com/ethyca/fides/pull/4502)
- Model overhaul for saving privacy preferences and notices served [#4481](https://github.com/ethyca/fides/pull/4481)
- Moves served notice endpoints, consent reporting, purpose endpoints and TCF queries to plus [#4481](https://github.com/ethyca/fides/pull/4481)
- Moves served notice endpoints, consent reporting, and TCF queries to plus [#4481](https://github.com/ethyca/fides/pull/4481)
- Update frontend to account for changes to notices served and preferences saved APIs [#4518](https://github.com/ethyca/fides/pull/4518)
- `fides.js` now sets `supportsOOB` to `false` [#4516](https://github.com/ethyca/fides/pull/4516)
- Save consent method ("accept", "reject", "save", etc.) to `fides_consent` cookie as extra metadata [#4529](https://github.com/ethyca/fides/pull/4529)
- Allow CORS for privacy center `fides.js` and `fides-ext-gpp.js` endpoints
- Replace `GPP_EXT_PATH` env var in favor of a more flexible `FIDES_JS_BASE_URL` environment variable
- Change vendor add modal on consent configuration screen to use new vendor selector [#4532](https://github.com/ethyca/fides/pull/4532)
- Remove vendor add modal [#4535](https://github.com/ethyca/fides/pull/4535)

## [2.26.0](https://github.com/ethyca/fides/compare/2.25.0...main)

### Added

- Dynamic importing for GPP bundle [#4447](https://github.com/ethyca/fides/pull/4447)
- Paging to vendors in the TCF overlay [#4463](https://github.com/ethyca/fides/pull/4463)
- New purposes endpoint and indices to improve system lookups [#4452](https://github.com/ethyca/fides/pull/4452)
- Cypress tests for fides.js GPP extension [#4476](https://github.com/ethyca/fides/pull/4476)
- Add support for global TCF Purpose Overrides [#4464](https://github.com/ethyca/fides/pull/4464)
- TCF override management [#4484](https://github.com/ethyca/fides/pull/4484)
- Readonly consent management table and modal [#4456](https://github.com/ethyca/fides/pull/4456), [#4477](https://github.com/ethyca/fides/pull/4477)
- Access and erasure support for Gong [#4461](https://github.com/ethyca/fides/pull/4461)
- Add new UI for CSV consent reporting [#4488](https://github.com/ethyca/fides/pull/4488)
- Option to prevent the dismissal of the consent banner and modal [#4470](https://github.com/ethyca/fides/pull/4470)

### Changed

- Increased max number of preferences allowed in privacy preference API calls [#4469](https://github.com/ethyca/fides/pull/4469)
- Reduce size of tcf_consent payload in fides_consent cookie [#4480](https://github.com/ethyca/fides/pull/4480)
- Change log level for FidesUserPermission retrieval to `debug` [#4482](https://github.com/ethyca/fides/pull/4482)
- Remove Add Vendor button from the Manage your vendors page[#4509](https://github.com/ethyca/fides/pull/4509)

### Fixed

- Fix type errors when TCF vendors have no dataDeclaration [#4465](https://github.com/ethyca/fides/pull/4465)
- Fixed an error where editing an AC system would mistakenly lock it for GVL [#4471](https://github.com/ethyca/fides/pull/4471)
- Refactor custom Get Preferences function to occur after our CMP API initialization [#4466](https://github.com/ethyca/fides/pull/4466)
- Fix an error where a connector response value of None causes a DSR failure due to a missing value [#4483](https://github.com/ethyca/fides/pull/4483)
- Fixed system name being non-editable when locked for GVL [#4475](https://github.com/ethyca/fides/pull/4475)
- Fixed a bug with "null" values for retention period field on data uses [#4487](https://github.com/ethyca/fides/pull/4487)

## [2.25.0](https://github.com/ethyca/fides/compare/2.24.1...2.25.0)

### Added

- Stub for initial GPP support [#4431](https://github.com/ethyca/fides/pull/4431)
- Added confirmation modal on deleting a data use declaration [#4439](https://github.com/ethyca/fides/pull/4439)
- Added feature flag for separating system name and Compass vendor selector [#4437](https://github.com/ethyca/fides/pull/4437)
- Fire GPP events per spec [#4433](https://github.com/ethyca/fides/pull/4433)
- New override option `fides_tcf_gdpr_applies` for setting `gdprApplies` on the CMP API [#4453](https://github.com/ethyca/fides/pull/4453)

### Changed

- Improved bulk vendor adding table UX [#4425](https://github.com/ethyca/fides/pull/4425)
- Flexible legal basis for processing has a db default of True [#4434](https://github.com/ethyca/fides/pull/4434)
- Give contributor role access to config API, including cors origin updates [#4438](https://github.com/ethyca/fides/pull/4438)
- Disallow setting `*` and other non URL values for `security.cors_origins` config property via the API [#4438](https://github.com/ethyca/fides/pull/4438)
- Consent modal hides the opt-in/opt-out buttons if only one privacy notice is enabled [#4441](https://github.com/ethyca/fides/pull/4441)
- Initialize TCF stub earlier [#4453](https://github.com/ethyca/fides/pull/4453)
- Change focus outline color of form inputs [#4467](https://github.com/ethyca/fides/pull/4467)

### Fixed

- Fixed a bug where selected vendors in "configure consent" add vendor modal were unstyled [#4454](https://github.com/ethyca/fides/pull/4454)
- Use correct defaults when there is no associated preference in the cookie [#4451](https://github.com/ethyca/fides/pull/4451)
- IP Addresses behind load balancers for consent reporting [#4440](https://github.com/ethyca/fides/pull/4440)

## [2.24.1](https://github.com/ethyca/fides/compare/2.24.0...2.24.1)

### Added

- Logging when root user and client credentials are used [#4432](https://github.com/ethyca/fides/pull/4432)
- Allow for custom path at which to retrieve Fides override options [#4462](https://github.com/ethyca/fides/pull/4462)

### Changed

- Run fides with non-root user [#4421](https://github.com/ethyca/fides/pull/4421)

## [2.24.0](https://github.com/ethyca/fides/compare/2.23.3...2.24.0)

### Added

- Adds fides_disable_banner config option to Fides.js [#4378](https://github.com/ethyca/fides/pull/4378)
- Deletions that fail due to foreign key constraints will now be more clearly communicated [#4406](https://github.com/ethyca/fides/pull/4378)
- Added support for a custom get preferences API call provided through Fides.init [#4375](https://github.com/ethyca/fides/pull/4375)
- Hidden custom privacy request fields in the Privacy Center [#4370](https://github.com/ethyca/fides/pull/4370)
- Backend System-level Cookie Support [#4383](https://github.com/ethyca/fides/pull/4383)
- High Level Tracking of Compass System Sync [#4397](https://github.com/ethyca/fides/pull/4397)
- Erasure support for Qualtrics [#4371](https://github.com/ethyca/fides/pull/4371)
- Erasure support for Ada Chatbot [#4382](https://github.com/ethyca/fides/pull/4382)
- Erasure support for Typeform [#4366](https://github.com/ethyca/fides/pull/4366)
- Added notice that a system is GVL when adding/editing from system form [#4327](https://github.com/ethyca/fides/pull/4327)
- Added the ability to select the request types to enable per integration (for plus users) [#4374](https://github.com/ethyca/fides/pull/4374)
- Adds support for custom get experiences fn and custom patch notices served fn [#4410](https://github.com/ethyca/fides/pull/4410)
- Adds more granularity to tracking consent method, updates custom savePreferencesFn and FidesUpdated event to take consent method [#4419](https://github.com/ethyca/fides/pull/4419)

### Changed

- Add filtering and pagination to bulk vendor add table [#4351](https://github.com/ethyca/fides/pull/4351)
- Determine if the TCF overlay needs to surface based on backend calculated version hash [#4356](https://github.com/ethyca/fides/pull/4356)
- Moved Experiences and Preferences endpoints to Plus to take advantage of dynamic GVL [#4367](https://github.com/ethyca/fides/pull/4367)
- Add legal bases to Special Purpose schemas on the backend for display [#4387](https://github.com/ethyca/fides/pull/4387)
- "is_service_specific" default updated when building TC strings on the backend [#4377](https://github.com/ethyca/fides/pull/4377)
- "isServiceSpecific" default updated when building TC strings on the frontend [#4384](https://github.com/ethyca/fides/pull/4384)
- Redact cli, database, and redis configuration information from GET api/v1/config API request responses. [#4379](https://github.com/ethyca/fides/pull/4379)
- Button ordering in fides.js UI [#4407](https://github.com/ethyca/fides/pull/4407)
- Add different classnames to consent buttons for easier selection [#4411](https://github.com/ethyca/fides/pull/4411)
- Updates default consent preference to opt-out for TCF when fides_string exists [#4430](https://github.com/ethyca/fides/pull/4430)

### Fixed

- Persist bulk system add filter modal state [#4412](https://github.com/ethyca/fides/pull/4412)
- Fixing labels for request type field [#4414](https://github.com/ethyca/fides/pull/4414)
- User preferences from cookie should always override experience preferences [#4405](https://github.com/ethyca/fides/pull/4405)
- Allow fides_consent cookie to be set from a subdirectory [#4426](https://github.com/ethyca/fides/pull/4426)

### Security

-- Use a more cryptographically secure random function for security code generation

## [2.23.3](https://github.com/ethyca/fides/compare/2.23.2...2.23.3)

### Fixed

- Fix button arrangment and spacing for TCF and non-TCF consent overlay banner and modal [#4391](https://github.com/ethyca/fides/pull/4391)
- Replaced h1 element with div to use exisitng fides styles in consent modal [#4399](https://github.com/ethyca/fides/pull/4399)
- Fixed privacy policy alignment for non-TCF consent overlay banner and modal [#4403](https://github.com/ethyca/fides/pull/4403)
- Fix dynamic class name for TCF-variant of consent banner [#4404](https://github.com/ethyca/fides/pull/4403)

### Security

-- Fix an HTML Injection vulnerability in DSR Packages

## [2.23.2](https://github.com/ethyca/fides/compare/2.23.1...2.23.2)

### Fixed

- Fixed fides.css to vary banner width based on tcf [[#4381](https://github.com/ethyca/fides/issues/4381)]

## [2.23.1](https://github.com/ethyca/fides/compare/2.23.0...2.23.1)

### Changed

- Refactor Fides.js embedded modal to not use A11y dialog [#4355](https://github.com/ethyca/fides/pull/4355)
- Only call `FidesUpdated` when a preference has been saved, not during initialization [#4365](https://github.com/ethyca/fides/pull/4365)
- Updated double toggle styling in favor of single toggles with a radio group to select legal basis [#4376](https://github.com/ethyca/fides/pull/4376)

### Fixed

- Handle invalid `fides_string` when passed in as an override [#4350](https://github.com/ethyca/fides/pull/4350)
- Bug where vendor opt-ins would not initialize properly based on a `fides_string` in the TCF overlay [#4368](https://github.com/ethyca/fides/pull/4368)

## [2.23.0](https://github.com/ethyca/fides/compare/2.22.1...2.23.0)

### Added

- Added support for 3 additional config variables in Fides.js: fidesEmbed, fidesDisableSaveApi, and fidesTcString [#4262](https://github.com/ethyca/fides/pull/4262)
- Added support for fidesEmbed, fidesDisableSaveApi, and fidesTcString to be passed into Fides.js via query param, cookie, or window object [#4297](https://github.com/ethyca/fides/pull/4297)
- New privacy center environment variables `FIDES_PRIVACY_CENTER__IS_FORCED_TCF` which can make the privacy center always return the TCF bundle (`fides-tcf.js`) [#4312](https://github.com/ethyca/fides/pull/4312)
- Added a `FidesUIChanged` event to Fides.js to track when user preferences change without being saved [#4314](https://github.com/ethyca/fides/pull/4314) and [#4253](https://github.com/ethyca/fides/pull/4253)
- Add AC Systems to the TCF Overlay under Vendor Consents section [#4266](https://github.com/ethyca/fides/pull/4266/)
- Added bulk system/vendor creation component [#4309](https://github.com/ethyca/fides/pull/4309/)
- Support for passing in an AC string as part of a fides string for the TCF overlay [#4308](https://github.com/ethyca/fides/pull/4308)
- Added support for overriding the save user preferences API call with a custom fn provided through Fides.init [#4318](https://github.com/ethyca/fides/pull/4318)
- Return AC strings in GET Privacy Experience meta and allow saving preferences against AC strings [#4295](https://github.com/ethyca/fides/pull/4295)
- New GET Privacy Experience Meta Endpoint [#4328](https://github.com/ethyca/fides/pull/4328)
- Access and erasure support for SparkPost [#4328](https://github.com/ethyca/fides/pull/4238)
- Access and erasure support for Iterate [#4332](https://github.com/ethyca/fides/pull/4332)
- SSH Support for MySQL connections [#4310](https://github.com/ethyca/fides/pull/4310)
- Added served notice history IDs to the TCF privacy preference API calls [#4161](https://github.com/ethyca/fides/pull/4161)

### Fixed

- Cleans up CSS for fidesEmbed mode [#4306](https://github.com/ethyca/fides/pull/4306)
- Stacks that do not have any purposes will no longer render an empty purpose block [#4278](https://github.com/ethyca/fides/pull/4278)
- Forcing hidden sections to use display none [#4299](https://github.com/ethyca/fides/pull/4299)
- Handles Hubspot requiring and email to be formatted as email when processing an erasure [#4322](https://github.com/ethyca/fides/pull/4322)
- Minor CSS improvements for the consent/TCF banners and modals [#4334](https://github.com/ethyca/fides/pull/4334)
- Consistent font sizes for labels in the system form and data use forms in the Admin UI [#4346](https://github.com/ethyca/fides/pull/4346)
- Bug where not all system forms would appear to save when used with Compass [#4347](https://github.com/ethyca/fides/pull/4347)
- Restrict TCF Privacy Experience Config if TCF is disabled [#4348](https://github.com/ethyca/fides/pull/4348)
- Removes overflow styling for embedded modal in Fides.js [#4345](https://github.com/ethyca/fides/pull/4345)

### Changed

- Derive cookie storage info, privacy policy and legitimate interest disclosure URLs, and data retention data from the data map instead of directly from gvl.json [#4286](https://github.com/ethyca/fides/pull/4286)
- Updated TCF Version for backend consent reporting [#4305](https://github.com/ethyca/fides/pull/4305)
- Update Version Hash Contents [#4313](https://github.com/ethyca/fides/pull/4313)
- Change vendor selector on system information form to typeahead[#4333](https://github.com/ethyca/fides/pull/4333)
- Updates experience API calls from Fides.js to include new meta field [#4335](https://github.com/ethyca/fides/pull/4335)

## [2.22.1](https://github.com/ethyca/fides/compare/2.22.0...2.22.1)

### Added

- Custom fields are now included in system history change tracking [#4294](https://github.com/ethyca/fides/pull/4294)

### Security

- Added hostname checks for external SaaS connector URLs [CVE-2023-46124](https://github.com/ethyca/fides/security/advisories/GHSA-jq3w-9mgf-43m4)
- Use a Pydantic URL type for privacy policy URLs [CVE-2023-46126](https://github.com/ethyca/fides/security/advisories/GHSA-fgjj-5jmr-gh83)
- Remove the CONFIG_READ scope from the Viewer role [CVE-2023-46125](https://github.com/ethyca/fides/security/advisories/GHSA-rjxg-rpg3-9r89)

## [2.22.0](https://github.com/ethyca/fides/compare/2.21.0...2.22.0)

### Added

- Added an option to link to vendor tab from an experience config description [#4191](https://github.com/ethyca/fides/pull/4191)
- Added two toggles for vendors in the TCF overlay, one for Consent, and one for Legitimate Interest [#4189](https://github.com/ethyca/fides/pull/4189)
- Added two toggles for purposes in the TCF overlay, one for Consent, and one for Legitimate Interest [#4234](https://github.com/ethyca/fides/pull/4234)
- Added support for new TCF-related fields on `System` and `PrivacyDeclaration` models [#4228](https://github.com/ethyca/fides/pull/4228)
- Support for AC string to `fides-tcf` [#4244](https://github.com/ethyca/fides/pull/4244)
- Support for `gvl` prefixed vendor IDs [#4247](https://github.com/ethyca/fides/pull/4247)

### Changed

- Removed `TCF_ENABLED` environment variable from the privacy center in favor of dynamically figuring out which `fides-js` bundle to send [#4131](https://github.com/ethyca/fides/pull/4131)
- Updated copy of info boxes on each TCF tab [#4191](https://github.com/ethyca/fides/pull/4191)
- Clarified messages for error messages presented during connector upload [#4198](https://github.com/ethyca/fides/pull/4198)
- Refactor legal basis dimension regarding how TCF preferences are saved and how the experience is built [#4201](https://github.com/ethyca/fides/pull/4201/)
- Add saving privacy preferences via a TC string [#4221](https://github.com/ethyca/fides/pull/4221)
- Updated fides server to use an environment variable for turning TCF on and off [#4220](https://github.com/ethyca/fides/pull/4220)
- Update frontend to use new legal basis dimension on vendors [#4216](https://github.com/ethyca/fides/pull/4216)
- Updated privacy center patch preferences call to handle updated API response [#4235](https://github.com/ethyca/fides/pull/4235)
- Added our CMP ID [#4233](https://github.com/ethyca/fides/pull/4233)
- Allow Admin UI users to turn on Configure Consent flag [#4246](https://github.com/ethyca/fides/pull/4246)
- Styling improvements for the fides.js consent banners and modals [#4222](https://github.com/ethyca/fides/pull/4222)
- Update frontend to handle updated Compass schema [#4254](https://github.com/ethyca/fides/pull/4254)
- Assume Universal Vendor ID usage in TC String translation [#4256](https://github.com/ethyca/fides/pull/4256)
- Changed vendor form on configuring consent page to use two-part selection for consent uses [#4251](https://github.com/ethyca/fides/pull/4251)
- Updated system form to have new TCF fields [#4271](https://github.com/ethyca/fides/pull/4271)
- Vendors disclosed string is now narrowed to only the vendors shown in the UI, not the whole GVL [#4250](https://github.com/ethyca/fides/pull/4250)
- Changed naming convention "fides_string" instead of "tc_string" for developer friendly consent API's [#4267](https://github.com/ethyca/fides/pull/4267)

### Fixed

- TCF overlay can initialize its consent preferences from a cookie [#4124](https://github.com/ethyca/fides/pull/4124)
- Various improvements to the TCF modal such as vendor storage disclosures, vendor counts, privacy policies, etc. [#4167](https://github.com/ethyca/fides/pull/4167)
- An issue where Braze could not mask an email due to formatting [#4187](https://github.com/ethyca/fides/pull/4187)
- An issue where email was not being overridden correctly for Braze and Domo [#4196](https://github.com/ethyca/fides/pull/4196)
- Use `stdRetention` when there is not a specific value for a purpose's data retention [#4199](https://github.com/ethyca/fides/pull/4199)
- Updating the unflatten_dict util to accept flattened dict values [#4200](https://github.com/ethyca/fides/pull/4200)
- Minor CSS styling fixes for the consent modal [#4252](https://github.com/ethyca/fides/pull/4252)
- Additional styling fixes for issues caused by a CSS reset [#4268](https://github.com/ethyca/fides/pull/4268)
- Bug where vendor legitimate interests would not be set unless vendor consents were first set [#4250](https://github.com/ethyca/fides/pull/4250)
- Vendor count over-counting in TCF overlay [#4275](https://github.com/ethyca/fides/pull/4275)

## [2.21.0](https://github.com/ethyca/fides/compare/2.20.2...2.21.0)

### Added

- "Add a vendor" flow to configuring consent page [#4107](https://github.com/ethyca/fides/pull/4107)
- Initial TCF Backend Support [#3804](https://github.com/ethyca/fides/pull/3804)
- Add initial layer to TCF modal [#3956](https://github.com/ethyca/fides/pull/3956)
- Support for rendering in the TCF modal whether or not a vendor is part of the GVL [#3972](https://github.com/ethyca/fides/pull/3972)
- Features and legal bases dropdown for TCF modal [#3995](https://github.com/ethyca/fides/pull/3995)
- TCF CMP stub API [#4000](https://github.com/ethyca/fides/pull/4000)
- Fides-js can now display preliminary TCF data [#3879](https://github.com/ethyca/fides/pull/3879)
- Fides-js can persist TCF preferences to the backend [#3887](https://github.com/ethyca/fides/pull/3887)
- TCF modal now supports setting legitimate interest fields [#4037](https://github.com/ethyca/fides/pull/4037)
- Embed the GVL in the GET Experiences response [#4143](https://github.com/ethyca/fides/pull/4143)
- Button to view how many vendors and to open the vendor tab in the TCF modal [#4144](https://github.com/ethyca/fides/pull/4144)
- "Edit vendor" flow to configuring consent page [#4162](https://github.com/ethyca/fides/pull/4162)
- TCF overlay description updates [#4051] https://github.com/ethyca/fides/pull/4151
- Added developer-friendly TCF information under Experience meta [#4160](https://github.com/ethyca/fides/pull/4160/)
- Added fides.css customization for Plus users [#4136](https://github.com/ethyca/fides/pull/4136)

### Changed

- Added further config options to customize the privacy center [#4090](https://github.com/ethyca/fides/pull/4090)
- CORS configuration page [#4073](https://github.com/ethyca/fides/pull/4073)
- Refactored `fides.js` components so that they can take data structures that are not necessarily privacy notices [#3870](https://github.com/ethyca/fides/pull/3870)
- Use hosted GVL.json from the backend [#4159](https://github.com/ethyca/fides/pull/4159)
- Features and Special Purposes in the TCF modal do not render toggles [#4139](https://github.com/ethyca/fides/pull/4139)
- Moved the initial TCF layer to the banner [#4142](https://github.com/ethyca/fides/pull/4142)
- Misc copy changes for the system history table and modal [#4146](https://github.com/ethyca/fides/pull/4146)

### Fixed

- Allows CDN to cache empty experience responses from fides.js API [#4113](https://github.com/ethyca/fides/pull/4113)
- Fixed `identity_special_purpose` unique constraint definition [#4174](https://github.com/ethyca/fides/pull/4174/files)

## [2.20.2](https://github.com/ethyca/fides/compare/2.20.1...2.20.2)

### Fixed

- added version_added, version_deprecated, and replaced_by to data use, data subject, and data category APIs [#4135](https://github.com/ethyca/fides/pull/4135)
- Update fides.js to not fetch experience client-side if pre-fetched experience is empty [#4149](https://github.com/ethyca/fides/pull/4149)
- Erasure privacy requests now pause for input if there are any manual process integrations [#4115](https://github.com/ethyca/fides/pull/4115)
- Caching the values of authorization_required and user_guide on the connector templates to improve performance [#4128](https://github.com/ethyca/fides/pull/4128)

## [2.20.1](https://github.com/ethyca/fides/compare/2.20.0...2.20.1)

### Fixed

- Avoid un-optimized query pattern in bulk `GET /system` endpoint [#4120](https://github.com/ethyca/fides/pull/4120)

## [2.20.0](https://github.com/ethyca/fides/compare/2.19.1...2.20.0)

### Added

- Initial page for configuring consent [#4069](https://github.com/ethyca/fides/pull/4069)
- Vendor cookie table for configuring consent [#4082](https://github.com/ethyca/fides/pull/4082)

### Changed

- Refactor how multiplatform builds are handled [#4024](https://github.com/ethyca/fides/pull/4024)
- Added new Performance-related nox commands and included them as part of the CI suite [#3997](https://github.com/ethyca/fides/pull/3997)
- Added dictionary suggestions for data uses [4035](https://github.com/ethyca/fides/pull/4035)
- Privacy notice regions now render human readable names instead of country codes [#4029](https://github.com/ethyca/fides/pull/4029)
- Privacy notice templates are disabled by default [#4010](https://github.com/ethyca/fides/pull/4010)
- Added optional "skip_processing" flag to collections for DSR processing [#4047](https://github.com/ethyca/fides/pull/4047)
- Admin UI now shows all privacy notices with an indicator of whether they apply to any systems [#4010](https://github.com/ethyca/fides/pull/4010)
- Add case-insensitive privacy experience region filtering [#4058](https://github.com/ethyca/fides/pull/4058)
- Adds check for fetch before loading fetch polyfill for fides.js [#4074](https://github.com/ethyca/fides/pull/4074)
- Updated to support Fideslang 2.0, including data migrations [#3933](https://github.com/ethyca/fides/pull/3933)
- Disable notices that are not systems applicable to support new UI [#4094](https://github.com/ethyca/fides/issues/4094)

### Fixed

- Ensures that fides.js toggles are not hidden by other CSS libs [#4075](https://github.com/ethyca/fides/pull/4075)
- Migrate system > meta > vendor > id to system > meta [#4088](https://github.com/ethyca/fides/pull/4088)
- Enable toggles in various tables now render an error toast if an error occurs [#4095](https://github.com/ethyca/fides/pull/4095)
- Fixed a bug where an unsaved changes notification modal would appear even without unsaved changes [#4095](https://github.com/ethyca/fides/pull/4070)

## [2.19.1](https://github.com/ethyca/fides/compare/2.19.0...2.19.1)

### Fixed

- re-enable custom fields for new data use form [#4050](https://github.com/ethyca/fides/pull/4050)
- fix issue with saving source and destination systems [#4065](https://github.com/ethyca/fides/pull/4065)

### Added

- System history UI with diff modal [#4021](https://github.com/ethyca/fides/pull/4021)
- Relax system legal basis for transfers to be any string [#4049](https://github.com/ethyca/fides/pull/4049)

## [2.19.0](https://github.com/ethyca/fides/compare/2.18.0...2.19.0)

### Added

- Add dictionary suggestions [#3937](https://github.com/ethyca/fides/pull/3937), [#3988](https://github.com/ethyca/fides/pull/3988)
- Added new endpoints for healthchecks [#3947](https://github.com/ethyca/fides/pull/3947)
- Added vendor list dropdown [#3857](https://github.com/ethyca/fides/pull/3857)
- Access support for Adobe Sign [#3504](https://github.com/ethyca/fides/pull/3504)

### Fixed

- Fixed issue when generating masked values for invalid data paths [#3906](https://github.com/ethyca/fides/pull/3906)
- Code reload now works when running `nox -s dev` [#3914](https://github.com/ethyca/fides/pull/3914)
- Reduce verbosity of privacy center logging further [#3915](https://github.com/ethyca/fides/pull/3915)
- Resolved an issue where the integration dropdown input lost focus during typing. [#3917](https://github.com/ethyca/fides/pull/3917)
- Fixed dataset issue that was preventing the Vend connector from loading during server startup [#3923](https://github.com/ethyca/fides/pull/3923)
- Adding version check to version-dependent migration script [#3951](https://github.com/ethyca/fides/pull/3951)
- Fixed a bug where some fields were not saving correctly on the system form [#3975](https://github.com/ethyca/fides/pull/3975)
- Changed "retention period" field in privacy declaration form from number input to text input [#3980](https://github.com/ethyca/fides/pull/3980)
- Fixed issue where unsaved changes modal appears incorrectly [#4005](https://github.com/ethyca/fides/pull/4005)
- Fixed banner resurfacing after user consent for pre-fetch experience [#4009](https://github.com/ethyca/fides/pull/4009)

### Changed

- Systems and Privacy Declaration schema and data migration to support the Dictionary [#3901](https://github.com/ethyca/fides/pull/3901)
- The integration search dropdown is now case-insensitive [#3916](https://github.com/ethyca/fides/pull/3916)
- Removed deprecated fields from the taxonomy editor [#3909](https://github.com/ethyca/fides/pull/3909)
- Bump PyMSSQL version and remove workarounds [#3996](https://github.com/ethyca/fides/pull/3996)
- Removed reset suggestions button [#4007](https://github.com/ethyca/fides/pull/4007)
- Admin ui supports fides cloud config API [#4034](https://github.com/ethyca/fides/pull/4034)

### Security

- Resolve custom integration upload RCE vulnerability [CVE-2023-41319](https://github.com/ethyca/fides/security/advisories/GHSA-p6p2-qq95-vq5h)

## [2.18.0](https://github.com/ethyca/fides/compare/2.17.0...2.18.0)

### Added

- Additional consent reporting calls from `fides-js` [#3845](https://github.com/ethyca/fides/pull/3845)
- Additional consent reporting calls from privacy center [#3847](https://github.com/ethyca/fides/pull/3847)
- Access support for Recurly [#3595](https://github.com/ethyca/fides/pull/3595)
- HTTP Logging for the Privacy Center [#3783](https://github.com/ethyca/fides/pull/3783)
- UI support for OAuth2 authorization flow [#3819](https://github.com/ethyca/fides/pull/3819)
- Changes in the `data` directory now trigger a server reload (for local development) [#3874](https://github.com/ethyca/fides/pull/3874)

### Fixed

- Fix datamap zoom for low system counts [#3835](https://github.com/ethyca/fides/pull/3835)
- Fixed connector forms with external dataset reference fields [#3873](https://github.com/ethyca/fides/pull/3873)
- Fix ability to make server side API calls from privacy-center [#3895](https://github.com/ethyca/fides/pull/3895)

### Changed

- Simplified the file structure for HTML DSR packages [#3848](https://github.com/ethyca/fides/pull/3848)
- Simplified the database health check to improve `/health` performance [#3884](https://github.com/ethyca/fides/pull/3884)
- Changed max width of form components in "system information" form tab [#3864](https://github.com/ethyca/fides/pull/3864)
- Remove manual system selection screen [#3865](https://github.com/ethyca/fides/pull/3865)
- System and integration identifiers are now auto-generated [#3868](https://github.com/ethyca/fides/pull/3868)

## [2.17.0](https://github.com/ethyca/fides/compare/2.16.0...2.17.0)

### Added

- Tab component for `fides-js` [#3782](https://github.com/ethyca/fides/pull/3782)
- Added toast for successfully linking an existing integration to a system [#3826](https://github.com/ethyca/fides/pull/3826)
- Various other UI components for `fides-js` to support upcoming TCF modal [#3803](https://github.com/ethyca/fides/pull/3803)
- Allow items in taxonomy to be enabled or disabled [#3844](https://github.com/ethyca/fides/pull/3844)

### Developer Experience

- Changed where db-dependent routers were imported to avoid dependency issues [#3741](https://github.com/ethyca/fides/pull/3741)

### Changed

- Bumped supported Python versions to `3.10.12`, `3.9.17`, and `3.8.17` [#3733](https://github.com/ethyca/fides/pull/3733)
- Logging Updates [#3758](https://github.com/ethyca/fides/pull/3758)
- Add polyfill service to fides-js route [#3759](https://github.com/ethyca/fides/pull/3759)
- Show/hide integration values [#3775](https://github.com/ethyca/fides/pull/3775)
- Sort system cards alphabetically by name on "View systems" page [#3781](https://github.com/ethyca/fides/pull/3781)
- Update admin ui to use new integration delete route [#3785](https://github.com/ethyca/fides/pull/3785)
- Pinned `pymssql` and `cython` dependencies to avoid build issues on ARM machines [#3829](https://github.com/ethyca/fides/pull/3829)

### Removed

- Removed "Custom field(s) successfully saved" toast [#3779](https://github.com/ethyca/fides/pull/3779)

### Added

- Record when consent is served [#3777](https://github.com/ethyca/fides/pull/3777)
- Add an `active` property to taxonomy elements [#3784](https://github.com/ethyca/fides/pull/3784)
- Erasure support for Heap [#3599](https://github.com/ethyca/fides/pull/3599)

### Fixed

- Privacy notice UI's list of possible regions now matches the backend's list [#3787](https://github.com/ethyca/fides/pull/3787)
- Admin UI "property does not existing" build issue [#3831](https://github.com/ethyca/fides/pull/3831)
- Flagging sensitive inputs as passwords to mask values during entry [#3843](https://github.com/ethyca/fides/pull/3843)

## [2.16.0](https://github.com/ethyca/fides/compare/2.15.1...2.16.0)

### Added

- Empty state for when there are no relevant privacy notices in the privacy center [#3640](https://github.com/ethyca/fides/pull/3640)
- GPC indicators in fides-js banner and modal [#3673](https://github.com/ethyca/fides/pull/3673)
- Include `data_use` and `data_category` metadata in `upload` of access results [#3674](https://github.com/ethyca/fides/pull/3674)
- Add enable/disable toggle to integration tab [#3593] (https://github.com/ethyca/fides/pull/3593)

### Fixed

- Render linebreaks in the Fides.js overlay descriptions, etc. [#3665](https://github.com/ethyca/fides/pull/3665)
- Broken link to Fides docs site on the About Fides page in Admin UI [#3643](https://github.com/ethyca/fides/pull/3643)
- Add Systems Applicable Filter to Privacy Experience List [#3654](https://github.com/ethyca/fides/pull/3654)
- Privacy center and fides-js now pass in `Unescape-Safestr` as a header so that special characters can be rendered properly [#3706](https://github.com/ethyca/fides/pull/3706)
- Fixed ValidationError for saving PrivacyPreferences [#3719](https://github.com/ethyca/fides/pull/3719)
- Fixed issue preventing ConnectionConfigs with duplicate names from saving [#3770](https://github.com/ethyca/fides/pull/3770)
- Fixed creating and editing manual integrations [#3772](https://github.com/ethyca/fides/pull/3772)
- Fix lingering integration artifacts by cascading deletes from System [#3771](https://github.com/ethyca/fides/pull/3771)

### Developer Experience

- Reorganized some `api.api.v1` code to avoid circular dependencies on `quickstart` [#3692](https://github.com/ethyca/fides/pull/3692)
- Treat underscores as special characters in user passwords [#3717](https://github.com/ethyca/fides/pull/3717)
- Allow Privacy Notices banner and modal to scroll as needed [#3713](https://github.com/ethyca/fides/pull/3713)
- Make malicious url test more robust to environmental differences [#3748](https://github.com/ethyca/fides/pull/3748)
- Ignore type checker on click decorators to bypass known issue with `click` version `8.1.4` [#3746](https://github.com/ethyca/fides/pull/3746)

### Changed

- Moved GPC preferences slightly earlier in Fides.js lifecycle [#3561](https://github.com/ethyca/fides/pull/3561)
- Changed results from clicking "Test connection" to be a toast instead of statically displayed on the page [#3700](https://github.com/ethyca/fides/pull/3700)
- Moved "management" tab from nav into settings icon in top right [#3701](https://github.com/ethyca/fides/pull/3701)
- Remove name and description fields from integration form [#3684](https://github.com/ethyca/fides/pull/3684)
- Update EU PrivacyNoticeRegion codes and allow experience filtering to drop back to country filtering if region not found [#3630](https://github.com/ethyca/fides/pull/3630)
- Fields with default fields are now flagged as required in the front-end [#3694](https://github.com/ethyca/fides/pull/3694)
- In "view systems", system cards can now be clicked and link to that system's `configure/[id]` page [#3734](https://github.com/ethyca/fides/pull/3734)
- Enable privacy notice and privacy experience feature flags by default [#3773](https://github.com/ethyca/fides/pull/3773)

### Security

- Resolve Zip bomb file upload vulnerability [CVE-2023-37480](https://github.com/ethyca/fides/security/advisories/GHSA-g95c-2jgm-hqc6)
- Resolve SVG bomb (billion laughs) file upload vulnerability [CVE-2023-37481](https://github.com/ethyca/fides/security/advisories/GHSA-3rw2-wfc8-wmj5)

## [2.15.1](https://github.com/ethyca/fides/compare/2.15.0...2.15.1)

### Added

- Set `sslmode` to `prefer` if connecting to Redshift via ssh [#3685](https://github.com/ethyca/fides/pull/3685)

### Changed

- Privacy center action cards are now able to expand to accommodate longer text [#3669](https://github.com/ethyca/fides/pull/3669)
- Update integration endpoint permissions [#3707](https://github.com/ethyca/fides/pull/3707)

### Fixed

- Handle names with a double underscore when processing access and erasure requests [#3688](https://github.com/ethyca/fides/pull/3688)
- Allow Privacy Notices banner and modal to scroll as needed [#3713](https://github.com/ethyca/fides/pull/3713)

### Security

- Resolve path traversal vulnerability in webserver API [CVE-2023-36827](https://github.com/ethyca/fides/security/advisories/GHSA-r25m-cr6v-p9hq)

## [2.15.0](https://github.com/ethyca/fides/compare/2.14.1...2.15.0)

### Added

- Privacy center can now render its consent values based on Privacy Notices and Privacy Experiences [#3411](https://github.com/ethyca/fides/pull/3411)
- Add Google Tag Manager and Privacy Center ENV vars to sample app [#2949](https://github.com/ethyca/fides/pull/2949)
- Add `notice_key` field to Privacy Notice UI form [#3403](https://github.com/ethyca/fides/pull/3403)
- Add `identity` query param to the consent reporting API view [#3418](https://github.com/ethyca/fides/pull/3418)
- Use `rollup-plugin-postcss` to bundle and optimize the `fides.js` components CSS [#3411](https://github.com/ethyca/fides/pull/3411)
- Dispatch Fides.js lifecycle events on window (FidesInitialized, FidesUpdated) and cross-publish to Fides.gtm() integration [#3411](https://github.com/ethyca/fides/pull/3411)
- Added the ability to use custom CAs with Redis via TLS [#3451](https://github.com/ethyca/fides/pull/3451)
- Add default experience configs on startup [#3449](https://github.com/ethyca/fides/pull/3449)
- Load default privacy notices on startup [#3401](https://github.com/ethyca/fides/pull/3401)
- Add ability for users to pass in additional parameters for application database connection [#3450](https://github.com/ethyca/fides/pull/3450)
- Load default privacy notices on startup [#3401](https://github.com/ethyca/fides/pull/3401/files)
- Add ability for `fides-js` to make API calls to Fides [#3411](https://github.com/ethyca/fides/pull/3411)
- `fides-js` banner is now responsive across different viewport widths [#3411](https://github.com/ethyca/fides/pull/3411)
- Add ability to close `fides-js` banner and modal via a button or ESC [#3411](https://github.com/ethyca/fides/pull/3411)
- Add ability to open the `fides-js` modal from a link on the host site [#3411](https://github.com/ethyca/fides/pull/3411)
- GPC preferences are automatically applied via `fides-js` [#3411](https://github.com/ethyca/fides/pull/3411)
- Add new dataset route that has additional filters [#3558](https://github.com/ethyca/fides/pull/3558)
- Update dataset dropdown to use new api filter [#3565](https://github.com/ethyca/fides/pull/3565)
- Filter out saas datasets from the rest of the UI [#3568](https://github.com/ethyca/fides/pull/3568)
- Included optional env vars to have postgres or Redshift connected via bastion host [#3374](https://github.com/ethyca/fides/pull/3374/)
- Support for acknowledge button for notice-only Privacy Notices and to disable toggling them off [#3546](https://github.com/ethyca/fides/pull/3546)
- HTML format for privacy request storage destinations [#3427](https://github.com/ethyca/fides/pull/3427)
- Persistent message showing result and timestamp of last integration test to "Integrations" tab in system view [#3628](https://github.com/ethyca/fides/pull/3628)
- Access and erasure support for SurveyMonkey [#3590](https://github.com/ethyca/fides/pull/3590)
- New Cookies Table for storing cookies associated with systems and privacy declarations [#3572](https://github.com/ethyca/fides/pull/3572)
- `fides-js` and privacy center now delete cookies associated with notices that were opted out of [#3569](https://github.com/ethyca/fides/pull/3569)
- Cookie input field on system data use tab [#3571](https://github.com/ethyca/fides/pull/3571)

### Fixed

- Fix sample app `DATABASE_*` ENV vars for backwards compatibility [#3406](https://github.com/ethyca/fides/pull/3406)
- Fix overlay rendering issue by finding/creating a dedicated parent element for Preact [#3397](https://github.com/ethyca/fides/pull/3397)
- Fix the sample app privacy center link to be configurable [#3409](https://github.com/ethyca/fides/pull/3409)
- Fix CLI output showing a version warning for Snowflake [#3434](https://github.com/ethyca/fides/pull/3434)
- Flaky custom field Cypress test on systems page [#3408](https://github.com/ethyca/fides/pull/3408)
- Fix NextJS errors & warnings for Cookie House sample app [#3411](https://github.com/ethyca/fides/pull/3411)
- Fix bug where `fides-js` toggles were not reflecting changes from rejecting or accepting all notices [#3522](https://github.com/ethyca/fides/pull/3522)
- Remove the `fides-js` banner from tab order when it is hidden and move the overlay components to the top of the tab order. [#3510](https://github.com/ethyca/fides/pull/3510)
- Fix bug where `fides-js` toggle states did not always initialize properly [#3597](https://github.com/ethyca/fides/pull/3597)
- Fix race condition with consent modal link rendering [#3521](https://github.com/ethyca/fides/pull/3521)
- Hide custom fields section when there are no custom fields created [#3554](https://github.com/ethyca/fides/pull/3554)
- Disable connector dropdown in integration tab on save [#3552](https://github.com/ethyca/fides/pull/3552)
- Handles an edge case for non-existent identities with the Kustomer API [#3513](https://github.com/ethyca/fides/pull/3513)
- remove the configure privacy request tile from the home screen [#3555](https://github.com/ethyca/fides/pull/3555)
- Updated Privacy Experience Safe Strings Serialization [#3600](https://github.com/ethyca/fides/pull/3600/)
- Only create default experience configs on startup, not update [#3605](https://github.com/ethyca/fides/pull/3605)
- Update to latest asyncpg dependency to avoid build error [#3614](https://github.com/ethyca/fides/pull/3614)
- Fix bug where editing a data use on a system could delete existing data uses [#3627](https://github.com/ethyca/fides/pull/3627)
- Restrict Privacy Center debug logging to development-only [#3638](https://github.com/ethyca/fides/pull/3638)
- Fix bug where linking an integration would not update the tab when creating a new system [#3662](https://github.com/ethyca/fides/pull/3662)
- Fix dataset yaml not properly reflecting the dataset in the dropdown of system integrations tab [#3666](https://github.com/ethyca/fides/pull/3666)
- Fix privacy notices not being able to be edited via the UI after the addition of the `cookies` field [#3670](https://github.com/ethyca/fides/pull/3670)
- Add a transform in the case of `null` name fields in privacy declarations for the data use forms [#3683](https://github.com/ethyca/fides/pull/3683)

### Changed

- Enabled Privacy Experience beta flag [#3364](https://github.com/ethyca/fides/pull/3364)
- Reorganize CLI Command Source Files [#3491](https://github.com/ethyca/fides/pull/3491)
- Removed ExperienceConfig.delivery_mechanism constraint [#3387](https://github.com/ethyca/fides/pull/3387)
- Updated privacy experience UI forms to reflect updated experience config fields [#3402](https://github.com/ethyca/fides/pull/3402)
- Use a venv in the Dockerfile for installing Python deps [#3452](https://github.com/ethyca/fides/pull/3452)
- Bump SlowAPI Version [#3456](https://github.com/ethyca/fides/pull/3456)
- Bump Psycopg2-binary Version [#3473](https://github.com/ethyca/fides/pull/3473)
- Reduced duplication between PrivacyExperience and PrivacyExperienceConfig [#3470](https://github.com/ethyca/fides/pull/3470)
- Update privacy centre email and phone validation to allow for both to be blank [#3432](https://github.com/ethyca/fides/pull/3432)
- Moved connection configuration into the system portal [#3407](https://github.com/ethyca/fides/pull/3407)
- Update `fideslang` to `1.4.1` to allow arbitrary nested metadata on `System`s and `Dataset`s `meta` property [#3463](https://github.com/ethyca/fides/pull/3463)
- Remove form validation to allow both email & phone inputs for consent requests [#3529](https://github.com/ethyca/fides/pull/3529)
- Removed dataset dropdown from saas connector configuration [#3563](https://github.com/ethyca/fides/pull/3563)
- Removed `pyodbc` in favor of `pymssql` for handling SQL Server connections [#3435](https://github.com/ethyca/fides/pull/3435)
- Only create a PrivacyRequest when saving consent if at least one notice has system-wide enforcement [#3626](https://github.com/ethyca/fides/pull/3626)
- Increased the character limit for the `SafeStr` type from 500 to 32000 [#3647](https://github.com/ethyca/fides/pull/3647)
- Changed "connection" to "integration" on system view and edit pages [#3659](https://github.com/ethyca/fides/pull/3659)

### Developer Experience

- Add ability to pass ENV vars to both privacy center and sample app during `fides deploy` via `.env` [#2949](https://github.com/ethyca/fides/pull/2949)
- Handle an edge case when generating tags that finds them out of sequence [#3405](https://github.com/ethyca/fides/pull/3405)
- Add support for pushing `prerelease` and `rc` tagged images to Dockerhub [#3474](https://github.com/ethyca/fides/pull/3474)
- Optimize GitHub workflows used for docker image publishing [#3526](https://github.com/ethyca/fides/pull/3526)

### Removed

- Removed the deprecated `system_dependencies` from `System` resources, migrating to `egress` [#3285](https://github.com/ethyca/fides/pull/3285)

### Docs

- Updated developer docs for ARM platform users related to `pymssql` [#3615](https://github.com/ethyca/fides/pull/3615)

## [2.14.1](https://github.com/ethyca/fides/compare/2.14.0...2.14.1)

### Added

- Add `identity` query param to the consent reporting API view [#3418](https://github.com/ethyca/fides/pull/3418)
- Add privacy centre button text customisations [#3432](https://github.com/ethyca/fides/pull/3432)
- Add privacy centre favicon customisation [#3432](https://github.com/ethyca/fides/pull/3432)

### Changed

- Update privacy centre email and phone validation to allow for both to be blank [#3432](https://github.com/ethyca/fides/pull/3432)

## [2.14.0](https://github.com/ethyca/fides/compare/2.13.0...2.14.0)

### Added

- Add an automated test to check for `/fides-consent.js` backwards compatibility [#3289](https://github.com/ethyca/fides/pull/3289)
- Add infrastructure for "overlay" consent components (Preact, CSS bundling, etc.) and initial version of consent banner [#3191](https://github.com/ethyca/fides/pull/3191)
- Add the modal component of the "overlay" consent components [#3291](https://github.com/ethyca/fides/pull/3291)
- Added an `automigrate` database setting [#3220](https://github.com/ethyca/fides/pull/3220)
- Track Privacy Experience with Privacy Preferences [#3311](https://github.com/ethyca/fides/pull/3311)
- Add ability for `fides-js` to fetch its own geolocation [#3356](https://github.com/ethyca/fides/pull/3356)
- Add ability to select different locations in the "Cookie House" sample app [#3362](https://github.com/ethyca/fides/pull/3362)
- Added optional logging of resource changes on the server [#3331](https://github.com/ethyca/fides/pull/3331)

### Fixed

- Maintain casing differences within Snowflake datasets for proper DSR execution [#3245](https://github.com/ethyca/fides/pull/3245)
- Handle DynamoDB edge case where no attributes are defined [#3299](https://github.com/ethyca/fides/pull/3299)
- Support pseudonymous consent requests with `fides_user_device_id` for the new consent workflow [#3203](https://github.com/ethyca/fides/pull/3203)
- Fides user device id filter to GET Privacy Experience List endpoint to stash user preferences on embedded notices [#3302](https://github.com/ethyca/fides/pull/3302)
- Support for data categories on manual webhook fields [#3330](https://github.com/ethyca/fides/pull/3330)
- Added config-driven rendering to consent components [#3316](https://github.com/ethyca/fides/pull/3316)
- Pin `typing_extensions` dependency to `4.5.0` to work around a pydantic bug [#3357](https://github.com/ethyca/fides/pull/3357)

### Changed

- Explicitly escape/unescape certain fields instead of using SafeStr [#3144](https://github.com/ethyca/fides/pull/3144)
- Updated DynamoDB icon [#3296](https://github.com/ethyca/fides/pull/3296)
- Increased default page size for the connection type endpoint to 100 [#3298](https://github.com/ethyca/fides/pull/3298)
- Data model around PrivacyExperiences to better keep Privacy Notices and Experiences in sync [#3292](https://github.com/ethyca/fides/pull/3292)
- UI calls to support new PrivacyExperiences data model [#3313](https://github.com/ethyca/fides/pull/3313)
- Ensure email connectors respect the `notifications.notification_service_type` app config property if set [#3355](https://github.com/ethyca/fides/pull/3355)
- Rework Delighted connector so the `survey_response` endpoint depends on the `person` endpoint [3385](https://github.com/ethyca/fides/pull/3385)
- Remove logging within the Celery creation function [#3303](https://github.com/ethyca/fides/pull/3303)
- Update how generic endpoint generation works [#3304](https://github.com/ethyca/fides/pull/3304)
- Restrict strack-trace logging when not in Dev mode [#3081](https://github.com/ethyca/fides/pull/3081)
- Refactor CSS variables for `fides-js` to match brandable color palette [#3321](https://github.com/ethyca/fides/pull/3321)
- Moved all of the dirs from `fides.api.ops` into `fides.api` [#3318](https://github.com/ethyca/fides/pull/3318)
- Put global settings for fides.js on privacy center settings [#3333](https://github.com/ethyca/fides/pull/3333)
- Changed `fides db migrate` to `fides db upgrade` [#3342](https://github.com/ethyca/fides/pull/3342)
- Add required notice key to privacy notices [#3337](https://github.com/ethyca/fides/pull/3337)
- Make Privacy Experience List public, and separate public endpoint rate limiting [#3339](https://github.com/ethyca/fides/pull/3339)

### Developer Experience

- Add dispatch event when publishing a non-prod tag [#3317](https://github.com/ethyca/fides/pull/3317)
- Add OpenAPI (Swagger) documentation for Fides Privacy Center API endpoints (/fides.js) [#3341](https://github.com/ethyca/fides/pull/3341)

### Removed

- Remove `fides export` command and backing code [#3256](https://github.com/ethyca/fides/pull/3256)

## [2.13.0](https://github.com/ethyca/fides/compare/2.12.1...2.13.0)

### Added

- Connector for DynamoDB [#2998](https://github.com/ethyca/fides/pull/2998)
- Access and erasure support for Amplitude [#2569](https://github.com/ethyca/fides/pull/2569)
- Access and erasure support for Gorgias [#2444](https://github.com/ethyca/fides/pull/2444)
- Privacy Experience Bulk Create, Bulk Update, and Detail Endpoints [#3185](https://github.com/ethyca/fides/pull/3185)
- Initial privacy experience UI [#3186](https://github.com/ethyca/fides/pull/3186)
- A JavaScript modal to copy a script tag for `fides.js` [#3238](https://github.com/ethyca/fides/pull/3238)
- Access and erasure support for OneSignal [#3199](https://github.com/ethyca/fides/pull/3199)
- Add the ability to "inject" location into `/fides.js` bundles and cache responses for one hour [#3272](https://github.com/ethyca/fides/pull/3272)
- Prevent column sorts from resetting when data changes [#3290](https://github.com/ethyca/fides/pull/3290)

### Changed

- Merge instances of RTK `createApi` into one instance for better cache invalidation [#3059](https://github.com/ethyca/fides/pull/3059)
- Update custom field definition uniqueness to be case insensitive name per resource type [#3215](https://github.com/ethyca/fides/pull/3215)
- Restrict where privacy notices of certain consent mechanisms must be displayed [#3195](https://github.com/ethyca/fides/pull/3195)
- Merged the `lib` submodule into the `api.ops` submodule [#3134](https://github.com/ethyca/fides/pull/3134)
- Merged duplicate privacy declaration components [#3254](https://github.com/ethyca/fides/pull/3254)
- Refactor client applications into a monorepo with turborepo, extract fides-js into a standalone package, and improve privacy-center to load configuration at runtime [#3105](https://github.com/ethyca/fides/pull/3105)

### Fixed

- Prevent ability to unintentionally show "default" Privacy Center configuration, styles, etc. [#3242](https://github.com/ethyca/fides/pull/3242)
- Fix broken links to docs site pages in Admin UI [#3232](https://github.com/ethyca/fides/pull/3232)
- Repoint legacy docs site links to the new and improved docs site [#3167](https://github.com/ethyca/fides/pull/3167)
- Fix Cookie House Privacy Center styles for fides deploy [#3283](https://github.com/ethyca/fides/pull/3283)
- Maintain casing differences within Snowflake datasets for proper DSR execution [#3245](https://github.com/ethyca/fides/pull/3245)

### Developer Experience

- Use prettier to format _all_ source files in client packages [#3240](https://github.com/ethyca/fides/pull/3240)

### Deprecated

- Deprecate `fides export` CLI command as it is moving to `fidesplus` [#3264](https://github.com/ethyca/fides/pull/3264)

## [2.12.1](https://github.com/ethyca/fides/compare/2.12.0...2.12.1)

### Changed

- Updated how Docker version checks are handled and added an escape-hatch [#3218](https://github.com/ethyca/fides/pull/3218)

### Fixed

- Datamap export mitigation for deleted taxonomy elements referenced by declarations [#3214](https://github.com/ethyca/fides/pull/3214)
- Update datamap columns each time the page is visited [#3211](https://github.com/ethyca/fides/pull/3211)
- Ensure inactive custom fields are not returned for datamap response [#3223](https://github.com/ethyca/fides/pull/3223)

## [2.12.0](https://github.com/ethyca/fides/compare/2.11.0...2.12.0)

### Added

- Access and erasure support for Aircall [#2589](https://github.com/ethyca/fides/pull/2589)
- Access and erasure support for Klaviyo [#2501](https://github.com/ethyca/fides/pull/2501)
- Page to edit or add privacy notices [#3058](https://github.com/ethyca/fides/pull/3058)
- Side navigation bar can now also have children navigation links [#3099](https://github.com/ethyca/fides/pull/3099)
- Endpoints for consent reporting [#3095](https://github.com/ethyca/fides/pull/3095)
- Added manage custom fields page behind feature flag [#3089](https://github.com/ethyca/fides/pull/3089)
- Custom fields table [#3097](https://github.com/ethyca/fides/pull/3097)
- Custom fields form modal [#3165](https://github.com/ethyca/fides/pull/3165)
- Endpoints to save the new-style Privacy Preferences with respect to a fides user device id [#3132](https://github.com/ethyca/fides/pull/3132)
- Support `privacy_declaration` as a resource type for custom fields [#3149](https://github.com/ethyca/fides/pull/3149)
- Expose `id` field of embedded `privacy_declarations` on `system` API responses [#3157](https://github.com/ethyca/fides/pull/3157)
- Access and erasure support for Unbounce [#2697](https://github.com/ethyca/fides/pull/2697)
- Support pseudonymous consent requests with `fides_user_device_id` [#3158](https://github.com/ethyca/fides/pull/3158)
- Update `fides_consent` cookie format [#3158](https://github.com/ethyca/fides/pull/3158)
- Add custom fields to the data use declaration form [#3197](https://github.com/ethyca/fides/pull/3197)
- Added fides user device id as a ProvidedIdentityType [#3131](https://github.com/ethyca/fides/pull/3131)

### Changed

- The `cursor` pagination strategy now also searches for data outside of the `data_path` when determining the cursor value [#3068](https://github.com/ethyca/fides/pull/3068)
- Moved Privacy Declarations associated with Systems to their own DB table [#3098](https://github.com/ethyca/fides/pull/3098)
- More tests on data use validation for privacy notices within the same region [#3156](https://github.com/ethyca/fides/pull/3156)
- Improvements to export code for bugfixes and privacy declaration custom field support [#3184](https://github.com/ethyca/fides/pull/3184)
- Enabled privacy notice feature flag [#3192](https://github.com/ethyca/fides/pull/3192)
- Updated TS types - particularly with new privacy notices [#3054](https://github.com/ethyca/fides/pull/3054)
- Make name not required on privacy declaration [#3150](https://github.com/ethyca/fides/pull/3150)
- Let Rule Targets allow for custom data categories [#3147](https://github.com/ethyca/fides/pull/3147)

### Removed

- Removed the warning about access control migration [#3055](https://github.com/ethyca/fides/pull/3055)
- Remove `customFields` feature flag [#3080](https://github.com/ethyca/fides/pull/3080)
- Remove notification banner from the home page [#3088](https://github.com/ethyca/fides/pull/3088)

### Fixed

- Fix a typo in the Admin UI [#3166](https://github.com/ethyca/fides/pull/3166)
- The `--local` flag is now respected for the `scan dataset db` command [#3096](https://github.com/ethyca/fides/pull/3096)
- Fixing issue where connectors with external dataset references would fail to save [#3142](https://github.com/ethyca/fides/pull/3142)
- Ensure privacy declaration IDs are stable across updates through system API [#3188](https://github.com/ethyca/fides/pull/3188)
- Fixed unit tests for saas connector type endpoints now that we have >50 [#3101](https://github.com/ethyca/fides/pull/3101)
- Fixed nox docs link [#3121](https://github.com/ethyca/fides/pull/3121/files)

### Developer Experience

- Update fides deploy to use a new database.load_samples setting to initialize sample Systems, Datasets, and Connections for testing [#3102](https://github.com/ethyca/fides/pull/3102)
- Remove support for automatically configuring messaging (Mailgun) & storage (S3) using `.env` with `nox -s "fides_env(test)"` [#3102](https://github.com/ethyca/fides/pull/3102)
- Add smoke tests for consent management [#3158](https://github.com/ethyca/fides/pull/3158)
- Added nox command that opens dev docs [#3082](https://github.com/ethyca/fides/pull/3082)

## [2.11.0](https://github.com/ethyca/fides/compare/2.10.0...2.11.0)

### Added

- Access support for Shippo [#2484](https://github.com/ethyca/fides/pull/2484)
- Feature flags can be set such that they cannot be modified by the user [#2966](https://github.com/ethyca/fides/pull/2966)
- Added the datamap UI to make it open source [#2988](https://github.com/ethyca/fides/pull/2988)
- Introduced a `FixedLayout` component (from the datamap UI) for pages that need to be a fixed height and scroll within [#2992](https://github.com/ethyca/fides/pull/2992)
- Added preliminary privacy notice page [#2995](https://github.com/ethyca/fides/pull/2995)
- Table for privacy notices [#3001](https://github.com/ethyca/fides/pull/3001)
- Added connector template endpoint [#2946](https://github.com/ethyca/fides/pull/2946)
- Query params on connection type endpoint to filter by supported action type [#2996](https://github.com/ethyca/fides/pull/2996)
- Scope restrictions for privacy notice table in the UI [#3007](https://github.com/ethyca/fides/pull/3007)
- Toggle for enabling/disabling privacy notices in the UI [#3010](https://github.com/ethyca/fides/pull/3010)
- Add endpoint to retrieve privacy notices grouped by their associated data uses [#2956](https://github.com/ethyca/fides/pull/2956)
- Support for uploading custom connector templates via the UI [#2997](https://github.com/ethyca/fides/pull/2997)
- Add a backwards-compatible workflow for saving and propagating consent preferences with respect to Privacy Notices [#3016](https://github.com/ethyca/fides/pull/3016)
- Empty state for privacy notices [#3027](https://github.com/ethyca/fides/pull/3027)
- Added Data flow modal [#3008](https://github.com/ethyca/fides/pull/3008)
- Update datamap table export [#3038](https://github.com/ethyca/fides/pull/3038)
- Added more advanced privacy center styling [#2943](https://github.com/ethyca/fides/pull/2943)
- Backend privacy experiences foundation [#3146](https://github.com/ethyca/fides/pull/3146)

### Changed

- Set `privacyDeclarationDeprecatedFields` flags to false and set `userCannotModify` to true [2987](https://github.com/ethyca/fides/pull/2987)
- Restored `nav-config` back to the admin-ui [#2990](https://github.com/ethyca/fides/pull/2990)
- Bumped supported Python versions to 3.10.11, 3.9.16, and 3.8.14 [#2936](https://github.com/ethyca/fides/pull/2936)
- Modify privacy center default config to only request email identities, and add validation preventing requesting both email & phone identities [#2539](https://github.com/ethyca/fides/pull/2539)
- SaaS connector icons are now dynamically loaded from the connector templates [#3018](https://github.com/ethyca/fides/pull/3018)
- Updated consentmechanism Enum to rename "necessary" to "notice_only" [#3048](https://github.com/ethyca/fides/pull/3048)
- Updated test data for Mongo, CLI [#3011](https://github.com/ethyca/fides/pull/3011)
- Updated the check for if a user can assign owner roles to be scope-based instead of role-based [#2964](https://github.com/ethyca/fides/pull/2964)
- Replaced menu in user management table with delete icon [#2958](https://github.com/ethyca/fides/pull/2958)
- Added extra fields to webhook payloads [#2830](https://github.com/ethyca/fides/pull/2830)

### Removed

- Removed interzone navigation logic now that the datamap UI and admin UI are one app [#2990](https://github.com/ethyca/fides/pull/2990)
- Remove the `unknown` state for generated datasets displaying on fidesplus [#2957](https://github.com/ethyca/fides/pull/2957)
- Removed datamap export API [#2999](https://github.com/ethyca/fides/pull/2999)

### Developer Experience

- Nox commands for git tagging to support feature branch builds [#2979](https://github.com/ethyca/fides/pull/2979)
- Changed test environment (`nox -s fides_env`) to run `fides deploy` for local testing [#3071](https://github.com/ethyca/fides/pull/3017)
- Publish git-tag specific docker images [#3050](https://github.com/ethyca/fides/pull/3050)

## [2.10.0](https://github.com/ethyca/fides/compare/2.9.2...2.10.0)

### Added

- Allow users to configure their username and password via the config file [#2884](https://github.com/ethyca/fides/pull/2884)
- Add authentication to the `masking` endpoints as well as accompanying scopes [#2909](https://github.com/ethyca/fides/pull/2909)
- Add an Organization Management page (beta) [#2908](https://github.com/ethyca/fides/pull/2908)
- Adds assigned systems to user management table [#2922](https://github.com/ethyca/fides/pull/2922)
- APIs to support Privacy Notice management (create, read, update) [#2928](https://github.com/ethyca/fides/pull/2928)

### Changed

- Improved standard layout for large width screens and polished misc. pages [#2869](https://github.com/ethyca/fides/pull/2869)
- Changed UI paths in the admin-ui [#2869](https://github.com/ethyca/fides/pull/2892)
  - `/add-systems/new` --> `/add-systems/manual`
  - `/system` --> `/systems`
- Added individual ID routes for systems [#2902](https://github.com/ethyca/fides/pull/2902)
- Deprecated adding scopes to users directly; you can only add roles. [#2848](https://github.com/ethyca/fides/pull/2848/files)
- Changed About Fides page to say "Fides Core Version:" over "Version". [#2899](https://github.com/ethyca/fides/pull/2899)
- Polish Admin UI header & navigation [#2897](https://github.com/ethyca/fides/pull/2897)
- Give new users a "viewer" role by default [#2900](https://github.com/ethyca/fides/pull/2900)
- Tie together save states for user permissions and systems [#2913](https://github.com/ethyca/fides/pull/2913)
- Removing payment types from Stripe connector params [#2915](https://github.com/ethyca/fides/pull/2915)
- Viewer role can now access a restricted version of the user management page [#2933](https://github.com/ethyca/fides/pull/2933)
- Change Privacy Center email placeholder text [#2935](https://github.com/ethyca/fides/pull/2935)
- Restricted setting Approvers as System Managers [#2891](https://github.com/ethyca/fides/pull/2891)
- Adds confirmation modal when downgrading user to "approver" role via Admin UI [#2924](https://github.com/ethyca/fides/pull/2924)
- Changed the toast message for new users to include access control info [#2939](https://github.com/ethyca/fides/pull/2939)
- Add Data Stewards to datamap export [#2962](https://github.com/ethyca/fides/pull/2962)

### Fixed

- Restricted Contributors from being able to create Owners [#2888](https://github.com/ethyca/fides/pull/2888)
- Allow for dynamic aspect ratio for logo on Privacy Center 404 [#2895](https://github.com/ethyca/fides/pull/2895)
- Allow for dynamic aspect ratio for logo on consent page [#2895](https://github.com/ethyca/fides/pull/2895)
- Align role dscription drawer of Admin UI with top nav: [#2932](https://github.com/ethyca/fides/pull/2932)
- Fixed error message when a user is assigned to be an approver without any systems [#2953](https://github.com/ethyca/fides/pull/2953)

### Developer Experience

- Update frontend npm packages (admin-ui, privacy-center, cypress-e2e) [#2921](https://github.com/ethyca/fides/pull/2921)

## [2.9.2](https://github.com/ethyca/fides/compare/2.9.1...2.9.2)

### Fixed

- Allow multiple data uses as long as their processing activity name is different [#2905](https://github.com/ethyca/fides/pull/2905)
- use HTML property, not text, when dispatching Mailchimp Transactional emails [#2901](https://github.com/ethyca/fides/pull/2901)
- Remove policy key from Privacy Center submission modal [#2912](https://github.com/ethyca/fides/pull/2912)

## [2.9.1](https://github.com/ethyca/fides/compare/2.9.0...2.9.1)

### Added

- Added Attentive erasure email connector [#2782](https://github.com/ethyca/fides/pull/2782)

### Changed

- Removed dataset based email connectors [#2782](https://github.com/ethyca/fides/pull/2782)
- Changed Auth0's authentication strategy from `bearer` to `oauth2_client_credentials` [#2820](https://github.com/ethyca/fides/pull/2820)
- renamed the privacy declarations field "Privacy declaration name (deprecated)" to "Processing Activity" [#711](https://github.com/ethyca/fidesplus/issues/711)

### Fixed

- Fixed issue where the scopes list passed into FidesUserPermission could get mutated with the total_scopes call [#2883](https://github.com/ethyca/fides/pull/2883)

### Removed

- removed the `privacyDeclarationDeprecatedFields` flag [#711](https://github.com/ethyca/fidesplus/issues/711)

## [2.9.0](https://github.com/ethyca/fides/compare/2.8.3...2.9.0)

### Added

- The ability to assign users as system managers for a specific system [#2714](https://github.com/ethyca/fides/pull/2714)
- New endpoints to add and remove users as system managers [#2726](https://github.com/ethyca/fides/pull/2726)
- Warning about access control migration to the UI [#2842](https://github.com/ethyca/fides/pull/2842)
- Adds Role Assignment UI [#2739](https://github.com/ethyca/fides/pull/2739)
- Add an automated migration to give users a `viewer` role [#2821](https://github.com/ethyca/fides/pull/2821)

### Changed

- Removed "progressive" navigation that would hide Admin UI tabs until Systems / Connections were configured [#2762](https://github.com/ethyca/fides/pull/2762)
- Added `system.privacy_declaration.name` to datamap response [#2831](https://github.com/ethyca/fides/pull/2831/files)

### Developer Experience

- Retired legacy `navV2` feature flag [#2762](https://github.com/ethyca/fides/pull/2762)
- Update Admin UI Layout to fill viewport height [#2812](https://github.com/ethyca/fides/pull/2812)

### Fixed

- Fixed issue where unsaved changes warning would always show up when running fidesplus [#2788](https://github.com/ethyca/fides/issues/2788)
- Fixed problem in datamap export with datasets that had been updated via SaaS instantiation [#2841](https://github.com/ethyca/fides/pull/2841)
- Fixed problem in datamap export with inconsistent custom field ordering [#2859](https://github.com/ethyca/fides/pull/2859)

## [2.8.3](https://github.com/ethyca/fides/compare/2.8.2...2.8.3)

### Added

- Serialise `bson.ObjectId` types in SAR data packages [#2785](https://github.com/ethyca/fides/pull/2785)

### Fixed

- Fixed issue where more than 1 populated custom fields removed a system from the datamap export [#2825](https://github.com/ethyca/fides/pull/2825)

## [2.8.2](https://github.com/ethyca/fides/compare/2.8.1...2.8.2)

### Fixed

- Resolved a bug that stopped custom fields populating the visual datamap [#2775](https://github.com/ethyca/fides/pull/2775)
- Patch appconfig migration to handle existing db record [#2780](https://github.com/ethyca/fides/pull/2780)

## [2.8.1](https://github.com/ethyca/fides/compare/2.8.0...2.8.1)

### Fixed

- Disabled hiding Admin UI based on user scopes [#2771](https://github.com/ethyca/fides/pull/2771)

## [2.8.0](https://github.com/ethyca/fides/compare/2.7.1...2.8.0)

### Added

- Add API support for messaging config properties [#2551](https://github.com/ethyca/fides/pull/2551)
- Access and erasure support for Kustomer [#2520](https://github.com/ethyca/fides/pull/2520)
- Added the `erase_after` field on collections to be able to set the order for erasures [#2619](https://github.com/ethyca/fides/pull/2619)
- Add a toggle to filter the system classification to only return those with classification data [#2700](https://github.com/ethyca/fides/pull/2700)
- Added backend role-based permissions [#2671](https://github.com/ethyca/fides/pull/2671)
- Access and erasure for Vend SaaS Connector [#1869](https://github.com/ethyca/fides/issues/1869)
- Added endpoints for storage and messaging config setup status [#2690](https://github.com/ethyca/fides/pull/2690)
- Access and erasure for Jira SaaS Connector [#1871](https://github.com/ethyca/fides/issues/1871)
- Access and erasure support for Delighted [#2244](https://github.com/ethyca/fides/pull/2244)
- Improve "Upload a new dataset YAML" [#1531](https://github.com/ethyca/fides/pull/2258)
- Input validation and sanitization for Privacy Request fields [#2655](https://github.com/ethyca/fides/pull/2655)
- Access and erasure support for Yotpo [#2708](https://github.com/ethyca/fides/pull/2708)
- Custom Field Library Tab [#527](https://github.com/ethyca/fides/pull/2693)
- Allow SendGrid template usage [#2728](https://github.com/ethyca/fides/pull/2728)
- Added ConnectorRunner to simplify SaaS connector testing [#1795](https://github.com/ethyca/fides/pull/1795)
- Adds support for Mailchimp Transactional as a messaging config [#2742](https://github.com/ethyca/fides/pull/2742)

### Changed

- Admin UI
  - Add flow for selecting system types when manually creating a system [#2530](https://github.com/ethyca/fides/pull/2530)
  - Updated forms for privacy declarations [#2648](https://github.com/ethyca/fides/pull/2648)
  - Delete flow for privacy declarations [#2664](https://github.com/ethyca/fides/pull/2664)
  - Add framework to have UI elements respect the user's scopes [#2682](https://github.com/ethyca/fides/pull/2682)
  - "Manual Webhook" has been renamed to "Manual Process". [#2717](https://github.com/ethyca/fides/pull/2717)
- Convert all config values to Pydantic `Field` objects [#2613](https://github.com/ethyca/fides/pull/2613)
- Add warning to 'fides deploy' when installed outside of a virtual environment [#2641](https://github.com/ethyca/fides/pull/2641)
- Redesigned the default/init config file to be auto-documented. Also updates the `fides init` logic and analytics consent logic [#2694](https://github.com/ethyca/fides/pull/2694)
- Change how config creation/import is handled across the application [#2622](https://github.com/ethyca/fides/pull/2622)
- Update the CLI aesthetics & docstrings [#2703](https://github.com/ethyca/fides/pull/2703)
- Updates Roles->Scopes Mapping [#2744](https://github.com/ethyca/fides/pull/2744)
- Return user scopes as an enum, as well as total scopes [#2741](https://github.com/ethyca/fides/pull/2741)
- Update `MessagingServiceType` enum to be lowercased throughout [#2746](https://github.com/ethyca/fides/pull/2746)

### Developer Experience

- Set the security environment of the fides dev setup to `prod` instead of `dev` [#2588](https://github.com/ethyca/fides/pull/2588)
- Removed unexpected default Redis password [#2666](https://github.com/ethyca/fides/pull/2666)
- Privacy Center
  - Typechecking and validation of the `config.json` will be checked for backwards-compatibility. [#2661](https://github.com/ethyca/fides/pull/2661)
- Combined conftest.py files [#2669](https://github.com/ethyca/fides/pull/2669)

### Fixed

- Fix support for "redis.user" setting when authenticating to the Redis cache [#2666](https://github.com/ethyca/fides/pull/2666)
- Fix error with the classify dataset feature flag not writing the dataset to the server [#2675](https://github.com/ethyca/fides/pull/2675)
- Allow string dates to stay strings in cache decoding [#2695](https://github.com/ethyca/fides/pull/2695)
- Admin UI
  - Remove Identifiability (Data Qualifier) from taxonomy editor [2684](https://github.com/ethyca/fides/pull/2684)
- FE: Custom field selections binding issue on Taxonomy tabs [#2659](https://github.com/ethyca/fides/pull/2693/)
- Fix Privacy Request Status when submitting a consent request when identity verification is required [#2736](https://github.com/ethyca/fides/pull/2736)

## [2.7.1](https://github.com/ethyca/fides/compare/2.7.0...2.7.1)

- Fix error with the classify dataset feature flag not writing the dataset to the server [#2675](https://github.com/ethyca/fides/pull/2675)

## [2.7.0](https://github.com/ethyca/fides/compare/2.6.6...2.7.0)

- Fides API

  - Access and erasure support for Braintree [#2223](https://github.com/ethyca/fides/pull/2223)
  - Added route to send a test message [#2585](https://github.com/ethyca/fides/pull/2585)
  - Add default storage configuration functionality and associated APIs [#2438](https://github.com/ethyca/fides/pull/2438)

- Admin UI

  - Custom Metadata [#2536](https://github.com/ethyca/fides/pull/2536)
    - Create Custom Lists
    - Create Custom Field Definition
    - Create custom fields from a the taxonomy editor
    - Provide a custom field value in a resource
    - Bulk edit custom field values [#2612](https://github.com/ethyca/fides/issues/2612)
    - Custom metadata UI Polish [#2624](https://github.com/ethyca/fides/pull/2625)

- Privacy Center

  - The consent config default value can depend on whether Global Privacy Control is enabled. [#2341](https://github.com/ethyca/fides/pull/2341)
  - When GPC is enabled, the UI indicates which data uses are opted out by default. [#2596](https://github.com/ethyca/fides/pull/2596)
  - `inspectForBrowserIdentities` now also looks for `ljt_readerID`. [#2543](https://github.com/ethyca/fides/pull/2543)

### Added

- Added new Wunderkind Consent Saas Connector [#2600](https://github.com/ethyca/fides/pull/2600)
- Added new Sovrn Email Consent Connector [#2543](https://github.com/ethyca/fides/pull/2543/)
- Log Fides version at startup [#2566](https://github.com/ethyca/fides/pull/2566)

### Changed

- Update Admin UI to show all action types (access, erasure, consent, update) [#2523](https://github.com/ethyca/fides/pull/2523)
- Removes legacy `verify_oauth_client` function [#2527](https://github.com/ethyca/fides/pull/2527)
- Updated the UI for adding systems to a new design [#2490](https://github.com/ethyca/fides/pull/2490)
- Minor logging improvements [#2566](https://github.com/ethyca/fides/pull/2566)
- Various form components now take a `stacked` or `inline` variant [#2542](https://github.com/ethyca/fides/pull/2542)
- UX fixes for user management [#2537](https://github.com/ethyca/fides/pull/2537)
- Updating Firebase Auth connector to mask the user with a delete instead of an update [#2602](https://github.com/ethyca/fides/pull/2602)

### Fixed

- Fixed bug where refreshing a page in the UI would result in a 404 [#2502](https://github.com/ethyca/fides/pull/2502)
- Usernames are case insensitive now and prevent all duplicates [#2487](https://github.com/ethyca/fides/pull/2487)
  - This PR contains a migration that deletes duplicate users and keeps the oldest original account.
- Update Logos for shipped connectors [#2464](https://github.com/ethyca/fides/pull/2587)
- Search field on privacy request page isn't working [#2270](https://github.com/ethyca/fides/pull/2595)
- Fix connection dropdown in integration table to not be disabled add system creation [#3589](https://github.com/ethyca/fides/pull/3589)

### Developer Experience

- Added new Cypress E2E smoke tests [#2241](https://github.com/ethyca/fides/pull/2241)
- New command `nox -s e2e_test` which will spin up the test environment and run true E2E Cypress tests against it [#2417](https://github.com/ethyca/fides/pull/2417)
- Cypress E2E tests now run in CI and are reported to Cypress Cloud [#2417](https://github.com/ethyca/fides/pull/2417)
- Change from `randomint` to `uuid` in mongodb tests to reduce flakiness. [#2591](https://github.com/ethyca/fides/pull/2591)

### Removed

- Remove feature flagged config wizard stepper from Admin UI [#2553](https://github.com/ethyca/fides/pull/2553)

## [2.6.6](https://github.com/ethyca/fides/compare/2.6.5...2.6.6)

### Changed

- Improve Readability for Custom Masking Override Exceptions [#2593](https://github.com/ethyca/fides/pull/2593)

## [2.6.5](https://github.com/ethyca/fides/compare/2.6.4...2.6.5)

### Added

- Added config properties to override database Engine parameters [#2511](https://github.com/ethyca/fides/pull/2511)
- Increased default pool_size and max_overflow to 50 [#2560](https://github.com/ethyca/fides/pull/2560)

## [2.6.4](https://github.com/ethyca/fides/compare/2.6.3...2.6.4)

### Fixed

- Fixed bug for SMS completion notification not being sent [#2526](https://github.com/ethyca/fides/issues/2526)
- Fixed bug where refreshing a page in the UI would result in a 404 [#2502](https://github.com/ethyca/fides/pull/2502)

## [2.6.3](https://github.com/ethyca/fides/compare/2.6.2...2.6.3)

### Fixed

- Handle case where legacy dataset has meta: null [#2524](https://github.com/ethyca/fides/pull/2524)

## [2.6.2](https://github.com/ethyca/fides/compare/2.6.1...2.6.2)

### Fixed

- Issue addressing missing field in dataset migration [#2510](https://github.com/ethyca/fides/pull/2510)

## [2.6.1](https://github.com/ethyca/fides/compare/2.6.0...2.6.1)

### Fixed

- Fix errors when privacy requests execute concurrently without workers [#2489](https://github.com/ethyca/fides/pull/2489)
- Enable saas request overrides to run in worker runtime [#2489](https://github.com/ethyca/fides/pull/2489)

## [2.6.0](https://github.com/ethyca/fides/compare/2.5.1...2.6.0)

### Added

- Added the `env` option to the `security` configuration options to allow for users to completely secure the API endpoints [#2267](https://github.com/ethyca/fides/pull/2267)
- Unified Fides Resources
  - Added a dataset dropdown selector when configuring a connector to link an existing dataset to the connector configuration. [#2162](https://github.com/ethyca/fides/pull/2162)
  - Added new datasetconfig.ctl_dataset_id field to unify fides dataset resources [#2046](https://github.com/ethyca/fides/pull/2046)
- Add new connection config routes that couple them with systems [#2249](https://github.com/ethyca/fides/pull/2249)
- Add new select/deselect all permissions buttons [#2437](https://github.com/ethyca/fides/pull/2437)
- Endpoints to allow a user with the `user:password-reset` scope to reset users' passwords. In addition, users no longer require a scope to edit their own passwords. [#2373](https://github.com/ethyca/fides/pull/2373)
- New form to reset a user's password without knowing an old password [#2390](https://github.com/ethyca/fides/pull/2390)
- Approve & deny buttons on the "Request details" page. [#2473](https://github.com/ethyca/fides/pull/2473)
- Consent Propagation
  - Add the ability to execute Consent Requests via the Privacy Request Execution layer [#2125](https://github.com/ethyca/fides/pull/2125)
  - Add a Mailchimp Transactional Consent Connector [#2194](https://github.com/ethyca/fides/pull/2194)
  - Allow defining a list of opt-in and/or opt-out requests in consent connectors [#2315](https://github.com/ethyca/fides/pull/2315)
  - Add a Google Analytics Consent Connector for GA4 properties [#2302](https://github.com/ethyca/fides/pull/2302)
  - Pass the GA Cookie from the Privacy Center [#2337](https://github.com/ethyca/fides/pull/2337)
  - Rename "user_id" to more specific "ga_client_id" [#2356](https://github.com/ethyca/fides/pull/2356)
  - Patch Google Analytics Consent Connector to delete by client_id [#2355](https://github.com/ethyca/fides/pull/2355)
  - Add a "skip_param_values option" to optionally skip when we are missing param values in the body [#2384](https://github.com/ethyca/fides/pull/2384)
  - Adds a new Universal Analytics Connector that works with the UA Tracking Id
- Adds intake and storage of Global Privacy Control Signal props for Consent [#2599](https://github.com/ethyca/fides/pull/2599)

### Changed

- Unified Fides Resources
  - Removed several fidesops schemas for DSR's in favor of updated Fideslang schemas [#2009](https://github.com/ethyca/fides/pull/2009)
  - Removed DatasetConfig.dataset field [#2096](https://github.com/ethyca/fides/pull/2096)
  - Updated UI dataset config routes to use new unified routes [#2113](https://github.com/ethyca/fides/pull/2113)
  - Validate request body on crud endpoints on upsert. Validate dataset data categories before save. [#2134](https://github.com/ethyca/fides/pull/2134/)
  - Updated test env setup and quickstart to use new endpoints [#2225](https://github.com/ethyca/fides/pull/2225)
- Consent Propagation
  - Privacy Center consent options can now be marked as `executable` in order to propagate consent requests [#2193](https://github.com/ethyca/fides/pull/2193)
  - Add support for passing browser identities to consent request patches [#2304](https://github.com/ethyca/fides/pull/2304)
- Update fideslang to 1.3.3 [#2343](https://github.com/ethyca/fides/pull/2343)
- Display the request type instead of the policy name on the request table [#2382](https://github.com/ethyca/fides/pull/2382)
- Make denial reasons required [#2400](https://github.com/ethyca/fides/pull/2400)
- Display the policy key on the request details page [#2395](https://github.com/ethyca/fides/pull/2395)
- Updated CSV export [#2452](https://github.com/ethyca/fides/pull/2452)
- Privacy Request approval now uses a modal [#2443](https://github.com/ethyca/fides/pull/2443)

### Developer Experience

- `nox -s test_env` has been replaced with `nox -s "fides_env(dev)"`
- New command `nox -s "fides_env(test)"` creates a complete test environment with seed data (similar to `fides_env(dev)`) but with the production fides image so the built UI can be accessed at `localhost:8080` [#2399](https://github.com/ethyca/fides/pull/2399)
- Change from code climate to codecov for coverage reporting [#2402](https://github.com/ethyca/fides/pull/2402)

### Fixed

- Home screen header scaling and responsiveness issues [#2200](https://github.com/ethyca/fides/pull/2277)
- Privacy Center identity inputs validate even when they are optional. [#2308](https://github.com/ethyca/fides/pull/2308)
- The PII toggle defaults to false and PII will be hidden on page load [#2388](https://github.com/ethyca/fides/pull/2388)
- Fixed a CI bug caused by git security upgrades [#2441](https://github.com/ethyca/fides/pull/2441)
- Privacy Center
  - Identity inputs validate even when they are optional. [#2308](https://github.com/ethyca/fides/pull/2308)
  - Submit buttons show loading state and disable while submitting. [#2401](https://github.com/ethyca/fides/pull/2401)
  - Phone inputs no longer request country SVGs from external domain. [#2378](https://github.com/ethyca/fides/pull/2378)
  - Input validation errors no longer change the height of modals. [#2379](https://github.com/ethyca/fides/pull/2379)
- Patch masking strategies to better handle null and non-string inputs [#2307](https://github.com/ethyca/fides/pull/2377)
- Renamed prod pushes tag to be `latest` for privacy center and sample app [#2401](https://github.com/ethyca/fides/pull/2407)
- Update firebase connector to better handle non-existent users [#2439](https://github.com/ethyca/fides/pull/2439)

## [2.5.1](https://github.com/ethyca/fides/compare/2.5.0...2.5.1)

### Developer Experience

- Allow db resets only if `config.dev_mode` is `True` [#2321](https://github.com/ethyca/fides/pull/2321)

### Fixed

- Added a feature flag for the recent dataset classification UX changes [#2335](https://github.com/ethyca/fides/pull/2335)

### Security

- Add a check to the catchall path to prevent returning paths outside of the UI directory [#2330](https://github.com/ethyca/fides/pull/2330)

### Developer Experience

- Reduce size of local Docker images by fixing `.dockerignore` patterns [#2360](https://github.com/ethyca/fides/pull/2360)

## [2.5.0](https://github.com/ethyca/fides/compare/2.4.0...2.5.0)

### Docs

- Update the docs landing page and remove redundant docs [#2184](https://github.com/ethyca/fides/pull/2184)

### Added

- Added the `user` command group to the CLI. [#2153](https://github.com/ethyca/fides/pull/2153)
- Added `Code Climate` test coverage uploads. [#2198](https://github.com/ethyca/fides/pull/2198)
- Added the connection key to the execution log [#2100](https://github.com/ethyca/fides/pull/2100)
- Added endpoints to retrieve DSR `Rule`s and `Rule Target`s [#2116](https://github.com/ethyca/fides/pull/2116)
- Added Fides version number to account dropdown in the UI [#2140](https://github.com/ethyca/fides/pull/2140)
- Add link to Classify Systems page in nav side bar [#2128](https://github.com/ethyca/fides/pull/2128)
- Dataset classification UI now polls for results [#2123](https://github.com/ethyca/fides/pull/2123)
- Update Privacy Center Icons [#1800](https://github.com/ethyca/fides/pull/2139)
- Privacy Center `fides-consent.js`:
  - `Fides.shopify` integration function. [#2152](https://github.com/ethyca/fides/pull/2152)
  - Dedicated folder for integrations.
  - `Fides.meta` integration function (fbq). [#2217](https://github.com/ethyca/fides/pull/2217)
- Adds support for Twilio email service (Sendgrid) [#2154](https://github.com/ethyca/fides/pull/2154)
- Access and erasure support for Recharge [#1709](https://github.com/ethyca/fides/pull/1709)
- Access and erasure support for Friendbuy Nextgen [#2085](https://github.com/ethyca/fides/pull/2085)

### Changed

- Admin UI Feature Flags - [#2101](https://github.com/ethyca/fides/pull/2101)
  - Overrides can be saved in the browser.
  - Use `NEXT_PUBLIC_APP_ENV` for app-specific environment config.
  - No longer use `react-feature-flags` library.
  - Can have descriptions. [#2243](https://github.com/ethyca/fides/pull/2243)
- Made privacy declarations optional when adding systems manually - [#2173](https://github.com/ethyca/fides/pull/2173)
- Removed an unclear logging message. [#2266](https://github.com/ethyca/fides/pull/2266)
- Allow any user with `user:delete` scope to delete other users [#2148](https://github.com/ethyca/fides/pull/2148)
- Dynamic imports of custom overrides and SaaS test fixtures [#2169](https://github.com/ethyca/fides/pull/2169)
- Added `AuthenticatedClient` to custom request override interface [#2171](https://github.com/ethyca/fides/pull/2171)
- Only approve the specific collection instead of the entire dataset, display only top 1 classification by default [#2226](https://github.com/ethyca/fides/pull/2226)
- Update sample project resources for `fides evaluate` usage in `fides deploy` [#2253](https://github.com/ethyca/fides/pull/2253)

### Removed

- Removed unused object_name field on s3 storage config [#2133](https://github.com/ethyca/fides/pull/2133)

### Fixed

- Remove next-auth from privacy center to fix JS console error [#2090](https://github.com/ethyca/fides/pull/2090)
- Admin UI - Added Missing ability to assign `user:delete` in the permissions checkboxes [#2148](https://github.com/ethyca/fides/pull/2148)
- Nav bug: clicking on Privacy Request breadcrumb takes me to Home instead of /privacy-requests [#497](https://github.com/ethyca/fides/pull/2141)
- Side nav disappears when viewing request details [#2129](https://github.com/ethyca/fides/pull/2155)
- Remove usage of load dataset button and other dataset UI modifications [#2149](https://github.com/ethyca/fides/pull/2149)
- Improve readability for exceptions raised from custom request overrides [#2157](https://github.com/ethyca/fides/pull/2157)
- Importing custom request overrides on server startup [#2186](https://github.com/ethyca/fides/pull/2186)
- Remove warning when env vars default to blank strings in docker-compose [#2188](https://github.com/ethyca/fides/pull/2188)
- Fix Cookie House purchase modal flashing 'Error' in title [#2274](https://github.com/ethyca/fides/pull/2274)
- Stop dependency from upgrading `packaging` to version with known issue [#2273](https://github.com/ethyca/fides/pull/2273)
- Privacy center config no longer requires `identity_inputs` and will use `email` as a default [#2263](https://github.com/ethyca/fides/pull/2263)
- No longer display remaining days for privacy requests in terminal states [#2292](https://github.com/ethyca/fides/pull/2292)

### Removed

- Remove "Create New System" button when viewing systems. All systems can now be created via the "Add systems" button on the home page. [#2132](https://github.com/ethyca/fides/pull/2132)

## [2.4.0](https://github.com/ethyca/fides/compare/2.3.1...2.4.0)

### Developer Experience

- Include a pre-check workflow that collects the pytest suite [#2098](https://github.com/ethyca/fides/pull/2098)
- Write to the application db when running the app locally. Write to the test db when running pytest [#1731](https://github.com/ethyca/fides/pull/1731)

### Changed

- Move the `fides.ctl.core.` and `fides.ctl.connectors` modules into `fides.core` and `fides.connectors` respectively [#2097](https://github.com/ethyca/fides/pull/2097)
- Fides: Skip cypress tests due to nav bar 2.0 [#2102](https://github.com/ethyca/fides/pull/2103)

### Added

- Adds new erasure policy for complete user data masking [#1839](https://github.com/ethyca/fides/pull/1839)
- New Fides Home page [#1864](https://github.com/ethyca/fides/pull/2050)
- Nav 2.0 - Replace form flow side navs with top tabs [#2037](https://github.com/ethyca/fides/pull/2050)
- Adds new erasure policy for complete user data masking [#1839](https://github.com/ethyca/fides/pull/1839)
- Added ability to use Mailgun templates when sending emails. [#2039](https://github.com/ethyca/fides/pull/2039)
- Adds SMS id verification for consent [#2094](https://github.com/ethyca/fides/pull/2094)

### Fixed

- Store `fides_consent` cookie on the root domain of the Privacy Center [#2071](https://github.com/ethyca/fides/pull/2071)
- Properly set the expire-time for verification codes [#2105](https://github.com/ethyca/fides/pull/2105)

## [2.3.1](https://github.com/ethyca/fides/compare/2.3.0...2.3.1)

### Fixed

- Resolved an issue where the root_user was not being created [#2082](https://github.com/ethyca/fides/pull/2082)

### Added

- Nav redesign with sidebar groups. Feature flagged to only be visible in dev mode until release. [#2030](https://github.com/ethyca/fides/pull/2047)
- Improved error handling for incorrect app encryption key [#2089](https://github.com/ethyca/fides/pull/2089)
- Access and erasure support for Friendbuy API [#2019](https://github.com/ethyca/fides/pull/2019)

## [2.3.0](https://github.com/ethyca/fides/compare/2.2.2...2.3.0)

### Added

- Common Subscriptions for app-wide data and feature checks. [#2030](https://github.com/ethyca/fides/pull/2030)
- Send email alerts on privacy request failures once the specified threshold is reached. [#1793](https://github.com/ethyca/fides/pull/1793)
- DSR Notifications (toast) [#1895](https://github.com/ethyca/fides/pull/1895)
- DSR configure alerts btn [#1895](https://github.com/ethyca/fides/pull/1895)
- DSR configure alters (FE) [#1895](https://github.com/ethyca/fides/pull/1895)
- Add a `usage` session to Nox to print full session docstrings. [#2022](https://github.com/ethyca/fides/pull/2022)

### Added

- Adds notifications section to toml files [#2026](https://github.com/ethyca/fides/pull/2060)

### Changed

- Updated to use `loguru` logging library throughout codebase [#2031](https://github.com/ethyca/fides/pull/2031)
- Do not always create a `fides.toml` by default [#2023](https://github.com/ethyca/fides/pull/2023)
- The `fideslib` module has been merged into `fides`, code redundancies have been removed [#1859](https://github.com/ethyca/fides/pull/1859)
- Replace 'ingress' and 'egress' with 'sources' and 'destinations' across UI [#2044](https://github.com/ethyca/fides/pull/2044)
- Update the functionality of `fides pull -a <filename>` to include _all_ resource types. [#2083](https://github.com/ethyca/fides/pull/2083)

### Fixed

- Timing issues with bulk DSR reprocessing, specifically when analytics are enabled [#2015](https://github.com/ethyca/fides/pull/2015)
- Error caused by running erasure requests with disabled connectors [#2045](https://github.com/ethyca/fides/pull/2045)
- Changes the SlowAPI ratelimiter's backend to use memory instead of Redis [#2054](https://github.com/ethyca/fides/pull/2058)

## [2.2.2](https://github.com/ethyca/fides/compare/2.2.1...2.2.2)

### Docs

- Updated the readme to use new new [docs site](http://docs.ethyca.com) [#2020](https://github.com/ethyca/fides/pull/2020)

### Deprecated

- The documentation site hosted in the `/docs` directory has been deprecated. All documentation updates will be hosted at the new [docs site](http://docs.ethyca.com) [#2020](https://github.com/ethyca/fides/pull/2020)

### Fixed

- Fixed mypy and pylint errors [#2013](https://github.com/ethyca/fides/pull/2013)
- Update connection test endpoint to be effectively non-blocking [#2000](https://github.com/ethyca/fides/pull/2000)
- Update Fides connector to better handle children with no access results [#2012](https://github.com/ethyca/fides/pull/2012)

## [2.2.1](https://github.com/ethyca/fides/compare/2.2.0...2.2.1)

### Added

- Add health check indicator for data flow scanning option [#1973](https://github.com/ethyca/fides/pull/1973)

### Changed

- The `celery.toml` is no longer used, instead it is a subsection of the `fides.toml` file [#1990](https://github.com/ethyca/fides/pull/1990)
- Update sample project landing page copy to be version-agnostic [#1958](https://github.com/ethyca/fides/pull/1958)
- `get` and `ls` CLI commands now return valid `fides` object YAML [#1991](https://github.com/ethyca/fides/pull/1991)

### Developer Experience

- Remove duplicate fastapi-caching and pin version. [#1765](https://github.com/ethyca/fides/pull/1765)

## [2.2.0](https://github.com/ethyca/fides/compare/2.1.0...2.2.0)

### Added

- Send email alerts on privacy request failures once the specified threshold is reached. [#1793](https://github.com/ethyca/fides/pull/1793)
- Add authenticated privacy request route. [#1819](https://github.com/ethyca/fides/pull/1819)
- Enable the onboarding flow [#1836](https://github.com/ethyca/fides/pull/1836)
- Access and erasure support for Fullstory API [#1821](https://github.com/ethyca/fides/pull/1821)
- Add function to poll privacy request for completion [#1860](https://github.com/ethyca/fides/pull/1860)
- Added rescan flow for the data flow scanner [#1844](https://github.com/ethyca/fides/pull/1844)
- Add rescan flow for the data flow scanner [#1844](https://github.com/ethyca/fides/pull/1844)
- Add Fides connector to support parent-child Fides deployments [#1861](https://github.com/ethyca/fides/pull/1861)
- Classification UI now polls for updates to classifications [#1908](https://github.com/ethyca/fides/pull/1908)

### Changed

- The organization info form step is now skipped if the server already has organization info. [#1840](https://github.com/ethyca/fides/pull/1840)
- Removed the description column from the classify systems page. [#1867](https://github.com/ethyca/fides/pull/1867)
- Retrieve child results during fides connector execution [#1967](https://github.com/ethyca/fides/pull/1967)

### Fixed

- Fix error in parent user creation seeding. [#1832](https://github.com/ethyca/fides/issues/1832)
- Fix DSR error due to unfiltered empty identities [#1901](https://github.com/ethyca/fides/pull/1907)

### Docs

- Remove documentation about no-longer used connection string override [#1824](https://github.com/ethyca/fides/pull/1824)
- Fix typo in headings [#1824](https://github.com/ethyca/fides/pull/1824)
- Update documentation to reflect configs necessary for mailgun, twilio_sms and twilio_email service types [#1846](https://github.com/ethyca/fides/pull/1846)

...

## [2.1.0](https://github.com/ethyca/fides/compare/2.0.0...2.1.0)

### Added

- Classification flow for system data flows
- Classification is now triggered as part of data flow scanning
- Include `ingress` and `egress` fields on system export and `datamap/` endpoint [#1740](https://github.com/ethyca/fides/pull/1740)
- Repeatable unique identifier for dataset fides_keys and metadata [#1786](https://github.com/ethyca/fides/pull/1786)
- Adds SMS support for identity verification notifications [#1726](https://github.com/ethyca/fides/pull/1726)
- Added phone number validation in back-end and react phone number form in Privacy Center [#1745](https://github.com/ethyca/fides/pull/1745)
- Adds SMS message template for all subject notifications [#1743](https://github.com/ethyca/fides/pull/1743)
- Privacy-Center-Cypress workflow for CI checks of the Privacy Center. [#1722](https://github.com/ethyca/fides/pull/1722)
- Privacy Center `fides-consent.js` script for accessing consent on external pages. [Details](/clients/privacy-center/packages/fides-consent/README.md)
- Erasure support for Twilio Conversations API [#1673](https://github.com/ethyca/fides/pull/1673)
- Webserver port can now be configured via the CLI command [#1858](https://github.com/ethyca/fides/pull/1858)

### Changed

- Optional dependencies are no longer used for 3rd-party connectivity. Instead they are used to isolate dangerous dependencies. [#1679](https://github.com/ethyca/fides/pull/1679)
- All Next pages now automatically require login. [#1670](https://github.com/ethyca/fides/pull/1670)
- Running the `webserver` command no longer prompts the user to opt out/in to analytics[#1724](https://github.com/ethyca/fides/pull/1724)

### Developer Experience

- Admin-UI-Cypress tests that fail in CI will now upload screen recordings for debugging. [#1728](https://github.com/ethyca/fides/pull/1728/files/c23e62fea284f7910028c8483feff893903068b8#r1019491323)
- Enable remote debugging from VSCode of live dev app [#1780](https://github.com/ethyca/fides/pull/1780)

### Removed

- Removed the Privacy Center `cookieName` config introduced in 2.0.0. [#1756](https://github.com/ethyca/fides/pull/1756)

### Fixed

- Exceptions are no longer raised when sending analytics on Windows [#1666](https://github.com/ethyca/fides/pull/1666)
- Fixed wording on identity verification modal in the Privacy Center [#1674](https://github.com/ethyca/fides/pull/1674)
- Update system fides_key tooltip text [#1533](https://github.com/ethyca/fides/pull/1685)
- Removed local storage parsing that is redundant with redux-persist. [#1678](https://github.com/ethyca/fides/pull/1678)
- Show a helpful error message if Docker daemon is not running during "fides deploy" [#1694](https://github.com/ethyca/fides/pull/1694)
- Allow users to query their own permissions, including root user. [#1698](https://github.com/ethyca/fides/pull/1698)
- Single-select taxonomy fields legal basis and special category can be cleared. [#1712](https://github.com/ethyca/fides/pull/1712)
- Fixes the issue where the security config is not properly loading from environment variables. [#1718](https://github.com/ethyca/fides/pull/1718)
- Fixes the issue where the CLI can't run without the config values required by the webserver. [#1811](https://github.com/ethyca/fides/pull/1811)
- Correctly handle response from adobe jwt auth endpoint as milliseconds, rather than seconds. [#1754](https://github.com/ethyca/fides/pull/1754)
- Fixed styling issues with the `EditDrawer` component. [#1803](https://github.com/ethyca/fides/pull/1803)

### Security

- Bumped versions of packages that use OpenSSL [#1683](https://github.com/ethyca/fides/pull/1683)

## [2.0.0](https://github.com/ethyca/fides/compare/1.9.6...2.0.0)

### Added

- Allow delete-only SaaS connector endpoints [#1200](https://github.com/ethyca/fides/pull/1200)
- Privacy center consent choices store a browser cookie. [#1364](https://github.com/ethyca/fides/pull/1364)
  - The format is generic. A reasonable set of defaults will be added later: [#1444](https://github.com/ethyca/fides/issues/1444)
  - The cookie name defaults to `fides_consent` but can be configured under `config.json > consent > cookieName`.
  - Each consent option can provide an array of `cookieKeys`.
- Individually select and reprocess DSRs that have errored [#1203](https://github.com/ethyca/fides/pull/1489)
- Bulk select and reprocess DSRs that have errored [#1205](https://github.com/ethyca/fides/pull/1489)
- Config Wizard: AWS scan results populate in system review forms. [#1454](https://github.com/ethyca/fides/pull/1454)
- Integrate rate limiter with Saas Connectors. [#1433](https://github.com/ethyca/fides/pull/1433)
- Config Wizard: Added a column selector to the scan results page of the config wizard [#1590](https://github.com/ethyca/fides/pull/1590)
- Config Wizard: Flow for runtime scanner option [#1640](https://github.com/ethyca/fides/pull/1640)
- Access support for Twilio Conversations API [#1520](https://github.com/ethyca/fides/pull/1520)
- Message Config: Adds Twilio Email/SMS support [#1519](https://github.com/ethyca/fides/pull/1519)

### Changed

- Updated mypy to version 0.981 and Python to version 3.10.7 [#1448](https://github.com/ethyca/fides/pull/1448)

### Developer Experience

- Repository dispatch events are sent to fidesctl-plus and fidesops-plus [#1263](https://github.com/ethyca/fides/pull/1263)
- Only the `docs-authors` team members are specified as `CODEOWNERS` [#1446](https://github.com/ethyca/fides/pull/1446)
- Updates the default local configuration to not defer tasks to a worker node [#1552](https://github.com/ethyca/fides/pull/1552/)
- Updates the healthcheck to return health status of connected Celery workers [#1588](https://github.com/ethyca/fides/pull/1588)

### Docs

- Remove the tutorial to prepare for new update [#1543](https://github.com/ethyca/fides/pull/1543)
- Add system management via UI documentation [#1541](https://github.com/ethyca/fides/pull/1541)
- Added DSR quickstart docs, restructured docs navigation [#1651](https://github.com/ethyca/fides/pull/1651)
- Update privacy request execution overview docs [#1258](https://github.com/ethyca/fides/pull/1490)

### Fixed

- Fixed system dependencies appearing as "N/A" in the datamap endpoint when there are no privacy declarations [#1649](https://github.com/ethyca/fides/pull/1649)

## [1.9.6](https://github.com/ethyca/fides/compare/1.9.5...1.9.6)

### Fixed

- Include systems without a privacy declaration on data map [#1603](https://github.com/ethyca/fides/pull/1603)
- Handle malformed tokens [#1523](https://github.com/ethyca/fides/pull/1523)
- Remove thrown exception from getAllPrivacyRequests method [#1592](https://github.com/ethyca/fides/pull/1593)
- Include systems without a privacy declaration on data map [#1603](https://github.com/ethyca/fides/pull/1603)
- After editing a dataset, the table will stay on the previously selected collection instead of resetting to the first one. [#1511](https://github.com/ethyca/fides/pull/1511)
- Fix redis `db_index` config issue [#1647](https://github.com/ethyca/fides/pull/1647)

### Docs

- Add unlinked docs and fix any remaining broken links [#1266](https://github.com/ethyca/fides/pull/1266)
- Update privacy center docs to include consent information [#1537](https://github.com/ethyca/fides/pull/1537)
- Update UI docs to include DSR countdown information and additional descriptions/filtering [#1545](https://github.com/ethyca/fides/pull/1545)

### Changed

- Allow multiple masking strategies to be specified when using fides as a masking engine [#1647](https://github.com/ethyca/fides/pull/1647)

## [1.9.5](https://github.com/ethyca/fides/compare/1.9.4...1.9.5)

### Added

- The database includes a `plus_system_scans` relation, to track the status and results of System Scanner executions in fidesctl-plus [#1554](https://github.com/ethyca/fides/pull/1554)

## [1.9.4](https://github.com/ethyca/fides/compare/1.9.2...1.9.4)

### Fixed

- After editing a dataset, the table will stay on the previously selected collection instead of resetting to the first one. [#1511](https://github.com/ethyca/fides/pull/1511)

## [1.9.2](https://github.com/ethyca/fides/compare/1.9.1...1.9.2)

### Deprecated

- Added a deprecation warning for the entire package [#1244](https://github.com/ethyca/fides/pull/1244)

### Added

- Dataset generation enhancements using Fides Classify for Plus users:

  - Integrate Fides Plus API into placeholder features introduced in 1.9.0. [#1194](https://github.com/ethyca/fides/pull/1194)

- Fides Admin UI:

  - Configure Connector after creation [#1204](https://github.com/ethyca/fides/pull/1356)

### Fixed

- Privacy Center:
  - Handle error on startup if server isn't running [#1239](https://github.com/ethyca/fides/pull/1239)
  - Fix styling issue with cards [#1240](https://github.com/ethyca/fides/pull/1240)
  - Redirect to index on consent save [#1238](https://github.com/ethyca/fides/pull/1238)

## [1.9.1](https://github.com/ethyca/fides/compare/1.9.0...1.9.1)

### Changed

- Update fideslang to v1.3.1 [#1136](https://github.com/ethyca/fides/pull/1136)

### Changed

- Update fideslang to v1.3.1 [#1136](https://github.com/ethyca/fides/pull/1136)

## [1.9.0](https://github.com/ethyca/fides/compare/1.8.6...1.9.0) - 2022-09-29

### Added

- Dataset generation enhancements using Fides Classify for Plus users:
  - Added toggle for enabling classify during generation. [#1057](https://github.com/ethyca/fides/pull/1057)
  - Initial implementation of API request to kick off classify, with confirmation modal. [#1069](https://github.com/ethyca/fides/pull/1069)
  - Initial Classification & Review status for generated datasets. [#1074](https://github.com/ethyca/fides/pull/1074)
  - Component for choosing data categories based on classification results. [#1110](https://github.com/ethyca/fides/pull/1110)
  - The dataset fields table shows data categories from the classifier (if available). [#1088](https://github.com/ethyca/fides/pull/1088)
  - The "Approve" button can be used to update the dataset with the classifier's suggestions. [#1129](https://github.com/ethyca/fides/pull/1129)
- System management UI:
  - New page to add a system via yaml [#1062](https://github.com/ethyca/fides/pull/1062)
  - Skeleton of page to add a system manually [#1068](https://github.com/ethyca/fides/pull/1068)
  - Refactor config wizard system forms to be reused for system management [#1072](https://github.com/ethyca/fides/pull/1072)
  - Add additional optional fields to system management forms [#1082](https://github.com/ethyca/fides/pull/1082)
  - Delete a system through the UI [#1085](https://github.com/ethyca/fides/pull/1085)
  - Edit a system through the UI [#1096](https://github.com/ethyca/fides/pull/1096)
- Cypress component testing [#1106](https://github.com/ethyca/fides/pull/1106)

### Changed

- Changed behavior of `load_default_taxonomy` to append instead of upsert [#1040](https://github.com/ethyca/fides/pull/1040)
- Changed behavior of adding privacy declarations to decouple the actions of the "add" and "next" buttons [#1086](https://github.com/ethyca/fides/pull/1086)
- Moved system related UI components from the `config-wizard` directory to the `system` directory [#1097](https://github.com/ethyca/fides/pull/1097)
- Updated "type" on SaaS config to be a simple string type, not an enum [#1197](https://github.com/ethyca/fides/pull/1197)

### Developer Experience

- Optional dependencies may have their version defined only once, in `optional-requirements.txt` [#1171](https://github.com/ethyca/fides/pull/1171)

### Docs

- Updated the footer links [#1130](https://github.com/ethyca/fides/pull/1130)

### Fixed

- Fixed the "help" link in the UI header [#1078](https://github.com/ethyca/fides/pull/1078)
- Fixed a bug in Data Category Dropdowns where checking i.e. `user.biometric` would also check `user.biometric_health` [#1126](https://github.com/ethyca/fides/pull/1126)

### Security

- Upgraded pymysql to version `1.0.2` [#1094](https://github.com/ethyca/fides/pull/1094)

## [1.8.6](https://github.com/ethyca/fides/compare/1.8.5...1.8.6) - 2022-09-28

### Added

- Added classification tables for Plus users [#1060](https://github.com/ethyca/fides/pull/1060)

### Fixed

- Fixed a bug where rows were being excluded from a data map [#1124](https://github.com/ethyca/fides/pull/1124)

## [1.8.5](https://github.com/ethyca/fides/compare/1.8.4...1.8.5) - 2022-09-21

### Changed

- Update fideslang to v1.3.0 [#1103](https://github.com/ethyca/fides/pull/1103)

## [1.8.4](https://github.com/ethyca/fides/compare/1.8.3...1.8.4) - 2022-09-09

### Added

- Initial system management page [#1054](https://github.com/ethyca/fides/pull/1054)

### Changed

- Deleting a taxonomy field with children will now cascade delete all of its children as well. [#1042](https://github.com/ethyca/fides/pull/1042)

### Fixed

- Fixed navigating directly to frontend routes loading index page instead of the correct static page for the route.
- Fix truncated evaluation error messages [#1053](https://github.com/ethyca/fides/pull/1053)

## [1.8.3](https://github.com/ethyca/fides/compare/1.8.2...1.8.3) - 2022-09-06

### Added

- Added more taxonomy fields that can be edited via the UI [#1000](https://github.com/ethyca/fides/pull/1000) [#1028](https://github.com/ethyca/fides/pull/1028)
- Added the ability to add taxonomy fields via the UI [#1019](https://github.com/ethyca/fides/pull/1019)
- Added the ability to delete taxonomy fields via the UI [#1006](https://github.com/ethyca/fides/pull/1006)
  - Only non-default taxonomy entities can be deleted [#1023](https://github.com/ethyca/fides/pull/1023)
- Prevent deleting taxonomy `is_default` fields and from adding `is_default=True` fields via the API [#990](https://github.com/ethyca/fides/pull/990).
- Added a "Custom" tag to distinguish user defined taxonomy fields from default taxonomy fields in the UI [#1027](https://github.com/ethyca/fides/pull/1027)
- Added initial support for enabling Fides Plus [#1037](https://github.com/ethyca/fides/pull/1037)
  - The `useFeatures` hook can be used to check if `plus` is enabled.
  - Navigating to/from the Data Map page is gated behind this feature.
  - Plus endpoints are served from the private Plus image.

### Fixed

- Fixed failing mypy tests [#1030](https://github.com/ethyca/fides/pull/1030)
- Fixed an issue where `fides push --diff` would return a false positive diff [#1026](https://github.com/ethyca/fides/pull/1026)
- Pinned pydantic version to < 1.10.0 to fix an error in finding referenced fides keys [#1045](https://github.com/ethyca/fides/pull/1045)

### Fixed

- Fixed failing mypy tests [#1030](https://github.com/ethyca/fides/pull/1030)
- Fixed an issue where `fides push --diff` would return a false positive diff [#1026](https://github.com/ethyca/fides/pull/1026)

### Docs

- Minor formatting updates to [Policy Webhooks](https://ethyca.github.io/fidesops/guides/policy_webhooks/) documentation [#1114](https://github.com/ethyca/fidesops/pull/1114)

### Removed

- Removed create superuser [#1116](https://github.com/ethyca/fidesops/pull/1116)

## [1.8.2](https://github.com/ethyca/fides/compare/1.8.1...1.8.2) - 2022-08-18

### Added

- Added the ability to edit taxonomy fields via the UI [#977](https://github.com/ethyca/fides/pull/977) [#1028](https://github.com/ethyca/fides/pull/1028)
- New column `is_default` added to DataCategory, DataUse, DataSubject, and DataQualifier tables [#976](https://github.com/ethyca/fides/pull/976)
- Added the ability to add taxonomy fields via the UI [#1019](https://github.com/ethyca/fides/pull/1019)
- Added the ability to delete taxonomy fields via the UI [#1006](https://github.com/ethyca/fides/pull/1006)
  - Only non-default taxonomy entities can be deleted [#1023](https://github.com/ethyca/fides/pull/1023)
- Prevent deleting taxonomy `is_default` fields and from adding `is_default=True` fields via the API [#990](https://github.com/ethyca/fides/pull/990).
- Added a "Custom" tag to distinguish user defined taxonomy fields from default taxonomy fields in the UI [#1027](https://github.com/ethyca/fides/pull/1027)

### Changed

- Upgraded base Docker version to Python 3.9 and updated all other references from 3.8 -> 3.9 [#974](https://github.com/ethyca/fides/pull/974)
- Prepend all database tables with `ctl_` [#979](https://github.com/ethyca/fides/pull/979)
- Moved the `admin-ui` code down one level into a `ctl` subdir [#970](https://github.com/ethyca/fides/pull/970)
- Extended the `/datamap` endpoint to include extra metadata [#992](https://github.com/ethyca/fides/pull/992)

## [1.8.1](https://github.com/ethyca/fides/compare/1.8.0...1.8.1) - 2022-08-08

### Deprecated

- The following environment variables have been deprecated, and replaced with the new environment variable names indicated below. To avoid breaking existing workflows, the deprecated variables are still respected in v1.8.1. They will be removed in a future release.
  - `FIDESCTL__API__DATABASE_HOST` --> `FIDESCTL__DATABASE__SERVER`
  - `FIDESCTL__API__DATABASE_NAME` --> `FIDESCTL__DATABASE__DB`
  - `FIDESCTL__API__DATABASE_PASSWORD` --> `FIDESCTL__DATABASE__PASSWORD`
  - `FIDESCTL__API__DATABASE_PORT` --> `FIDESCTL__DATABASE__PORT`
  - `FIDESCTL__API__DATABASE_TEST_DATABASE_NAME` --> `FIDESCTL__DATABASE__TEST_DB`
  - `FIDESCTL__API__DATABASE_USER` --> `FIDESCTL__DATABASE__USER`

### Developer Experience

- The included `docker-compose.yml` no longer references outdated ENV variables [#964](https://github.com/ethyca/fides/pull/964)

### Docs

- Minor release documentation now reflects the desired patch release process [#955](https://github.com/ethyca/fides/pull/955)
- Updated references to ENV variables [#964](https://github.com/ethyca/fides/pull/964)

### Fixed

- Deprecated config options will continue to be respected when set via environment variables [#965](https://github.com/ethyca/fides/pull/965)
- The git cache is rebuilt within the Docker container [#962](https://github.com/ethyca/fides/pull/962)
- The `wheel` pypi build no longer has a dirty version tag [#962](https://github.com/ethyca/fides/pull/962)
- Add setuptools to dev-requirements to fix versioneer error [#983](https://github.com/ethyca/fides/pull/983)

## [1.8.0](https://github.com/ethyca/fides/compare/1.7.1...1.8.0) - 2022-08-04

### Added

- Initial configuration wizard UI view
  - System scanning step: AWS credentials form and initial `generate` API usage.
  - System scanning results: AWS systems are stored and can be selected for review
- CustomInput type "password" with show/hide icon.
- Pull CLI command now checks for untracked/unstaged files in the manifests dir [#869](https://github.com/ethyca/fides/pull/869)
- Pull CLI command has a flag to pull missing files from the server [#895](https://github.com/ethyca/fides/pull/895)
- Add BigQuery support for the `generate` command and `/generate` endpoint [#814](https://github.com/ethyca/fides/pull/814) & [#917](https://github.com/ethyca/fides/pull/917)
- Added user auth tables [915](https://github.com/ethyca/fides/pull/915)
- Standardized API error parsing under `~/types/errors`
- Added taxonomy page to UI [#902](https://github.com/ethyca/fides/pull/902)
  - Added a nested accordion component for displaying taxonomy data [#910](https://github.com/ethyca/fides/pull/910)
- Add lru cache to get_config [927](https://github.com/ethyca/fides/pull/927)
- Add support for deprecated API config values [#959](https://github.com/ethyca/fides/pull/959)
- `fides` is now an alias for `fidesctl` as a CLI entrypoint [#926](https://github.com/ethyca/fides/pull/926)
- Add user auth routes [929](https://github.com/ethyca/fides/pull/929)
- Bump fideslib to 3.0.1 and remove patch code[931](https://github.com/ethyca/fides/pull/931)
- Update the `fidesctl` python package to automatically serve the UI [#941](https://github.com/ethyca/fides/pull/941)
- Add `push` cli command alias for `apply` and deprecate `apply` [943](https://github.com/ethyca/fides/pull/943)
- Add resource groups tagging api as a source of system generation [939](https://github.com/ethyca/fides/pull/939)
- Add GitHub Action to publish the `fidesctl` package to testpypi on pushes to main [#951](https://github.com/ethyca/fides/pull/951)
- Added configWizardFlag to ui to hide the config wizard when false [[#1453](https://github.com/ethyca/fides/issues/1453)

### Changed

- Updated the `datamap` endpoint to return human-readable column names as the first response item [#779](https://github.com/ethyca/fides/pull/779)
- Remove the `obscure` requirement from the `generate` endpoint [#819](https://github.com/ethyca/fides/pull/819)
- Moved all files from `fidesapi` to `fidesctl/api` [#885](https://github.com/ethyca/fides/pull/885)
- Moved `scan` and `generate` to the list of commands that can be run in local mode [#841](https://github.com/ethyca/fides/pull/841)
- Upgraded the base docker images from Debian Buster to Bullseye [#958](https://github.com/ethyca/fides/pull/958)
- Removed `ipython` as a dev-requirement [#958](https://github.com/ethyca/fides/pull/958)
- Webserver dependencies now come as a standard part of the package [#881](https://github.com/ethyca/fides/pull/881)
- Initial configuration wizard UI view
  - Refactored step & form results management to use Redux Toolkit slice.
- Change `id` field in tables from an integer to a string [915](https://github.com/ethyca/fides/pull/915)
- Update `fideslang` to `1.1.0`, simplifying the default taxonomy and adding `tags` for resources [#865](https://github.com/ethyca/fides/pull/865)
- Merge existing configurations with `fideslib` library [#913](https://github.com/ethyca/fides/pull/913)
- Moved frontend static files to `src/fidesctl/ui-build/static` [#934](https://github.com/ethyca/fides/pull/934)
- Replicated the error response handling from the `/validate` endpoint to the `/generate` endpoint [#911](https://github.com/ethyca/fides/pull/911)

### Developer Experience

- Remove `API_PREFIX` from fidesctl/core/utils.py and change references to `API_PREFIX` in fidesctl/api/reoutes/util.py [922](https://github.com/ethyca/fides/pull/922)

### Fixed

- Dataset field columns show all columns by default in the UI [#898](https://github.com/ethyca/fides/pull/898)
- Fixed the missing `.fides./` directory when locating the default config [#933](https://github.com/ethyca/fides/pull/933)

## [1.7.1](https://github.com/ethyca/fides/compare/1.7.0...1.7.1) - 2022-07-28

### Added

- Add datasets via YAML in the UI [#813](https://github.com/ethyca/fides/pull/813)
- Add datasets via database connection [#834](https://github.com/ethyca/fides/pull/834) [#889](https://github.com/ethyca/fides/pull/889)
- Add delete confirmation when deleting a field or collection from a dataset [#809](https://github.com/ethyca/fides/pull/809)
- Add ability to delete datasets from the UI [#827](https://github.com/ethyca/fides/pull/827)
- Add Cypress for testing [713](https://github.com/ethyca/fides/pull/833)
- Add datasets via database connection (UI only) [#834](https://github.com/ethyca/fides/pull/834)
- Add Okta support to the `/generate` endpoint [#842](https://github.com/ethyca/fides/pull/842)
- Add db support to `/generate` endpoint [849](https://github.com/ethyca/fides/pull/849)
- Added OpenAPI TypeScript client generation for the UI app. See the [README](/clients/admin-ui/src/types/api/README.md) for more details.

### Changed

- Remove the `obscure` requirement from the `generate` endpoint [#819](https://github.com/ethyca/fides/pull/819)

### Developer Experience

- When releases are published, dispatch a repository webhook event to ethyca/fidesctl-plus [#938](https://github.com/ethyca/fides/pull/938)

### Docs

- recommend/replace pip installs with pipx [#874](https://github.com/ethyca/fides/pull/874)

### Fixed

- CustomSelect input tooltips appear next to selector instead of wrapping to a new row.
- Datasets without the `third_country_transfer` will not cause the editing dataset form to not render.
- Fixed a build issue causing an `unknown` version of `fidesctl` to be installed in published Docker images [#836](https://github.com/ethyca/fides/pull/836)
- Fixed an M1-related SQLAlchemy bug [#816](https://github.com/ethyca/fides/pull/891)
- Endpoints now work with or without a trailing slash. [#886](https://github.com/ethyca/fides/pull/886)
- Dataset field columns show all columns by default in the UI [#898](https://github.com/ethyca/fides/pull/898)
- Fixed the `tag` specific GitHub Action workflows for Docker and publishing docs. [#901](https://github.com/ethyca/fides/pull/901)

## [1.7.0](https://github.com/ethyca/fides/compare/1.6.1...1.7.0) - 2022-06-23

### Added

- Added dependabot to keep dependencies updated
- A warning now issues for any orphan datasets as part of the `apply` command [543](https://github.com/ethyca/fides/pull/543)
- Initial scaffolding of management UI [#561](https://github.com/ethyca/fides/pull/624)
- A new `audit` command for `system` and `organization` resources, checking data map attribute compliance [#548](https://github.com/ethyca/fides/pull/548)
- Static UI assets are now built with the docker container [#663](https://github.com/ethyca/fides/issues/663)
- Host static files via fidesapi [#621](https://github.com/ethyca/fides/pull/621)
- A new `generate` endpoint to enable capturing systems from infrastructure from the UI [#642](https://github.com/ethyca/fides/pull/642)
- A new `datamap` endpoint to enable visualizing a data map from the UI [#721](https://github.com/ethyca/fides/pull/721)
- Management UI navigation bar [#679](https://github.com/ethyca/fides/issues/679)
- Management UI integration [#736](https://github.com/ethyca/fides/pull/736)
  - Datasets
  - Systems
  - Taxonomy (data categories)
- Initial dataset UI view [#768](https://github.com/ethyca/fides/pull/768)
  - Add interaction for viewing a dataset collection
  - Add column picker
  - Add a data category checklist tree
  - Edit/delete dataset fields
  - Edit/delete dataset collections
  - Edit datasets
  - Add a component for Identifiability tags
  - Add tooltips for help on forms
  - Add geographic location (third_country_transfers) country selection. Supported by new dependency `i18n-iso-countries`.
- Okta, aws and database credentials can now come from `fidesctl.toml` config [#694](https://github.com/ethyca/fides/pull/694)
- New `validate` endpoint to test aws and okta credentials [#722](https://github.com/ethyca/fides/pull/722)
- Initial configuration wizard UI view
  - Manual entry steps added (name and describe organization, pick entry route, and describe system manually including privacy declarations)
- A new image tagged `ethyca/fidesctl:dev` is published on each push to `main` [781](https://github.com/ethyca/fides/pull/781)
- A new cli command (`fidesctl sync`) [#765](https://github.com/ethyca/fides/pull/765)

### Changed

- Comparing server and CLI versions ignores `.dirty` only differences, and is quiet on success when running general CLI commands [621](https://github.com/ethyca/fides/pull/621)
- All endpoints now prefixed by `/api/v1` [#623](https://github.com/ethyca/fides/issues/623)
- Allow AWS credentials to be passed to `generate system` via the API [#645](https://github.com/ethyca/fides/pull/645)
- Update the export of a datamap to load resources from the server instead of a manifest directory [#662](https://github.com/ethyca/fides/pull/662)
- Refactor `export` to remove CLI specific uses from the core modules and load resources[#725](https://github.com/ethyca/fides/pull/725)
- Bump version of FastAPI in `setup.py` to 0.77.1 to match `optional-requirements.txt` [#734](https://github.com/ethyca/fides/pull/734)
- Docker images are now only built and pushed on tags to match when released to pypi [#740](https://github.com/ethyca/fides/pull/740)
- Okta resource scanning and generation now works with systems instead of datasets [#751](https://github.com/ethyca/fides/pull/751)

### Developer Experience

- Replaced `make` with `nox` [#547](https://github.com/ethyca/fides/pull/547)
- Removed usage of `fideslang` module in favor of new [external package](https://github.com/ethyca/fideslang) shared across projects [#619](https://github.com/ethyca/fides/issues/619)
- Added a UI service to the docker-compose deployment [#757](https://github.com/ethyca/fides/pull/757)
- `TestClient` defined in and shared across test modules via `conftest.py` [#759](https://github.com/ethyca/fides/pull/759)

### Docs

- Replaced all references to `make` with `nox` [#547](https://github.com/ethyca/fides/pull/547)
- Removed config/schemas page [#613](https://github.com/ethyca/fides/issues/613)
- Dataset UI and config wizard docs added ([https://github.com/ethyca/fides/pull/697](https://github.com/ethyca/fides/pull/697))
- The fides README now walks through generating a datamap [#746](https://github.com/ethyca/fides/pull/746)

### Fixed

- Updated `fideslog` to v1.1.5, resolving an issue where some exceptions thrown by the SDK were not handled as expected [#609](https://github.com/ethyca/fides/issues/609)
- Updated the webserver so that it won't fail if the database is inaccessible [#649](https://github.com/ethyca/fides/pull/649)
- Updated external tests to handle complex characters [#661](https://github.com/ethyca/fides/pull/661)
- Evaluations now properly merge the default taxonomy into the user-defined taxonomy [#684](https://github.com/ethyca/fides/pull/684)
- The CLI can now be run without installing the webserver components [#715](https://github.com/ethyca/fides/pull/715)

## [1.6.1](https://github.com/ethyca/fides/compare/1.6.0...1.6.1) - 2022-06-15

### Docs

- Updated `Release Steps`

### Fixed

- Resolved a failure with populating applicable data subject rights to a data map
- Handle invalid characters when generating a `fides_key` [#761](https://github.com/ethyca/fides/pull/761)

## [1.6.0](https://github.com/ethyca/fides/compare/1.5.3...1.6.0) - 2022-05-02

### Added

- ESLint configuration changes [#514](https://github.com/ethyca/fidesops/pull/514)
- User creation, update and permissions in the Admin UI [#511](https://github.com/ethyca/fidesops/pull/511)
- Yaml support for dataset upload [#284](https://github.com/ethyca/fidesops/pull/284)

### Breaking Changes

- Update masking API to take multiple input values [#443](https://github.com/ethyca/fidesops/pull/443)

### Docs

- DRP feature documentation [#520](https://github.com/ethyca/fidesops/pull/520)

## [1.4.2](https://github.com/ethyca/fidesops/compare/1.4.1...1.4.2) - 2022-05-12

### Added

- GET routes for users [#405](https://github.com/ethyca/fidesops/pull/405)
- Username based search on GET route [#444](https://github.com/ethyca/fidesops/pull/444)
- FIDESOPS\_\_DEV_MODE for Easier SaaS Request Debugging [#363](https://github.com/ethyca/fidesops/pull/363)
- Track user privileges across sessions [#425](https://github.com/ethyca/fidesops/pull/425)
- Add first_name and last_name fields. Also add them along with created_at to FidesUser response [#465](https://github.com/ethyca/fidesops/pull/465)
- Denial reasons for DSR and user `AuditLog` [#463](https://github.com/ethyca/fidesops/pull/463)
- DRP action to Policy [#453](https://github.com/ethyca/fidesops/pull/453)
- `CHANGELOG.md` file[#484](https://github.com/ethyca/fidesops/pull/484)
- DRP status endpoint [#485](https://github.com/ethyca/fidesops/pull/485)
- DRP exerise endpoint [#496](https://github.com/ethyca/fidesops/pull/496)
- Frontend for privacy request denial reaons [#480](https://github.com/ethyca/fidesops/pull/480)
- Publish Fidesops to Pypi [#491](https://github.com/ethyca/fidesops/pull/491)
- DRP data rights endpoint [#526](https://github.com/ethyca/fidesops/pull/526)

### Changed

- Converted HTTP Status Codes to Starlette constant values [#438](https://github.com/ethyca/fidesops/pull/438)
- SaasConnector.send behavior on ignore_errors now returns raw response [#462](https://github.com/ethyca/fidesops/pull/462)
- Seed user permissions in `create_superuser.py` script [#468](https://github.com/ethyca/fidesops/pull/468)
- User API Endpoints (update fields and reset user passwords) [#471](https://github.com/ethyca/fidesops/pull/471)
- Format tests with `black` [#466](https://github.com/ethyca/fidesops/pull/466)
- Extract privacy request endpoint logic into separate service for DRP [#470](https://github.com/ethyca/fidesops/pull/470)
- Fixing inconsistent SaaS connector integration tests [#473](https://github.com/ethyca/fidesops/pull/473)
- Add user data to login response [#501](https://github.com/ethyca/fidesops/pull/501)

### Breaking Changes

- Update masking API to take multiple input values [#443](https://github.com/ethyca/fidesops/pull/443)

### Docs

- Added issue template for documentation updates [#442](https://github.com/ethyca/fidesops/pull/442)
- Clarify masking updates [#464](https://github.com/ethyca/fidesops/pull/464)
- Added dark mode [#476](https://github.com/ethyca/fidesops/pull/476)

### Fixed

- Removed miradb test warning [#436](https://github.com/ethyca/fidesops/pull/436)
- Added missing import [#448](https://github.com/ethyca/fidesops/pull/448)
- Removed pypi badge pointing to wrong package [#452](https://github.com/ethyca/fidesops/pull/452)
- Audit imports and references [#479](https://github.com/ethyca/fidesops/pull/479)
- Switch to using update method on PUT permission endpoint [#500](https://github.com/ethyca/fidesops/pull/500)

### Developer Experience

- added isort as a CI check
- Include `tests/` in all static code checks (e.g. `mypy`, `pylint`)

### Changed

- Published Docker image does a clean install of Fidesctl
- `with_analytics` is now a decorator

### Fixed

- Third-Country formatting on Data Map
- Potential Duplication on Data Map
- Exceptions are no longer raised when sending `AnalyticsEvent`s on Windows
- Running `fidesctl init` now generates a `server_host` and `server_protocol`
  rather than `server_url`<|MERGE_RESOLUTION|>--- conflicted
+++ resolved
@@ -23,11 +23,8 @@
 
 ### Added
 - Added a duplicate group table with deterministic ids [#6881](https://github.com/ethyca/fides/pull/6881) https://github.com/ethyca/fides/labels/db-migration
-<<<<<<< HEAD
+- Added replace mode for decoding context loggers to avoid decode errors with zip files[#6899](https://github.com/ethyca/fides/pull/6899/files)
 - Added duplicate DSR checking to request runner [#6860](https://github.com/ethyca/fides/pull/6860/)
-=======
-- Added replace mode for decoding context loggers to avoid decode errors with zip files[#6899](https://github.com/ethyca/fides/pull/6899/files)
->>>>>>> cd632d68
 
 ### Changed
 - Updated filter modal in new privacy request screen to store filters as query params in url [#6818](https://github.com/ethyca/fides/pull/6818)
