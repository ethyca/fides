# Changelog

All notable changes to this project will be documented in this file.

The format is based on [Keep a Changelog](https://keepachangelog.com/en/)

The types of changes are:

- `Added` for new features.
- `Changed` for changes in existing functionality.
- `Developer Experience` for changes in developer workflow or tooling.
- `Deprecated` for soon-to-be removed features.
- `Docs` for documentation only changes.
- `Removed` for now removed features.
- `Fixed` for any bug fixes.
- `Security` in case of vulnerabilities.

## [Unreleased](https://github.com/ethyca/fides/compare/2.15.0...main)

### Added
- Empty state for when there are no relevant privacy notices in the privacy center [#3640](https://github.com/ethyca/fides/pull/3640)
- GPC indicators in fides-js banner and modal [#3673](https://github.com/ethyca/fides/pull/3673)
- Set `sslmode` to `prefer` if connecting to Redshift via ssh [#3685](https://github.com/ethyca/fides/pull/3685)
- Include `data_use` and `data_category` metadata in `upload` of access results [#3674](https://github.com/ethyca/fides/pull/3674)

### Fixed
- Render linebreaks in the Fides.js overlay descriptions, etc. [#3665](https://github.com/ethyca/fides/pull/3665)
- Broken link to Fides docs site on the About Fides page in Admin UI [#3643](https://github.com/ethyca/fides/pull/3643)
- Add Systems Applicable Filter to Privacy Experience List [#3654](https://github.com/ethyca/fides/pull/3654)

### Developer Experience

### Changed
- Moved GPC preferences slightly earlier in Fides.js lifecycle [#3561](https://github.com/ethyca/fides/pull/3561)
<<<<<<< HEAD
- Moved "management" tab from nav into settings icon in top right [#3701](https://github.com/ethyca/fides/pull/3701)
=======
- Remove name and description fields from integration form [#3684](https://github.com/ethyca/fides/pull/3684)
>>>>>>> cd579f7b
- Update EU PrivacyNoticeRegion codes and allow experience filtering to drop back to country filtering if region not found [#3630](https://github.com/ethyca/fides/pull/3630)


## [2.15.0](https://github.com/ethyca/fides/compare/2.14.1...2.15.0)

### Added
- Privacy center can now render its consent values based on Privacy Notices and Privacy Experiences [#3411](https://github.com/ethyca/fides/pull/3411)
- Add Google Tag Manager and Privacy Center ENV vars to sample app [#2949](https://github.com/ethyca/fides/pull/2949)
- Add `notice_key` field to Privacy Notice UI form [#3403](https://github.com/ethyca/fides/pull/3403)
- Add `identity` query param to the consent reporting API view [#3418](https://github.com/ethyca/fides/pull/3418)
- Use `rollup-plugin-postcss` to bundle and optimize the `fides.js` components CSS [#3411](https://github.com/ethyca/fides/pull/3411)
- Dispatch Fides.js lifecycle events on window (FidesInitialized, FidesUpdated) and cross-publish to Fides.gtm() integration [#3411](https://github.com/ethyca/fides/pull/3411)
- Added the ability to use custom CAs with Redis via TLS [#3451](https://github.com/ethyca/fides/pull/3451)
- Add default experience configs on startup [#3449](https://github.com/ethyca/fides/pull/3449)
- Load default privacy notices on startup [#3401](https://github.com/ethyca/fides/pull/3401)
- Add ability for users to pass in additional parameters for application database connection [#3450](https://github.com/ethyca/fides/pull/3450)
- Load default privacy notices on startup [#3401](https://github.com/ethyca/fides/pull/3401/files)
- Add ability for `fides-js` to make API calls to Fides [#3411](https://github.com/ethyca/fides/pull/3411)
- `fides-js` banner is now responsive across different viewport widths [#3411](https://github.com/ethyca/fides/pull/3411)
- Add ability to close `fides-js` banner and modal via a button or ESC [#3411](https://github.com/ethyca/fides/pull/3411)
- Add ability to open the `fides-js` modal from a link on the host site [#3411](https://github.com/ethyca/fides/pull/3411)
- GPC preferences are automatically applied via `fides-js` [#3411](https://github.com/ethyca/fides/pull/3411)
- Add new dataset route that has additional filters [#3558](https://github.com/ethyca/fides/pull/3558)
- Update dataset dropdown to use new api filter [#3565](https://github.com/ethyca/fides/pull/3565)
- Filter out saas datasets from the rest of the UI [#3568](https://github.com/ethyca/fides/pull/3568)
- Included optional env vars to have postgres or Redshift connected via bastion host [#3374](https://github.com/ethyca/fides/pull/3374/)
- Support for acknowledge button for notice-only Privacy Notices and to disable toggling them off [#3546](https://github.com/ethyca/fides/pull/3546)
- HTML format for privacy request storage destinations [#3427](https://github.com/ethyca/fides/pull/3427)
- Persistent message showing result and timestamp of last integration test to "Integrations" tab in system view [#3628](https://github.com/ethyca/fides/pull/3628)
- Access and erasure support for SurveyMonkey [#3590](https://github.com/ethyca/fides/pull/3590)
- New Cookies Table for storing cookies associated with systems and privacy declarations [#3572](https://github.com/ethyca/fides/pull/3572)
- `fides-js` and privacy center now delete cookies associated with notices that were opted out of [#3569](https://github.com/ethyca/fides/pull/3569)
- Cookie input field on system data use tab [#3571](https://github.com/ethyca/fides/pull/3571)

### Fixed

- Fix sample app `DATABASE_*` ENV vars for backwards compatibility [#3406](https://github.com/ethyca/fides/pull/3406)
- Fix overlay rendering issue by finding/creating a dedicated parent element for Preact [#3397](https://github.com/ethyca/fides/pull/3397)
- Fix the sample app privacy center link to be configurable [#3409](https://github.com/ethyca/fides/pull/3409)
- Fix CLI output showing a version warning for Snowflake [#3434](https://github.com/ethyca/fides/pull/3434)
- Flaky custom field Cypress test on systems page [#3408](https://github.com/ethyca/fides/pull/3408)
- Fix NextJS errors & warnings for Cookie House sample app [#3411](https://github.com/ethyca/fides/pull/3411)
- Fix bug where `fides-js` toggles were not reflecting changes from rejecting or accepting all notices [#3522](https://github.com/ethyca/fides/pull/3522)
- Remove the `fides-js` banner from tab order when it is hidden and move the overlay components to the top of the tab order. [#3510](https://github.com/ethyca/fides/pull/3510)
- Fix bug where `fides-js` toggle states did not always initialize properly [#3597](https://github.com/ethyca/fides/pull/3597)
- Fix race condition with consent modal link rendering [#3521](https://github.com/ethyca/fides/pull/3521)
- Hide custom fields section when there are no custom fields created [#3554](https://github.com/ethyca/fides/pull/3554)
- Disable connector dropdown in integration tab on save [#3552](https://github.com/ethyca/fides/pull/3552)
- Handles an edge case for non-existent identities with the Kustomer API [#3513](https://github.com/ethyca/fides/pull/3513)
- remove the configure privacy request tile from the home screen [#3555](https://github.com/ethyca/fides/pull/3555)
- Updated Privacy Experience Safe Strings Serialization [#3600](https://github.com/ethyca/fides/pull/3600/)
- Only create default experience configs on startup, not update [#3605](https://github.com/ethyca/fides/pull/3605)
- Update to latest asyncpg dependency to avoid build error [#3614](https://github.com/ethyca/fides/pull/3614)
- Fix bug where editing a data use on a system could delete existing data uses [#3627](https://github.com/ethyca/fides/pull/3627)
- Restrict Privacy Center debug logging to development-only [#3638](https://github.com/ethyca/fides/pull/3638)
- Fix bug where linking an integration would not update the tab when creating a new system [#3662](https://github.com/ethyca/fides/pull/3662)
- Fix dataset yaml not properly reflecting the dataset in the dropdown of system integrations tab [#3666](https://github.com/ethyca/fides/pull/3666)
- Fix privacy notices not being able to be edited via the UI after the addition of the `cookies` field [#3670](https://github.com/ethyca/fides/pull/3670)
- Add a transform in the case of `null` name fields in privacy declarations for the data use forms [#3683](https://github.com/ethyca/fides/pull/3683)

### Changed

- Enabled Privacy Experience beta flag [#3364](https://github.com/ethyca/fides/pull/3364)
- Reorganize CLI Command Source Files [#3491](https://github.com/ethyca/fides/pull/3491)
- Removed ExperienceConfig.delivery_mechanism constraint [#3387](https://github.com/ethyca/fides/pull/3387)
- Updated privacy experience UI forms to reflect updated experience config fields [#3402](https://github.com/ethyca/fides/pull/3402)
- Use a venv in the Dockerfile for installing Python deps [#3452](https://github.com/ethyca/fides/pull/3452)
- Bump SlowAPI Version [#3456](https://github.com/ethyca/fides/pull/3456)
- Bump Psycopg2-binary Version [#3473](https://github.com/ethyca/fides/pull/3473)
- Reduced duplication between PrivacyExperience and PrivacyExperienceConfig [#3470](https://github.com/ethyca/fides/pull/3470)
- Update privacy centre email and phone validation to allow for both to be blank [#3432](https://github.com/ethyca/fides/pull/3432)
- Moved connection configuration into the system portal [#3407](https://github.com/ethyca/fides/pull/3407)
- Update `fideslang` to `1.4.1` to allow arbitrary nested metadata on `System`s and `Dataset`s `meta` property [#3463](https://github.com/ethyca/fides/pull/3463)
- Remove form validation to allow both email & phone inputs for consent requests [#3529](https://github.com/ethyca/fides/pull/3529)
- Removed dataset dropdown from saas connector configuration [#3563](https://github.com/ethyca/fides/pull/3563)
- Removed `pyodbc` in favor of `pymssql` for handling SQL Server connections [#3435](https://github.com/ethyca/fides/pull/3435)
- Only create a PrivacyRequest when saving consent if at least one notice has system-wide enforcement [#3626](https://github.com/ethyca/fides/pull/3626)
- Increased the character limit for the `SafeStr` type from 500 to 32000 [#3647](https://github.com/ethyca/fides/pull/3647)
- Changed "connection" to "integration" on system view and edit pages [#3659](https://github.com/ethyca/fides/pull/3659)

### Developer Experience

- Add ability to pass ENV vars to both privacy center and sample app during `fides deploy` via `.env` [#2949](https://github.com/ethyca/fides/pull/2949)
- Handle an edge case when generating tags that finds them out of sequence [#3405](https://github.com/ethyca/fides/pull/3405)
- Add support for pushing `prerelease` and `rc` tagged images to Dockerhub [#3474](https://github.com/ethyca/fides/pull/3474)
- Optimize GitHub workflows used for docker image publishing [#3526](https://github.com/ethyca/fides/pull/3526)

### Removed

- Removed the deprecated `system_dependencies` from `System` resources, migrating to `egress` [#3285](https://github.com/ethyca/fides/pull/3285)

### Docs

- Updated developer docs for ARM platform users related to `pymssql` [#3615](https://github.com/ethyca/fides/pull/3615)

## [2.14.1](https://github.com/ethyca/fides/compare/2.14.0...2.14.1)

### Added

- Add `identity` query param to the consent reporting API view [#3418](https://github.com/ethyca/fides/pull/3418)
- Add privacy centre button text customisations [#3432](https://github.com/ethyca/fides/pull/3432)
- Add privacy centre favicon customisation [#3432](https://github.com/ethyca/fides/pull/3432)

### Changed

- Update privacy centre email and phone validation to allow for both to be blank [#3432](https://github.com/ethyca/fides/pull/3432)


## [2.14.0](https://github.com/ethyca/fides/compare/2.13.0...2.14.0)

### Added

- Add an automated test to check for `/fides-consent.js` backwards compatibility [#3289](https://github.com/ethyca/fides/pull/3289)
- Add infrastructure for "overlay" consent components (Preact, CSS bundling, etc.) and initial version of consent banner [#3191](https://github.com/ethyca/fides/pull/3191)
- Add the modal component of the "overlay" consent components [#3291](https://github.com/ethyca/fides/pull/3291)
- Added an `automigrate` database setting [#3220](https://github.com/ethyca/fides/pull/3220)
- Track Privacy Experience with Privacy Preferences [#3311](https://github.com/ethyca/fides/pull/3311)
- Add ability for `fides-js` to fetch its own geolocation [#3356](https://github.com/ethyca/fides/pull/3356)
- Add ability to select different locations in the "Cookie House" sample app [#3362](https://github.com/ethyca/fides/pull/3362)
- Added optional logging of resource changes on the server [#3331](https://github.com/ethyca/fides/pull/3331)

### Fixed

- Maintain casing differences within Snowflake datasets for proper DSR execution [#3245](https://github.com/ethyca/fides/pull/3245)
- Handle DynamoDB edge case where no attributes are defined [#3299](https://github.com/ethyca/fides/pull/3299)
- Support pseudonymous consent requests with `fides_user_device_id` for the new consent workflow [#3203](https://github.com/ethyca/fides/pull/3203)
- Fides user device id filter to GET Privacy Experience List endpoint to stash user preferences on embedded notices [#3302](https://github.com/ethyca/fides/pull/3302)
- Support for data categories on manual webhook fields [#3330](https://github.com/ethyca/fides/pull/3330)
- Added config-driven rendering to consent components [#3316](https://github.com/ethyca/fides/pull/3316)
- Pin `typing_extensions` dependency to `4.5.0` to work around a pydantic bug [#3357](https://github.com/ethyca/fides/pull/3357)

### Changed

- Explicitly escape/unescape certain fields instead of using SafeStr [#3144](https://github.com/ethyca/fides/pull/3144)
- Updated DynamoDB icon [#3296](https://github.com/ethyca/fides/pull/3296)
- Increased default page size for the connection type endpoint to 100 [#3298](https://github.com/ethyca/fides/pull/3298)
- Data model around PrivacyExperiences to better keep Privacy Notices and Experiences in sync [#3292](https://github.com/ethyca/fides/pull/3292)
- UI calls to support new PrivacyExperiences data model [#3313](https://github.com/ethyca/fides/pull/3313)
- Ensure email connectors respect the `notifications.notification_service_type` app config property if set [#3355](https://github.com/ethyca/fides/pull/3355)
- Rework Delighted connector so the `survey_response` endpoint depends on the `person` endpoint [3385](https://github.com/ethyca/fides/pull/3385)
- Remove logging within the Celery creation function [#3303](https://github.com/ethyca/fides/pull/3303)
- Update how generic endpoint generation works [#3304](https://github.com/ethyca/fides/pull/3304)
- Restrict strack-trace logging when not in Dev mode [#3081](https://github.com/ethyca/fides/pull/3081)
- Refactor CSS variables for `fides-js` to match brandable color palette [#3321](https://github.com/ethyca/fides/pull/3321)
- Moved all of the dirs from `fides.api.ops` into `fides.api` [#3318](https://github.com/ethyca/fides/pull/3318)
- Put global settings for fides.js on privacy center settings [#3333](https://github.com/ethyca/fides/pull/3333)
- Changed `fides db migrate` to `fides db upgrade` [#3342](https://github.com/ethyca/fides/pull/3342)
- Add required notice key to privacy notices [#3337](https://github.com/ethyca/fides/pull/3337)
- Make Privacy Experience List public, and separate public endpoint rate limiting [#3339](https://github.com/ethyca/fides/pull/3339)

### Developer Experience

- Add dispatch event when publishing a non-prod tag [#3317](https://github.com/ethyca/fides/pull/3317)
- Add OpenAPI (Swagger) documentation for Fides Privacy Center API endpoints (/fides.js) [#3341](https://github.com/ethyca/fides/pull/3341)

### Removed

- Remove `fides export` command and backing code [#3256](https://github.com/ethyca/fides/pull/3256)


## [2.13.0](https://github.com/ethyca/fides/compare/2.12.1...2.13.0)

### Added

- Connector for DynamoDB [#2998](https://github.com/ethyca/fides/pull/2998)
- Access and erasure support for Amplitude [#2569](https://github.com/ethyca/fides/pull/2569)
- Access and erasure support for Gorgias [#2444](https://github.com/ethyca/fides/pull/2444)
- Privacy Experience Bulk Create, Bulk Update, and Detail Endpoints [#3185](https://github.com/ethyca/fides/pull/3185)
- Initial privacy experience UI [#3186](https://github.com/ethyca/fides/pull/3186)
- A JavaScript modal to copy a script tag for `fides.js` [#3238](https://github.com/ethyca/fides/pull/3238)
- Access and erasure support for OneSignal [#3199](https://github.com/ethyca/fides/pull/3199)
- Add the ability to "inject" location into `/fides.js` bundles and cache responses for one hour [#3272](https://github.com/ethyca/fides/pull/3272)

### Changed

- Merge instances of RTK `createApi` into one instance for better cache invalidation [#3059](https://github.com/ethyca/fides/pull/3059)
- Update custom field definition uniqueness to be case insensitive name per resource type [#3215](https://github.com/ethyca/fides/pull/3215)
- Restrict where privacy notices of certain consent mechanisms must be displayed [#3195](https://github.com/ethyca/fides/pull/3195)
- Merged the `lib` submodule into the `api.ops` submodule [#3134](https://github.com/ethyca/fides/pull/3134)
- Merged duplicate privacy declaration components [#3254](https://github.com/ethyca/fides/pull/3254)
- Refactor client applications into a monorepo with turborepo, extract fides-js into a standalone package, and improve privacy-center to load configuration at runtime [#3105](https://github.com/ethyca/fides/pull/3105)

### Fixed

- Prevent ability to unintentionally show "default" Privacy Center configuration, styles, etc. [#3242](https://github.com/ethyca/fides/pull/3242)
- Fix broken links to docs site pages in Admin UI [#3232](https://github.com/ethyca/fides/pull/3232)
- Repoint legacy docs site links to the new and improved docs site [#3167](https://github.com/ethyca/fides/pull/3167)
- Fix Cookie House Privacy Center styles for fides deploy [#3283](https://github.com/ethyca/fides/pull/3283)
- Maintain casing differences within Snowflake datasets for proper DSR execution [#3245](https://github.com/ethyca/fides/pull/3245)

### Developer Experience

- Use prettier to format _all_ source files in client packages [#3240](https://github.com/ethyca/fides/pull/3240)

### Deprecated

- Deprecate `fides export` CLI command as it is moving to `fidesplus` [#3264](https://github.com/ethyca/fides/pull/3264)

## [2.12.1](https://github.com/ethyca/fides/compare/2.12.0...2.12.1)

### Changed

- Updated how Docker version checks are handled and added an escape-hatch [#3218](https://github.com/ethyca/fides/pull/3218)

### Fixed

- Datamap export mitigation for deleted taxonomy elements referenced by declarations [#3214](https://github.com/ethyca/fides/pull/3214)
- Update datamap columns each time the page is visited [#3211](https://github.com/ethyca/fides/pull/3211)
- Ensure inactive custom fields are not returned for datamap response [#3223](https://github.com/ethyca/fides/pull/3223)

## [2.12.0](https://github.com/ethyca/fides/compare/2.11.0...2.12.0)

### Added

- Access and erasure support for Aircall [#2589](https://github.com/ethyca/fides/pull/2589)
- Access and erasure support for Klaviyo [#2501](https://github.com/ethyca/fides/pull/2501)
- Page to edit or add privacy notices [#3058](https://github.com/ethyca/fides/pull/3058)
- Side navigation bar can now also have children navigation links [#3099](https://github.com/ethyca/fides/pull/3099)
- Endpoints for consent reporting [#3095](https://github.com/ethyca/fides/pull/3095)
- Added manage custom fields page behind feature flag [#3089](https://github.com/ethyca/fides/pull/3089)
- Custom fields table [#3097](https://github.com/ethyca/fides/pull/3097)
- Custom fields form modal [#3165](https://github.com/ethyca/fides/pull/3165)
- Endpoints to save the new-style Privacy Preferences with respect to a fides user device id [#3132](https://github.com/ethyca/fides/pull/3132)
- Support `privacy_declaration` as a resource type for custom fields [#3149](https://github.com/ethyca/fides/pull/3149)
- Expose `id` field of embedded `privacy_declarations` on `system` API responses [#3157](https://github.com/ethyca/fides/pull/3157)
- Access and erasure support for Unbounce [#2697](https://github.com/ethyca/fides/pull/2697)
- Support pseudonymous consent requests with `fides_user_device_id` [#3158](https://github.com/ethyca/fides/pull/3158)
- Update `fides_consent` cookie format [#3158](https://github.com/ethyca/fides/pull/3158)
- Add custom fields to the data use declaration form [#3197](https://github.com/ethyca/fides/pull/3197)
- Added fides user device id as a ProvidedIdentityType [#3131](https://github.com/ethyca/fides/pull/3131)

### Changed

- The `cursor` pagination strategy now also searches for data outside of the `data_path` when determining the cursor value [#3068](https://github.com/ethyca/fides/pull/3068)
- Moved Privacy Declarations associated with Systems to their own DB table [#3098](https://github.com/ethyca/fides/pull/3098)
- More tests on data use validation for privacy notices within the same region [#3156](https://github.com/ethyca/fides/pull/3156)
- Improvements to export code for bugfixes and privacy declaration custom field support [#3184](https://github.com/ethyca/fides/pull/3184)
- Enabled privacy notice feature flag [#3192](https://github.com/ethyca/fides/pull/3192)
- Updated TS types - particularly with new privacy notices [#3054](https://github.com/ethyca/fides/pull/3054)
- Make name not required on privacy declaration [#3150](https://github.com/ethyca/fides/pull/3150)
- Let Rule Targets allow for custom data categories [#3147](https://github.com/ethyca/fides/pull/3147)

### Removed

- Removed the warning about access control migration [#3055](https://github.com/ethyca/fides/pull/3055)
- Remove `customFields` feature flag [#3080](https://github.com/ethyca/fides/pull/3080)
- Remove notification banner from the home page [#3088](https://github.com/ethyca/fides/pull/3088)

### Fixed

- Fix a typo in the Admin UI [#3166](https://github.com/ethyca/fides/pull/3166)
- The `--local` flag is now respected for the `scan dataset db` command [#3096](https://github.com/ethyca/fides/pull/3096)
- Fixing issue where connectors with external dataset references would fail to save [#3142](https://github.com/ethyca/fides/pull/3142)
- Ensure privacy declaration IDs are stable across updates through system API [#3188](https://github.com/ethyca/fides/pull/3188)
- Fixed unit tests for saas connector type endpoints now that we have >50 [#3101](https://github.com/ethyca/fides/pull/3101)
- Fixed nox docs link [#3121](https://github.com/ethyca/fides/pull/3121/files)


### Developer Experience

- Update fides deploy to use a new database.load_samples setting to initialize sample Systems, Datasets, and Connections for testing [#3102](https://github.com/ethyca/fides/pull/3102)
- Remove support for automatically configuring messaging (Mailgun) & storage (S3) using `.env` with `nox -s "fides_env(test)"` [#3102](https://github.com/ethyca/fides/pull/3102)
- Add smoke tests for consent management [#3158](https://github.com/ethyca/fides/pull/3158)
- Added nox command that opens dev docs [#3082](https://github.com/ethyca/fides/pull/3082)


## [2.11.0](https://github.com/ethyca/fides/compare/2.10.0...2.11.0)

### Added

- Access support for Shippo [#2484](https://github.com/ethyca/fides/pull/2484)
- Feature flags can be set such that they cannot be modified by the user [#2966](https://github.com/ethyca/fides/pull/2966)
- Added the datamap UI to make it open source [#2988](https://github.com/ethyca/fides/pull/2988)
- Introduced a `FixedLayout` component (from the datamap UI) for pages that need to be a fixed height and scroll within [#2992](https://github.com/ethyca/fides/pull/2992)
- Added preliminary privacy notice page [#2995](https://github.com/ethyca/fides/pull/2995)
- Table for privacy notices [#3001](https://github.com/ethyca/fides/pull/3001)
- Added connector template endpoint [#2946](https://github.com/ethyca/fides/pull/2946)
- Query params on connection type endpoint to filter by supported action type [#2996](https://github.com/ethyca/fides/pull/2996)
- Scope restrictions for privacy notice table in the UI [#3007](https://github.com/ethyca/fides/pull/3007)
- Toggle for enabling/disabling privacy notices in the UI [#3010](https://github.com/ethyca/fides/pull/3010)
- Add endpoint to retrieve privacy notices grouped by their associated data uses [#2956](https://github.com/ethyca/fides/pull/2956)
- Support for uploading custom connector templates via the UI [#2997](https://github.com/ethyca/fides/pull/2997)
- Add a backwards-compatible workflow for saving and propagating consent preferences with respect to Privacy Notices [#3016](https://github.com/ethyca/fides/pull/3016)
- Empty state for privacy notices [#3027](https://github.com/ethyca/fides/pull/3027)
- Added Data flow modal [#3008](https://github.com/ethyca/fides/pull/3008)
- Update datamap table export [#3038](https://github.com/ethyca/fides/pull/3038)
- Added more advanced privacy center styling [#2943](https://github.com/ethyca/fides/pull/2943)
- Backend privacy experiences foundation [#3146](https://github.com/ethyca/fides/pull/3146)

### Changed

- Set `privacyDeclarationDeprecatedFields` flags to false and set `userCannotModify` to true [2987](https://github.com/ethyca/fides/pull/2987)
- Restored `nav-config` back to the admin-ui [#2990](https://github.com/ethyca/fides/pull/2990)
- Bumped supported Python versions to 3.10.11, 3.9.16, and 3.8.14 [#2936](https://github.com/ethyca/fides/pull/2936)
- Modify privacy center default config to only request email identities, and add validation preventing requesting both email & phone identities [#2539](https://github.com/ethyca/fides/pull/2539)
- SaaS connector icons are now dynamically loaded from the connector templates [#3018](https://github.com/ethyca/fides/pull/3018)
- Updated consentmechanism Enum to rename "necessary" to "notice_only" [#3048](https://github.com/ethyca/fides/pull/3048)
- Updated test data for Mongo, CLI [#3011](https://github.com/ethyca/fides/pull/3011)
- Updated the check for if a user can assign owner roles to be scope-based instead of role-based [#2964](https://github.com/ethyca/fides/pull/2964)
- Replaced menu in user management table with delete icon [#2958](https://github.com/ethyca/fides/pull/2958)
- Added extra fields to webhook payloads [#2830](https://github.com/ethyca/fides/pull/2830)

### Removed

- Removed interzone navigation logic now that the datamap UI and admin UI are one app [#2990](https://github.com/ethyca/fides/pull/2990)
- Remove the `unknown` state for generated datasets displaying on fidesplus [#2957](https://github.com/ethyca/fides/pull/2957)
- Removed datamap export API [#2999](https://github.com/ethyca/fides/pull/2999)

### Developer Experience

- Nox commands for git tagging to support feature branch builds [#2979](https://github.com/ethyca/fides/pull/2979)
- Changed test environment (`nox -s fides_env`) to run `fides deploy` for local testing [#3071](https://github.com/ethyca/fides/pull/3017)
- Publish git-tag specific docker images [#3050](https://github.com/ethyca/fides/pull/3050)

## [2.10.0](https://github.com/ethyca/fides/compare/2.9.2...2.10.0)

### Added

- Allow users to configure their username and password via the config file [#2884](https://github.com/ethyca/fides/pull/2884)
- Add authentication to the `masking` endpoints as well as accompanying scopes [#2909](https://github.com/ethyca/fides/pull/2909)
- Add an Organization Management page (beta) [#2908](https://github.com/ethyca/fides/pull/2908)
- Adds assigned systems to user management table [#2922](https://github.com/ethyca/fides/pull/2922)
- APIs to support Privacy Notice management (create, read, update) [#2928](https://github.com/ethyca/fides/pull/2928)

### Changed

- Improved standard layout for large width screens and polished misc. pages [#2869](https://github.com/ethyca/fides/pull/2869)
- Changed UI paths in the admin-ui [#2869](https://github.com/ethyca/fides/pull/2892)
  - `/add-systems/new` --> `/add-systems/manual`
  - `/system` --> `/systems`
- Added individual ID routes for systems [#2902](https://github.com/ethyca/fides/pull/2902)
- Deprecated adding scopes to users directly; you can only add roles. [#2848](https://github.com/ethyca/fides/pull/2848/files)
- Changed About Fides page to say "Fides Core Version:" over "Version". [#2899](https://github.com/ethyca/fides/pull/2899)
- Polish Admin UI header & navigation [#2897](https://github.com/ethyca/fides/pull/2897)
- Give new users a "viewer" role by default [#2900](https://github.com/ethyca/fides/pull/2900)
- Tie together save states for user permissions and systems [#2913](https://github.com/ethyca/fides/pull/2913)
- Removing payment types from Stripe connector params [#2915](https://github.com/ethyca/fides/pull/2915)
- Viewer role can now access a restricted version of the user management page [#2933](https://github.com/ethyca/fides/pull/2933)
- Change Privacy Center email placeholder text [#2935](https://github.com/ethyca/fides/pull/2935)
- Restricted setting Approvers as System Managers [#2891](https://github.com/ethyca/fides/pull/2891)
- Adds confirmation modal when downgrading user to "approver" role via Admin UI [#2924](https://github.com/ethyca/fides/pull/2924)
- Changed the toast message for new users to include access control info [#2939](https://github.com/ethyca/fides/pull/2939)
- Add Data Stewards to datamap export [#2962](https://github.com/ethyca/fides/pull/2962)

### Fixed

- Restricted Contributors from being able to create Owners [#2888](https://github.com/ethyca/fides/pull/2888)
- Allow for dynamic aspect ratio for logo on Privacy Center 404 [#2895](https://github.com/ethyca/fides/pull/2895)
- Allow for dynamic aspect ratio for logo on consent page [#2895](https://github.com/ethyca/fides/pull/2895)
- Align role dscription drawer of Admin UI with top nav: [#2932](https://github.com/ethyca/fides/pull/2932)
- Fixed error message when a user is assigned to be an approver without any systems [#2953](https://github.com/ethyca/fides/pull/2953)

### Developer Experience

- Update frontend npm packages (admin-ui, privacy-center, cypress-e2e) [#2921](https://github.com/ethyca/fides/pull/2921)

## [2.9.2](https://github.com/ethyca/fides/compare/2.9.1...2.9.2)

### Fixed

- Allow multiple data uses as long as their processing activity name is different [#2905](https://github.com/ethyca/fides/pull/2905)
- use HTML property, not text, when dispatching Mailchimp Transactional emails [#2901](https://github.com/ethyca/fides/pull/2901)
- Remove policy key from Privacy Center submission modal [#2912](https://github.com/ethyca/fides/pull/2912)

## [2.9.1](https://github.com/ethyca/fides/compare/2.9.0...2.9.1)

### Added

- Added Attentive erasure email connector [#2782](https://github.com/ethyca/fides/pull/2782)

### Changed

- Removed dataset based email connectors [#2782](https://github.com/ethyca/fides/pull/2782)
- Changed Auth0's authentication strategy from `bearer` to `oauth2_client_credentials` [#2820](https://github.com/ethyca/fides/pull/2820)
- renamed the privacy declarations field "Privacy declaration name (deprecated)" to "Processing Activity" [#711](https://github.com/ethyca/fidesplus/issues/711)

### Fixed

- Fixed issue where the scopes list passed into FidesUserPermission could get mutated with the total_scopes call [#2883](https://github.com/ethyca/fides/pull/2883)

### Removed

- removed the `privacyDeclarationDeprecatedFields` flag [#711](https://github.com/ethyca/fidesplus/issues/711)

## [2.9.0](https://github.com/ethyca/fides/compare/2.8.3...2.9.0)

### Added

- The ability to assign users as system managers for a specific system [#2714](https://github.com/ethyca/fides/pull/2714)
- New endpoints to add and remove users as system managers [#2726](https://github.com/ethyca/fides/pull/2726)
- Warning about access control migration to the UI [#2842](https://github.com/ethyca/fides/pull/2842)
- Adds Role Assignment UI [#2739](https://github.com/ethyca/fides/pull/2739)
- Add an automated migration to give users a `viewer` role [#2821](https://github.com/ethyca/fides/pull/2821)

### Changed

- Removed "progressive" navigation that would hide Admin UI tabs until Systems / Connections were configured [#2762](https://github.com/ethyca/fides/pull/2762)
- Added `system.privacy_declaration.name` to datamap response [#2831](https://github.com/ethyca/fides/pull/2831/files)

### Developer Experience

- Retired legacy `navV2` feature flag [#2762](https://github.com/ethyca/fides/pull/2762)
- Update Admin UI Layout to fill viewport height [#2812](https://github.com/ethyca/fides/pull/2812)

### Fixed

- Fixed issue where unsaved changes warning would always show up when running fidesplus [#2788](https://github.com/ethyca/fides/issues/2788)
- Fixed problem in datamap export with datasets that had been updated via SaaS instantiation [#2841](https://github.com/ethyca/fides/pull/2841)
- Fixed problem in datamap export with inconsistent custom field ordering [#2859](https://github.com/ethyca/fides/pull/2859)

## [2.8.3](https://github.com/ethyca/fides/compare/2.8.2...2.8.3)

### Added

- Serialise `bson.ObjectId` types in SAR data packages [#2785](https://github.com/ethyca/fides/pull/2785)

### Fixed

- Fixed issue where more than 1 populated custom fields removed a system from the datamap export [#2825](https://github.com/ethyca/fides/pull/2825)

## [2.8.2](https://github.com/ethyca/fides/compare/2.8.1...2.8.2)

### Fixed

- Resolved a bug that stopped custom fields populating the visual datamap [#2775](https://github.com/ethyca/fides/pull/2775)
- Patch appconfig migration to handle existing db record [#2780](https://github.com/ethyca/fides/pull/2780)

## [2.8.1](https://github.com/ethyca/fides/compare/2.8.0...2.8.1)

### Fixed

- Disabled hiding Admin UI based on user scopes [#2771](https://github.com/ethyca/fides/pull/2771)

## [2.8.0](https://github.com/ethyca/fides/compare/2.7.1...2.8.0)

### Added

- Add API support for messaging config properties [#2551](https://github.com/ethyca/fides/pull/2551)
- Access and erasure support for Kustomer [#2520](https://github.com/ethyca/fides/pull/2520)
- Added the `erase_after` field on collections to be able to set the order for erasures [#2619](https://github.com/ethyca/fides/pull/2619)
- Add a toggle to filter the system classification to only return those with classification data [#2700](https://github.com/ethyca/fides/pull/2700)
- Added backend role-based permissions [#2671](https://github.com/ethyca/fides/pull/2671)
- Access and erasure for Vend SaaS Connector [#1869](https://github.com/ethyca/fides/issues/1869)
- Added endpoints for storage and messaging config setup status [#2690](https://github.com/ethyca/fides/pull/2690)
- Access and erasure for Jira SaaS Connector [#1871](https://github.com/ethyca/fides/issues/1871)
- Access and erasure support for Delighted [#2244](https://github.com/ethyca/fides/pull/2244)
- Improve "Upload a new dataset YAML" [#1531](https://github.com/ethyca/fides/pull/2258)
- Input validation and sanitization for Privacy Request fields [#2655](https://github.com/ethyca/fides/pull/2655)
- Access and erasure support for Yotpo [#2708](https://github.com/ethyca/fides/pull/2708)
- Custom Field Library Tab [#527](https://github.com/ethyca/fides/pull/2693)
- Allow SendGrid template usage [#2728](https://github.com/ethyca/fides/pull/2728)
- Added ConnectorRunner to simplify SaaS connector testing [#1795](https://github.com/ethyca/fides/pull/1795)
- Adds support for Mailchimp Transactional as a messaging config [#2742](https://github.com/ethyca/fides/pull/2742)

### Changed

- Admin UI
  - Add flow for selecting system types when manually creating a system [#2530](https://github.com/ethyca/fides/pull/2530)
  - Updated forms for privacy declarations [#2648](https://github.com/ethyca/fides/pull/2648)
  - Delete flow for privacy declarations [#2664](https://github.com/ethyca/fides/pull/2664)
  - Add framework to have UI elements respect the user's scopes [#2682](https://github.com/ethyca/fides/pull/2682)
  - "Manual Webhook" has been renamed to "Manual Process". [#2717](https://github.com/ethyca/fides/pull/2717)
- Convert all config values to Pydantic `Field` objects [#2613](https://github.com/ethyca/fides/pull/2613)
- Add warning to 'fides deploy' when installed outside of a virtual environment [#2641](https://github.com/ethyca/fides/pull/2641)
- Redesigned the default/init config file to be auto-documented. Also updates the `fides init` logic and analytics consent logic [#2694](https://github.com/ethyca/fides/pull/2694)
- Change how config creation/import is handled across the application [#2622](https://github.com/ethyca/fides/pull/2622)
- Update the CLI aesthetics & docstrings [#2703](https://github.com/ethyca/fides/pull/2703)
- Updates Roles->Scopes Mapping [#2744](https://github.com/ethyca/fides/pull/2744)
- Return user scopes as an enum, as well as total scopes [#2741](https://github.com/ethyca/fides/pull/2741)
- Update `MessagingServiceType` enum to be lowercased throughout [#2746](https://github.com/ethyca/fides/pull/2746)

### Developer Experience

- Set the security environment of the fides dev setup to `prod` instead of `dev` [#2588](https://github.com/ethyca/fides/pull/2588)
- Removed unexpected default Redis password [#2666](https://github.com/ethyca/fides/pull/2666)
- Privacy Center
  - Typechecking and validation of the `config.json` will be checked for backwards-compatibility. [#2661](https://github.com/ethyca/fides/pull/2661)
- Combined conftest.py files [#2669](https://github.com/ethyca/fides/pull/2669)

### Fixed

- Fix support for "redis.user" setting when authenticating to the Redis cache [#2666](https://github.com/ethyca/fides/pull/2666)
- Fix error with the classify dataset feature flag not writing the dataset to the server [#2675](https://github.com/ethyca/fides/pull/2675)
- Allow string dates to stay strings in cache decoding [#2695](https://github.com/ethyca/fides/pull/2695)
- Admin UI
  - Remove Identifiability (Data Qualifier) from taxonomy editor [2684](https://github.com/ethyca/fides/pull/2684)
- FE: Custom field selections binding issue on Taxonomy tabs [#2659](https://github.com/ethyca/fides/pull/2693/)
- Fix Privacy Request Status when submitting a consent request when identity verification is required [#2736](https://github.com/ethyca/fides/pull/2736)

## [2.7.1](https://github.com/ethyca/fides/compare/2.7.0...2.7.1)

- Fix error with the classify dataset feature flag not writing the dataset to the server [#2675](https://github.com/ethyca/fides/pull/2675)

## [2.7.0](https://github.com/ethyca/fides/compare/2.6.6...2.7.0)

- Fides API

  - Access and erasure support for Braintree [#2223](https://github.com/ethyca/fides/pull/2223)
  - Added route to send a test message [#2585](https://github.com/ethyca/fides/pull/2585)
  - Add default storage configuration functionality and associated APIs [#2438](https://github.com/ethyca/fides/pull/2438)

- Admin UI

  - Custom Metadata [#2536](https://github.com/ethyca/fides/pull/2536)
    - Create Custom Lists
    - Create Custom Field Definition
    - Create custom fields from a the taxonomy editor
    - Provide a custom field value in a resource
    - Bulk edit custom field values [#2612](https://github.com/ethyca/fides/issues/2612)
    - Custom metadata UI Polish [#2624](https://github.com/ethyca/fides/pull/2625)

- Privacy Center

  - The consent config default value can depend on whether Global Privacy Control is enabled. [#2341](https://github.com/ethyca/fides/pull/2341)
  - When GPC is enabled, the UI indicates which data uses are opted out by default. [#2596](https://github.com/ethyca/fides/pull/2596)
  - `inspectForBrowserIdentities` now also looks for `ljt_readerID`. [#2543](https://github.com/ethyca/fides/pull/2543)

### Added

- Added new Wunderkind Consent Saas Connector [#2600](https://github.com/ethyca/fides/pull/2600)
- Added new Sovrn Email Consent Connector [#2543](https://github.com/ethyca/fides/pull/2543/)
- Log Fides version at startup [#2566](https://github.com/ethyca/fides/pull/2566)

### Changed

- Update Admin UI to show all action types (access, erasure, consent, update) [#2523](https://github.com/ethyca/fides/pull/2523)
- Removes legacy `verify_oauth_client` function [#2527](https://github.com/ethyca/fides/pull/2527)
- Updated the UI for adding systems to a new design [#2490](https://github.com/ethyca/fides/pull/2490)
- Minor logging improvements [#2566](https://github.com/ethyca/fides/pull/2566)
- Various form components now take a `stacked` or `inline` variant [#2542](https://github.com/ethyca/fides/pull/2542)
- UX fixes for user management [#2537](https://github.com/ethyca/fides/pull/2537)
- Updating Firebase Auth connector to mask the user with a delete instead of an update [#2602](https://github.com/ethyca/fides/pull/2602)

### Fixed

- Fixed bug where refreshing a page in the UI would result in a 404 [#2502](https://github.com/ethyca/fides/pull/2502)
- Usernames are case insensitive now and prevent all duplicates [#2487](https://github.com/ethyca/fides/pull/2487)
  - This PR contains a migration that deletes duplicate users and keeps the oldest original account.
- Update Logos for shipped connectors [#2464](https://github.com/ethyca/fides/pull/2587)
- Search field on privacy request page isn't working [#2270](https://github.com/ethyca/fides/pull/2595)
- Fix connection dropdown in integration table to not be disabled add system creation [#3589](https://github.com/ethyca/fides/pull/3589)

### Developer Experience

- Added new Cypress E2E smoke tests [#2241](https://github.com/ethyca/fides/pull/2241)
- New command `nox -s e2e_test` which will spin up the test environment and run true E2E Cypress tests against it [#2417](https://github.com/ethyca/fides/pull/2417)
- Cypress E2E tests now run in CI and are reported to Cypress Cloud [#2417](https://github.com/ethyca/fides/pull/2417)
- Change from `randomint` to `uuid` in mongodb tests to reduce flakiness. [#2591](https://github.com/ethyca/fides/pull/2591)

### Removed

- Remove feature flagged config wizard stepper from Admin UI [#2553](https://github.com/ethyca/fides/pull/2553)

## [2.6.6](https://github.com/ethyca/fides/compare/2.6.5...2.6.6)

### Changed

- Improve Readability for Custom Masking Override Exceptions [#2593](https://github.com/ethyca/fides/pull/2593)

## [2.6.5](https://github.com/ethyca/fides/compare/2.6.4...2.6.5)

### Added

- Added config properties to override database Engine parameters [#2511](https://github.com/ethyca/fides/pull/2511)
- Increased default pool_size and max_overflow to 50 [#2560](https://github.com/ethyca/fides/pull/2560)

## [2.6.4](https://github.com/ethyca/fides/compare/2.6.3...2.6.4)

### Fixed

- Fixed bug for SMS completion notification not being sent [#2526](https://github.com/ethyca/fides/issues/2526)
- Fixed bug where refreshing a page in the UI would result in a 404 [#2502](https://github.com/ethyca/fides/pull/2502)

## [2.6.3](https://github.com/ethyca/fides/compare/2.6.2...2.6.3)

### Fixed

- Handle case where legacy dataset has meta: null [#2524](https://github.com/ethyca/fides/pull/2524)

## [2.6.2](https://github.com/ethyca/fides/compare/2.6.1...2.6.2)

### Fixed

- Issue addressing missing field in dataset migration [#2510](https://github.com/ethyca/fides/pull/2510)

## [2.6.1](https://github.com/ethyca/fides/compare/2.6.0...2.6.1)

### Fixed

- Fix errors when privacy requests execute concurrently without workers [#2489](https://github.com/ethyca/fides/pull/2489)
- Enable saas request overrides to run in worker runtime [#2489](https://github.com/ethyca/fides/pull/2489)

## [2.6.0](https://github.com/ethyca/fides/compare/2.5.1...2.6.0)

### Added

- Added the `env` option to the `security` configuration options to allow for users to completely secure the API endpoints [#2267](https://github.com/ethyca/fides/pull/2267)
- Unified Fides Resources
  - Added a dataset dropdown selector when configuring a connector to link an existing dataset to the connector configuration. [#2162](https://github.com/ethyca/fides/pull/2162)
  - Added new datasetconfig.ctl_dataset_id field to unify fides dataset resources [#2046](https://github.com/ethyca/fides/pull/2046)
- Add new connection config routes that couple them with systems [#2249](https://github.com/ethyca/fides/pull/2249)
- Add new select/deselect all permissions buttons [#2437](https://github.com/ethyca/fides/pull/2437)
- Endpoints to allow a user with the `user:password-reset` scope to reset users' passwords. In addition, users no longer require a scope to edit their own passwords. [#2373](https://github.com/ethyca/fides/pull/2373)
- New form to reset a user's password without knowing an old password [#2390](https://github.com/ethyca/fides/pull/2390)
- Approve & deny buttons on the "Request details" page. [#2473](https://github.com/ethyca/fides/pull/2473)
- Consent Propagation
  - Add the ability to execute Consent Requests via the Privacy Request Execution layer [#2125](https://github.com/ethyca/fides/pull/2125)
  - Add a Mailchimp Transactional Consent Connector [#2194](https://github.com/ethyca/fides/pull/2194)
  - Allow defining a list of opt-in and/or opt-out requests in consent connectors [#2315](https://github.com/ethyca/fides/pull/2315)
  - Add a Google Analytics Consent Connector for GA4 properties [#2302](https://github.com/ethyca/fides/pull/2302)
  - Pass the GA Cookie from the Privacy Center [#2337](https://github.com/ethyca/fides/pull/2337)
  - Rename "user_id" to more specific "ga_client_id" [#2356](https://github.com/ethyca/fides/pull/2356)
  - Patch Google Analytics Consent Connector to delete by client_id [#2355](https://github.com/ethyca/fides/pull/2355)
  - Add a "skip_param_values option" to optionally skip when we are missing param values in the body [#2384](https://github.com/ethyca/fides/pull/2384)
  - Adds a new Universal Analytics Connector that works with the UA Tracking Id
- Adds intake and storage of Global Privacy Control Signal props for Consent [#2599](https://github.com/ethyca/fides/pull/2599)

### Changed

- Unified Fides Resources
  - Removed several fidesops schemas for DSR's in favor of updated Fideslang schemas [#2009](https://github.com/ethyca/fides/pull/2009)
  - Removed DatasetConfig.dataset field [#2096](https://github.com/ethyca/fides/pull/2096)
  - Updated UI dataset config routes to use new unified routes [#2113](https://github.com/ethyca/fides/pull/2113)
  - Validate request body on crud endpoints on upsert. Validate dataset data categories before save. [#2134](https://github.com/ethyca/fides/pull/2134/)
  - Updated test env setup and quickstart to use new endpoints [#2225](https://github.com/ethyca/fides/pull/2225)
- Consent Propagation
  - Privacy Center consent options can now be marked as `executable` in order to propagate consent requests [#2193](https://github.com/ethyca/fides/pull/2193)
  - Add support for passing browser identities to consent request patches [#2304](https://github.com/ethyca/fides/pull/2304)
- Update fideslang to 1.3.3 [#2343](https://github.com/ethyca/fides/pull/2343)
- Display the request type instead of the policy name on the request table [#2382](https://github.com/ethyca/fides/pull/2382)
- Make denial reasons required [#2400](https://github.com/ethyca/fides/pull/2400)
- Display the policy key on the request details page [#2395](https://github.com/ethyca/fides/pull/2395)
- Updated CSV export [#2452](https://github.com/ethyca/fides/pull/2452)
- Privacy Request approval now uses a modal [#2443](https://github.com/ethyca/fides/pull/2443)

### Developer Experience

- `nox -s test_env` has been replaced with `nox -s "fides_env(dev)"`
- New command `nox -s "fides_env(test)"` creates a complete test environment with seed data (similar to `fides_env(dev)`) but with the production fides image so the built UI can be accessed at `localhost:8080` [#2399](https://github.com/ethyca/fides/pull/2399)
- Change from code climate to codecov for coverage reporting [#2402](https://github.com/ethyca/fides/pull/2402)

### Fixed

- Home screen header scaling and responsiveness issues [#2200](https://github.com/ethyca/fides/pull/2277)
- Privacy Center identity inputs validate even when they are optional. [#2308](https://github.com/ethyca/fides/pull/2308)
- The PII toggle defaults to false and PII will be hidden on page load [#2388](https://github.com/ethyca/fides/pull/2388)
- Fixed a CI bug caused by git security upgrades [#2441](https://github.com/ethyca/fides/pull/2441)
- Privacy Center
  - Identity inputs validate even when they are optional. [#2308](https://github.com/ethyca/fides/pull/2308)
  - Submit buttons show loading state and disable while submitting. [#2401](https://github.com/ethyca/fides/pull/2401)
  - Phone inputs no longer request country SVGs from external domain. [#2378](https://github.com/ethyca/fides/pull/2378)
  - Input validation errors no longer change the height of modals. [#2379](https://github.com/ethyca/fides/pull/2379)
- Patch masking strategies to better handle null and non-string inputs [#2307](https://github.com/ethyca/fides/pull/2377)
- Renamed prod pushes tag to be `latest` for privacy center and sample app [#2401](https://github.com/ethyca/fides/pull/2407)
- Update firebase connector to better handle non-existent users [#2439](https://github.com/ethyca/fides/pull/2439)

## [2.5.1](https://github.com/ethyca/fides/compare/2.5.0...2.5.1)

### Developer Experience

- Allow db resets only if `config.dev_mode` is `True` [#2321](https://github.com/ethyca/fides/pull/2321)

### Fixed

- Added a feature flag for the recent dataset classification UX changes [#2335](https://github.com/ethyca/fides/pull/2335)

### Security

- Add a check to the catchall path to prevent returning paths outside of the UI directory [#2330](https://github.com/ethyca/fides/pull/2330)

### Developer Experience

- Reduce size of local Docker images by fixing `.dockerignore` patterns [#2360](https://github.com/ethyca/fides/pull/2360)

## [2.5.0](https://github.com/ethyca/fides/compare/2.4.0...2.5.0)

### Docs

- Update the docs landing page and remove redundant docs [#2184](https://github.com/ethyca/fides/pull/2184)

### Added

- Added the `user` command group to the CLI. [#2153](https://github.com/ethyca/fides/pull/2153)
- Added `Code Climate` test coverage uploads. [#2198](https://github.com/ethyca/fides/pull/2198)
- Added the connection key to the execution log [#2100](https://github.com/ethyca/fides/pull/2100)
- Added endpoints to retrieve DSR `Rule`s and `Rule Target`s [#2116](https://github.com/ethyca/fides/pull/2116)
- Added Fides version number to account dropdown in the UI [#2140](https://github.com/ethyca/fides/pull/2140)
- Add link to Classify Systems page in nav side bar [#2128](https://github.com/ethyca/fides/pull/2128)
- Dataset classification UI now polls for results [#2123](https://github.com/ethyca/fides/pull/2123)
- Update Privacy Center Icons [#1800](https://github.com/ethyca/fides/pull/2139)
- Privacy Center `fides-consent.js`:
  - `Fides.shopify` integration function. [#2152](https://github.com/ethyca/fides/pull/2152)
  - Dedicated folder for integrations.
  - `Fides.meta` integration function (fbq). [#2217](https://github.com/ethyca/fides/pull/2217)
- Adds support for Twilio email service (Sendgrid) [#2154](https://github.com/ethyca/fides/pull/2154)
- Access and erasure support for Recharge [#1709](https://github.com/ethyca/fides/pull/1709)
- Access and erasure support for Friendbuy Nextgen [#2085](https://github.com/ethyca/fides/pull/2085)

### Changed

- Admin UI Feature Flags - [#2101](https://github.com/ethyca/fides/pull/2101)
  - Overrides can be saved in the browser.
  - Use `NEXT_PUBLIC_APP_ENV` for app-specific environment config.
  - No longer use `react-feature-flags` library.
  - Can have descriptions. [#2243](https://github.com/ethyca/fides/pull/2243)
- Made privacy declarations optional when adding systems manually - [#2173](https://github.com/ethyca/fides/pull/2173)
- Removed an unclear logging message. [#2266](https://github.com/ethyca/fides/pull/2266)
- Allow any user with `user:delete` scope to delete other users [#2148](https://github.com/ethyca/fides/pull/2148)
- Dynamic imports of custom overrides and SaaS test fixtures [#2169](https://github.com/ethyca/fides/pull/2169)
- Added `AuthenticatedClient` to custom request override interface [#2171](https://github.com/ethyca/fides/pull/2171)
- Only approve the specific collection instead of the entire dataset, display only top 1 classification by default [#2226](https://github.com/ethyca/fides/pull/2226)
- Update sample project resources for `fides evaluate` usage in `fides deploy` [#2253](https://github.com/ethyca/fides/pull/2253)

### Removed

- Removed unused object_name field on s3 storage config [#2133](https://github.com/ethyca/fides/pull/2133)

### Fixed

- Remove next-auth from privacy center to fix JS console error [#2090](https://github.com/ethyca/fides/pull/2090)
- Admin UI - Added Missing ability to assign `user:delete` in the permissions checkboxes [#2148](https://github.com/ethyca/fides/pull/2148)
- Nav bug: clicking on Privacy Request breadcrumb takes me to Home instead of /privacy-requests [#497](https://github.com/ethyca/fides/pull/2141)
- Side nav disappears when viewing request details [#2129](https://github.com/ethyca/fides/pull/2155)
- Remove usage of load dataset button and other dataset UI modifications [#2149](https://github.com/ethyca/fides/pull/2149)
- Improve readability for exceptions raised from custom request overrides [#2157](https://github.com/ethyca/fides/pull/2157)
- Importing custom request overrides on server startup [#2186](https://github.com/ethyca/fides/pull/2186)
- Remove warning when env vars default to blank strings in docker-compose [#2188](https://github.com/ethyca/fides/pull/2188)
- Fix Cookie House purchase modal flashing 'Error' in title [#2274](https://github.com/ethyca/fides/pull/2274)
- Stop dependency from upgrading `packaging` to version with known issue [#2273](https://github.com/ethyca/fides/pull/2273)
- Privacy center config no longer requires `identity_inputs` and will use `email` as a default [#2263](https://github.com/ethyca/fides/pull/2263)
- No longer display remaining days for privacy requests in terminal states [#2292](https://github.com/ethyca/fides/pull/2292)

### Removed

- Remove "Create New System" button when viewing systems. All systems can now be created via the "Add systems" button on the home page. [#2132](https://github.com/ethyca/fides/pull/2132)

## [2.4.0](https://github.com/ethyca/fides/compare/2.3.1...2.4.0)

### Developer Experience

- Include a pre-check workflow that collects the pytest suite [#2098](https://github.com/ethyca/fides/pull/2098)
- Write to the application db when running the app locally. Write to the test db when running pytest [#1731](https://github.com/ethyca/fides/pull/1731)

### Changed

- Move the `fides.ctl.core.` and `fides.ctl.connectors` modules into `fides.core` and `fides.connectors` respectively [#2097](https://github.com/ethyca/fides/pull/2097)
- Fides: Skip cypress tests due to nav bar 2.0 [#2102](https://github.com/ethyca/fides/pull/2103)

### Added

- Adds new erasure policy for complete user data masking [#1839](https://github.com/ethyca/fides/pull/1839)
- New Fides Home page [#1864](https://github.com/ethyca/fides/pull/2050)
- Nav 2.0 - Replace form flow side navs with top tabs [#2037](https://github.com/ethyca/fides/pull/2050)
- Adds new erasure policy for complete user data masking [#1839](https://github.com/ethyca/fides/pull/1839)
- Added ability to use Mailgun templates when sending emails. [#2039](https://github.com/ethyca/fides/pull/2039)
- Adds SMS id verification for consent [#2094](https://github.com/ethyca/fides/pull/2094)

### Fixed

- Store `fides_consent` cookie on the root domain of the Privacy Center [#2071](https://github.com/ethyca/fides/pull/2071)
- Properly set the expire-time for verification codes [#2105](https://github.com/ethyca/fides/pull/2105)

## [2.3.1](https://github.com/ethyca/fides/compare/2.3.0...2.3.1)

### Fixed

- Resolved an issue where the root_user was not being created [#2082](https://github.com/ethyca/fides/pull/2082)

### Added

- Nav redesign with sidebar groups. Feature flagged to only be visible in dev mode until release. [#2030](https://github.com/ethyca/fides/pull/2047)
- Improved error handling for incorrect app encryption key [#2089](https://github.com/ethyca/fides/pull/2089)
- Access and erasure support for Friendbuy API [#2019](https://github.com/ethyca/fides/pull/2019)

## [2.3.0](https://github.com/ethyca/fides/compare/2.2.2...2.3.0)

### Added

- Common Subscriptions for app-wide data and feature checks. [#2030](https://github.com/ethyca/fides/pull/2030)
- Send email alerts on privacy request failures once the specified threshold is reached. [#1793](https://github.com/ethyca/fides/pull/1793)
- DSR Notifications (toast) [#1895](https://github.com/ethyca/fides/pull/1895)
- DSR configure alerts btn [#1895](https://github.com/ethyca/fides/pull/1895)
- DSR configure alters (FE) [#1895](https://github.com/ethyca/fides/pull/1895)
- Add a `usage` session to Nox to print full session docstrings. [#2022](https://github.com/ethyca/fides/pull/2022)

### Added

- Adds notifications section to toml files [#2026](https://github.com/ethyca/fides/pull/2060)

### Changed

- Updated to use `loguru` logging library throughout codebase [#2031](https://github.com/ethyca/fides/pull/2031)
- Do not always create a `fides.toml` by default [#2023](https://github.com/ethyca/fides/pull/2023)
- The `fideslib` module has been merged into `fides`, code redundancies have been removed [#1859](https://github.com/ethyca/fides/pull/1859)
- Replace 'ingress' and 'egress' with 'sources' and 'destinations' across UI [#2044](https://github.com/ethyca/fides/pull/2044)
- Update the functionality of `fides pull -a <filename>` to include _all_ resource types. [#2083](https://github.com/ethyca/fides/pull/2083)

### Fixed

- Timing issues with bulk DSR reprocessing, specifically when analytics are enabled [#2015](https://github.com/ethyca/fides/pull/2015)
- Error caused by running erasure requests with disabled connectors [#2045](https://github.com/ethyca/fides/pull/2045)
- Changes the SlowAPI ratelimiter's backend to use memory instead of Redis [#2054](https://github.com/ethyca/fides/pull/2058)

## [2.2.2](https://github.com/ethyca/fides/compare/2.2.1...2.2.2)

### Docs

- Updated the readme to use new new [docs site](http://docs.ethyca.com) [#2020](https://github.com/ethyca/fides/pull/2020)

### Deprecated

- The documentation site hosted in the `/docs` directory has been deprecated. All documentation updates will be hosted at the new [docs site](http://docs.ethyca.com) [#2020](https://github.com/ethyca/fides/pull/2020)

### Fixed

- Fixed mypy and pylint errors [#2013](https://github.com/ethyca/fides/pull/2013)
- Update connection test endpoint to be effectively non-blocking [#2000](https://github.com/ethyca/fides/pull/2000)
- Update Fides connector to better handle children with no access results [#2012](https://github.com/ethyca/fides/pull/2012)

## [2.2.1](https://github.com/ethyca/fides/compare/2.2.0...2.2.1)

### Added

- Add health check indicator for data flow scanning option [#1973](https://github.com/ethyca/fides/pull/1973)

### Changed

- The `celery.toml` is no longer used, instead it is a subsection of the `fides.toml` file [#1990](https://github.com/ethyca/fides/pull/1990)
- Update sample project landing page copy to be version-agnostic [#1958](https://github.com/ethyca/fides/pull/1958)
- `get` and `ls` CLI commands now return valid `fides` object YAML [#1991](https://github.com/ethyca/fides/pull/1991)

### Developer Experience

- Remove duplicate fastapi-caching and pin version. [#1765](https://github.com/ethyca/fides/pull/1765)

## [2.2.0](https://github.com/ethyca/fides/compare/2.1.0...2.2.0)

### Added

- Send email alerts on privacy request failures once the specified threshold is reached. [#1793](https://github.com/ethyca/fides/pull/1793)
- Add authenticated privacy request route. [#1819](https://github.com/ethyca/fides/pull/1819)
- Enable the onboarding flow [#1836](https://github.com/ethyca/fides/pull/1836)
- Access and erasure support for Fullstory API [#1821](https://github.com/ethyca/fides/pull/1821)
- Add function to poll privacy request for completion [#1860](https://github.com/ethyca/fides/pull/1860)
- Added rescan flow for the data flow scanner [#1844](https://github.com/ethyca/fides/pull/1844)
- Add rescan flow for the data flow scanner [#1844](https://github.com/ethyca/fides/pull/1844)
- Add Fides connector to support parent-child Fides deployments [#1861](https://github.com/ethyca/fides/pull/1861)
- Classification UI now polls for updates to classifications [#1908](https://github.com/ethyca/fides/pull/1908)

### Changed

- The organization info form step is now skipped if the server already has organization info. [#1840](https://github.com/ethyca/fides/pull/1840)
- Removed the description column from the classify systems page. [#1867](https://github.com/ethyca/fides/pull/1867)
- Retrieve child results during fides connector execution [#1967](https://github.com/ethyca/fides/pull/1967)

### Fixed

- Fix error in parent user creation seeding. [#1832](https://github.com/ethyca/fides/issues/1832)
- Fix DSR error due to unfiltered empty identities [#1901](https://github.com/ethyca/fides/pull/1907)

### Docs

- Remove documentation about no-longer used connection string override [#1824](https://github.com/ethyca/fides/pull/1824)
- Fix typo in headings [#1824](https://github.com/ethyca/fides/pull/1824)
- Update documentation to reflect configs necessary for mailgun, twilio_sms and twilio_email service types [#1846](https://github.com/ethyca/fides/pull/1846)

...

## [2.1.0](https://github.com/ethyca/fides/compare/2.0.0...2.1.0)

### Added

- Classification flow for system data flows
- Classification is now triggered as part of data flow scanning
- Include `ingress` and `egress` fields on system export and `datamap/` endpoint [#1740](https://github.com/ethyca/fides/pull/1740)
- Repeatable unique identifier for dataset fides_keys and metadata [#1786](https://github.com/ethyca/fides/pull/1786)
- Adds SMS support for identity verification notifications [#1726](https://github.com/ethyca/fides/pull/1726)
- Added phone number validation in back-end and react phone number form in Privacy Center [#1745](https://github.com/ethyca/fides/pull/1745)
- Adds SMS message template for all subject notifications [#1743](https://github.com/ethyca/fides/pull/1743)
- Privacy-Center-Cypress workflow for CI checks of the Privacy Center. [#1722](https://github.com/ethyca/fides/pull/1722)
- Privacy Center `fides-consent.js` script for accessing consent on external pages. [Details](/clients/privacy-center/packages/fides-consent/README.md)
- Erasure support for Twilio Conversations API [#1673](https://github.com/ethyca/fides/pull/1673)
- Webserver port can now be configured via the CLI command [#1858](https://github.com/ethyca/fides/pull/1858)

### Changed

- Optional dependencies are no longer used for 3rd-party connectivity. Instead they are used to isolate dangerous dependencies. [#1679](https://github.com/ethyca/fides/pull/1679)
- All Next pages now automatically require login. [#1670](https://github.com/ethyca/fides/pull/1670)
- Running the `webserver` command no longer prompts the user to opt out/in to analytics[#1724](https://github.com/ethyca/fides/pull/1724)

### Developer Experience

- Admin-UI-Cypress tests that fail in CI will now upload screen recordings for debugging. [#1728](https://github.com/ethyca/fides/pull/1728/files/c23e62fea284f7910028c8483feff893903068b8#r1019491323)
- Enable remote debugging from VSCode of live dev app [#1780](https://github.com/ethyca/fides/pull/1780)

### Removed

- Removed the Privacy Center `cookieName` config introduced in 2.0.0. [#1756](https://github.com/ethyca/fides/pull/1756)

### Fixed

- Exceptions are no longer raised when sending analytics on Windows [#1666](https://github.com/ethyca/fides/pull/1666)
- Fixed wording on identity verification modal in the Privacy Center [#1674](https://github.com/ethyca/fides/pull/1674)
- Update system fides_key tooltip text [#1533](https://github.com/ethyca/fides/pull/1685)
- Removed local storage parsing that is redundant with redux-persist. [#1678](https://github.com/ethyca/fides/pull/1678)
- Show a helpful error message if Docker daemon is not running during "fides deploy" [#1694](https://github.com/ethyca/fides/pull/1694)
- Allow users to query their own permissions, including root user. [#1698](https://github.com/ethyca/fides/pull/1698)
- Single-select taxonomy fields legal basis and special category can be cleared. [#1712](https://github.com/ethyca/fides/pull/1712)
- Fixes the issue where the security config is not properly loading from environment variables. [#1718](https://github.com/ethyca/fides/pull/1718)
- Fixes the issue where the CLI can't run without the config values required by the webserver. [#1811](https://github.com/ethyca/fides/pull/1811)
- Correctly handle response from adobe jwt auth endpoint as milliseconds, rather than seconds. [#1754](https://github.com/ethyca/fides/pull/1754)
- Fixed styling issues with the `EditDrawer` component. [#1803](https://github.com/ethyca/fides/pull/1803)

### Security

- Bumped versions of packages that use OpenSSL [#1683](https://github.com/ethyca/fides/pull/1683)

## [2.0.0](https://github.com/ethyca/fides/compare/1.9.6...2.0.0)

### Added

- Allow delete-only SaaS connector endpoints [#1200](https://github.com/ethyca/fides/pull/1200)
- Privacy center consent choices store a browser cookie. [#1364](https://github.com/ethyca/fides/pull/1364)
  - The format is generic. A reasonable set of defaults will be added later: [#1444](https://github.com/ethyca/fides/issues/1444)
  - The cookie name defaults to `fides_consent` but can be configured under `config.json > consent > cookieName`.
  - Each consent option can provide an array of `cookieKeys`.
- Individually select and reprocess DSRs that have errored [#1203](https://github.com/ethyca/fides/pull/1489)
- Bulk select and reprocess DSRs that have errored [#1205](https://github.com/ethyca/fides/pull/1489)
- Config Wizard: AWS scan results populate in system review forms. [#1454](https://github.com/ethyca/fides/pull/1454)
- Integrate rate limiter with Saas Connectors. [#1433](https://github.com/ethyca/fides/pull/1433)
- Config Wizard: Added a column selector to the scan results page of the config wizard [#1590](https://github.com/ethyca/fides/pull/1590)
- Config Wizard: Flow for runtime scanner option [#1640](https://github.com/ethyca/fides/pull/1640)
- Access support for Twilio Conversations API [#1520](https://github.com/ethyca/fides/pull/1520)
- Message Config: Adds Twilio Email/SMS support [#1519](https://github.com/ethyca/fides/pull/1519)

### Changed

- Updated mypy to version 0.981 and Python to version 3.10.7 [#1448](https://github.com/ethyca/fides/pull/1448)

### Developer Experience

- Repository dispatch events are sent to fidesctl-plus and fidesops-plus [#1263](https://github.com/ethyca/fides/pull/1263)
- Only the `docs-authors` team members are specified as `CODEOWNERS` [#1446](https://github.com/ethyca/fides/pull/1446)
- Updates the default local configuration to not defer tasks to a worker node [#1552](https://github.com/ethyca/fides/pull/1552/)
- Updates the healthcheck to return health status of connected Celery workers [#1588](https://github.com/ethyca/fides/pull/1588)

### Docs

- Remove the tutorial to prepare for new update [#1543](https://github.com/ethyca/fides/pull/1543)
- Add system management via UI documentation [#1541](https://github.com/ethyca/fides/pull/1541)
- Added DSR quickstart docs, restructured docs navigation [#1651](https://github.com/ethyca/fides/pull/1651)
- Update privacy request execution overview docs [#1258](https://github.com/ethyca/fides/pull/1490)

### Fixed

- Fixed system dependencies appearing as "N/A" in the datamap endpoint when there are no privacy declarations [#1649](https://github.com/ethyca/fides/pull/1649)

## [1.9.6](https://github.com/ethyca/fides/compare/1.9.5...1.9.6)

### Fixed

- Include systems without a privacy declaration on data map [#1603](https://github.com/ethyca/fides/pull/1603)
- Handle malformed tokens [#1523](https://github.com/ethyca/fides/pull/1523)
- Remove thrown exception from getAllPrivacyRequests method [#1592](https://github.com/ethyca/fides/pull/1593)
- Include systems without a privacy declaration on data map [#1603](https://github.com/ethyca/fides/pull/1603)
- After editing a dataset, the table will stay on the previously selected collection instead of resetting to the first one. [#1511](https://github.com/ethyca/fides/pull/1511)
- Fix redis `db_index` config issue [#1647](https://github.com/ethyca/fides/pull/1647)

### Docs

- Add unlinked docs and fix any remaining broken links [#1266](https://github.com/ethyca/fides/pull/1266)
- Update privacy center docs to include consent information [#1537](https://github.com/ethyca/fides/pull/1537)
- Update UI docs to include DSR countdown information and additional descriptions/filtering [#1545](https://github.com/ethyca/fides/pull/1545)

### Changed

- Allow multiple masking strategies to be specified when using fides as a masking engine [#1647](https://github.com/ethyca/fides/pull/1647)

## [1.9.5](https://github.com/ethyca/fides/compare/1.9.4...1.9.5)

### Added

- The database includes a `plus_system_scans` relation, to track the status and results of System Scanner executions in fidesctl-plus [#1554](https://github.com/ethyca/fides/pull/1554)

## [1.9.4](https://github.com/ethyca/fides/compare/1.9.2...1.9.4)

### Fixed

- After editing a dataset, the table will stay on the previously selected collection instead of resetting to the first one. [#1511](https://github.com/ethyca/fides/pull/1511)

## [1.9.2](https://github.com/ethyca/fides/compare/1.9.1...1.9.2)

### Deprecated

- Added a deprecation warning for the entire package [#1244](https://github.com/ethyca/fides/pull/1244)

### Added

- Dataset generation enhancements using Fides Classify for Plus users:

  - Integrate Fides Plus API into placeholder features introduced in 1.9.0. [#1194](https://github.com/ethyca/fides/pull/1194)

- Fides Admin UI:

  - Configure Connector after creation [#1204](https://github.com/ethyca/fides/pull/1356)

### Fixed

- Privacy Center:
  - Handle error on startup if server isn't running [#1239](https://github.com/ethyca/fides/pull/1239)
  - Fix styling issue with cards [#1240](https://github.com/ethyca/fides/pull/1240)
  - Redirect to index on consent save [#1238](https://github.com/ethyca/fides/pull/1238)

## [1.9.1](https://github.com/ethyca/fides/compare/1.9.0...1.9.1)

### Changed

- Update fideslang to v1.3.1 [#1136](https://github.com/ethyca/fides/pull/1136)

### Changed

- Update fideslang to v1.3.1 [#1136](https://github.com/ethyca/fides/pull/1136)

## [1.9.0](https://github.com/ethyca/fides/compare/1.8.6...1.9.0) - 2022-09-29

### Added

- Dataset generation enhancements using Fides Classify for Plus users:
  - Added toggle for enabling classify during generation. [#1057](https://github.com/ethyca/fides/pull/1057)
  - Initial implementation of API request to kick off classify, with confirmation modal. [#1069](https://github.com/ethyca/fides/pull/1069)
  - Initial Classification & Review status for generated datasets. [#1074](https://github.com/ethyca/fides/pull/1074)
  - Component for choosing data categories based on classification results. [#1110](https://github.com/ethyca/fides/pull/1110)
  - The dataset fields table shows data categories from the classifier (if available). [#1088](https://github.com/ethyca/fides/pull/1088)
  - The "Approve" button can be used to update the dataset with the classifier's suggestions. [#1129](https://github.com/ethyca/fides/pull/1129)
- System management UI:
  - New page to add a system via yaml [#1062](https://github.com/ethyca/fides/pull/1062)
  - Skeleton of page to add a system manually [#1068](https://github.com/ethyca/fides/pull/1068)
  - Refactor config wizard system forms to be reused for system management [#1072](https://github.com/ethyca/fides/pull/1072)
  - Add additional optional fields to system management forms [#1082](https://github.com/ethyca/fides/pull/1082)
  - Delete a system through the UI [#1085](https://github.com/ethyca/fides/pull/1085)
  - Edit a system through the UI [#1096](https://github.com/ethyca/fides/pull/1096)
- Cypress component testing [#1106](https://github.com/ethyca/fides/pull/1106)

### Changed

- Changed behavior of `load_default_taxonomy` to append instead of upsert [#1040](https://github.com/ethyca/fides/pull/1040)
- Changed behavior of adding privacy declarations to decouple the actions of the "add" and "next" buttons [#1086](https://github.com/ethyca/fides/pull/1086)
- Moved system related UI components from the `config-wizard` directory to the `system` directory [#1097](https://github.com/ethyca/fides/pull/1097)
- Updated "type" on SaaS config to be a simple string type, not an enum [#1197](https://github.com/ethyca/fides/pull/1197)

### Developer Experience

- Optional dependencies may have their version defined only once, in `optional-requirements.txt` [#1171](https://github.com/ethyca/fides/pull/1171)

### Docs

- Updated the footer links [#1130](https://github.com/ethyca/fides/pull/1130)

### Fixed

- Fixed the "help" link in the UI header [#1078](https://github.com/ethyca/fides/pull/1078)
- Fixed a bug in Data Category Dropdowns where checking i.e. `user.biometric` would also check `user.biometric_health` [#1126](https://github.com/ethyca/fides/pull/1126)

### Security

- Upgraded pymysql to version `1.0.2` [#1094](https://github.com/ethyca/fides/pull/1094)

## [1.8.6](https://github.com/ethyca/fides/compare/1.8.5...1.8.6) - 2022-09-28

### Added

- Added classification tables for Plus users [#1060](https://github.com/ethyca/fides/pull/1060)

### Fixed

- Fixed a bug where rows were being excluded from a data map [#1124](https://github.com/ethyca/fides/pull/1124)

## [1.8.5](https://github.com/ethyca/fides/compare/1.8.4...1.8.5) - 2022-09-21

### Changed

- Update fideslang to v1.3.0 [#1103](https://github.com/ethyca/fides/pull/1103)

## [1.8.4](https://github.com/ethyca/fides/compare/1.8.3...1.8.4) - 2022-09-09

### Added

- Initial system management page [#1054](https://github.com/ethyca/fides/pull/1054)

### Changed

- Deleting a taxonomy field with children will now cascade delete all of its children as well. [#1042](https://github.com/ethyca/fides/pull/1042)

### Fixed

- Fixed navigating directly to frontend routes loading index page instead of the correct static page for the route.
- Fix truncated evaluation error messages [#1053](https://github.com/ethyca/fides/pull/1053)

## [1.8.3](https://github.com/ethyca/fides/compare/1.8.2...1.8.3) - 2022-09-06

### Added

- Added more taxonomy fields that can be edited via the UI [#1000](https://github.com/ethyca/fides/pull/1000) [#1028](https://github.com/ethyca/fides/pull/1028)
- Added the ability to add taxonomy fields via the UI [#1019](https://github.com/ethyca/fides/pull/1019)
- Added the ability to delete taxonomy fields via the UI [#1006](https://github.com/ethyca/fides/pull/1006)
  - Only non-default taxonomy entities can be deleted [#1023](https://github.com/ethyca/fides/pull/1023)
- Prevent deleting taxonomy `is_default` fields and from adding `is_default=True` fields via the API [#990](https://github.com/ethyca/fides/pull/990).
- Added a "Custom" tag to distinguish user defined taxonomy fields from default taxonomy fields in the UI [#1027](https://github.com/ethyca/fides/pull/1027)
- Added initial support for enabling Fides Plus [#1037](https://github.com/ethyca/fides/pull/1037)
  - The `useFeatures` hook can be used to check if `plus` is enabled.
  - Navigating to/from the Data Map page is gated behind this feature.
  - Plus endpoints are served from the private Plus image.

### Fixed

- Fixed failing mypy tests [#1030](https://github.com/ethyca/fides/pull/1030)
- Fixed an issue where `fides push --diff` would return a false positive diff [#1026](https://github.com/ethyca/fides/pull/1026)
- Pinned pydantic version to < 1.10.0 to fix an error in finding referenced fides keys [#1045](https://github.com/ethyca/fides/pull/1045)

### Fixed

- Fixed failing mypy tests [#1030](https://github.com/ethyca/fides/pull/1030)
- Fixed an issue where `fides push --diff` would return a false positive diff [#1026](https://github.com/ethyca/fides/pull/1026)

### Docs

- Minor formatting updates to [Policy Webhooks](https://ethyca.github.io/fidesops/guides/policy_webhooks/) documentation [#1114](https://github.com/ethyca/fidesops/pull/1114)

### Removed

- Removed create superuser [#1116](https://github.com/ethyca/fidesops/pull/1116)

## [1.8.2](https://github.com/ethyca/fides/compare/1.8.1...1.8.2) - 2022-08-18

### Added

- Added the ability to edit taxonomy fields via the UI [#977](https://github.com/ethyca/fides/pull/977) [#1028](https://github.com/ethyca/fides/pull/1028)
- New column `is_default` added to DataCategory, DataUse, DataSubject, and DataQualifier tables [#976](https://github.com/ethyca/fides/pull/976)
- Added the ability to add taxonomy fields via the UI [#1019](https://github.com/ethyca/fides/pull/1019)
- Added the ability to delete taxonomy fields via the UI [#1006](https://github.com/ethyca/fides/pull/1006)
  - Only non-default taxonomy entities can be deleted [#1023](https://github.com/ethyca/fides/pull/1023)
- Prevent deleting taxonomy `is_default` fields and from adding `is_default=True` fields via the API [#990](https://github.com/ethyca/fides/pull/990).
- Added a "Custom" tag to distinguish user defined taxonomy fields from default taxonomy fields in the UI [#1027](https://github.com/ethyca/fides/pull/1027)

### Changed

- Upgraded base Docker version to Python 3.9 and updated all other references from 3.8 -> 3.9 [#974](https://github.com/ethyca/fides/pull/974)
- Prepend all database tables with `ctl_` [#979](https://github.com/ethyca/fides/pull/979)
- Moved the `admin-ui` code down one level into a `ctl` subdir [#970](https://github.com/ethyca/fides/pull/970)
- Extended the `/datamap` endpoint to include extra metadata [#992](https://github.com/ethyca/fides/pull/992)

## [1.8.1](https://github.com/ethyca/fides/compare/1.8.0...1.8.1) - 2022-08-08

### Deprecated

- The following environment variables have been deprecated, and replaced with the new environment variable names indicated below. To avoid breaking existing workflows, the deprecated variables are still respected in v1.8.1. They will be removed in a future release.
  - `FIDESCTL__API__DATABASE_HOST` --> `FIDESCTL__DATABASE__SERVER`
  - `FIDESCTL__API__DATABASE_NAME` --> `FIDESCTL__DATABASE__DB`
  - `FIDESCTL__API__DATABASE_PASSWORD` --> `FIDESCTL__DATABASE__PASSWORD`
  - `FIDESCTL__API__DATABASE_PORT` --> `FIDESCTL__DATABASE__PORT`
  - `FIDESCTL__API__DATABASE_TEST_DATABASE_NAME` --> `FIDESCTL__DATABASE__TEST_DB`
  - `FIDESCTL__API__DATABASE_USER` --> `FIDESCTL__DATABASE__USER`

### Developer Experience

- The included `docker-compose.yml` no longer references outdated ENV variables [#964](https://github.com/ethyca/fides/pull/964)

### Docs

- Minor release documentation now reflects the desired patch release process [#955](https://github.com/ethyca/fides/pull/955)
- Updated references to ENV variables [#964](https://github.com/ethyca/fides/pull/964)

### Fixed

- Deprecated config options will continue to be respected when set via environment variables [#965](https://github.com/ethyca/fides/pull/965)
- The git cache is rebuilt within the Docker container [#962](https://github.com/ethyca/fides/pull/962)
- The `wheel` pypi build no longer has a dirty version tag [#962](https://github.com/ethyca/fides/pull/962)
- Add setuptools to dev-requirements to fix versioneer error [#983](https://github.com/ethyca/fides/pull/983)

## [1.8.0](https://github.com/ethyca/fides/compare/1.7.1...1.8.0) - 2022-08-04

### Added

- Initial configuration wizard UI view
  - System scanning step: AWS credentials form and initial `generate` API usage.
  - System scanning results: AWS systems are stored and can be selected for review
- CustomInput type "password" with show/hide icon.
- Pull CLI command now checks for untracked/unstaged files in the manifests dir [#869](https://github.com/ethyca/fides/pull/869)
- Pull CLI command has a flag to pull missing files from the server [#895](https://github.com/ethyca/fides/pull/895)
- Add BigQuery support for the `generate` command and `/generate` endpoint [#814](https://github.com/ethyca/fides/pull/814) & [#917](https://github.com/ethyca/fides/pull/917)
- Added user auth tables [915](https://github.com/ethyca/fides/pull/915)
- Standardized API error parsing under `~/types/errors`
- Added taxonomy page to UI [#902](https://github.com/ethyca/fides/pull/902)
  - Added a nested accordion component for displaying taxonomy data [#910](https://github.com/ethyca/fides/pull/910)
- Add lru cache to get_config [927](https://github.com/ethyca/fides/pull/927)
- Add support for deprecated API config values [#959](https://github.com/ethyca/fides/pull/959)
- `fides` is now an alias for `fidesctl` as a CLI entrypoint [#926](https://github.com/ethyca/fides/pull/926)
- Add user auth routes [929](https://github.com/ethyca/fides/pull/929)
- Bump fideslib to 3.0.1 and remove patch code[931](https://github.com/ethyca/fides/pull/931)
- Update the `fidesctl` python package to automatically serve the UI [#941](https://github.com/ethyca/fides/pull/941)
- Add `push` cli command alias for `apply` and deprecate `apply` [943](https://github.com/ethyca/fides/pull/943)
- Add resource groups tagging api as a source of system generation [939](https://github.com/ethyca/fides/pull/939)
- Add GitHub Action to publish the `fidesctl` package to testpypi on pushes to main [#951](https://github.com/ethyca/fides/pull/951)
- Added configWizardFlag to ui to hide the config wizard when false [[#1453](https://github.com/ethyca/fides/issues/1453)

### Changed

- Updated the `datamap` endpoint to return human-readable column names as the first response item [#779](https://github.com/ethyca/fides/pull/779)
- Remove the `obscure` requirement from the `generate` endpoint [#819](https://github.com/ethyca/fides/pull/819)
- Moved all files from `fidesapi` to `fidesctl/api` [#885](https://github.com/ethyca/fides/pull/885)
- Moved `scan` and `generate` to the list of commands that can be run in local mode [#841](https://github.com/ethyca/fides/pull/841)
- Upgraded the base docker images from Debian Buster to Bullseye [#958](https://github.com/ethyca/fides/pull/958)
- Removed `ipython` as a dev-requirement [#958](https://github.com/ethyca/fides/pull/958)
- Webserver dependencies now come as a standard part of the package [#881](https://github.com/ethyca/fides/pull/881)
- Initial configuration wizard UI view
  - Refactored step & form results management to use Redux Toolkit slice.
- Change `id` field in tables from an integer to a string [915](https://github.com/ethyca/fides/pull/915)
- Update `fideslang` to `1.1.0`, simplifying the default taxonomy and adding `tags` for resources [#865](https://github.com/ethyca/fides/pull/865)
- Merge existing configurations with `fideslib` library [#913](https://github.com/ethyca/fides/pull/913)
- Moved frontend static files to `src/fidesctl/ui-build/static` [#934](https://github.com/ethyca/fides/pull/934)
- Replicated the error response handling from the `/validate` endpoint to the `/generate` endpoint [#911](https://github.com/ethyca/fides/pull/911)

### Developer Experience

- Remove `API_PREFIX` from fidesctl/core/utils.py and change references to `API_PREFIX` in fidesctl/api/reoutes/util.py [922](https://github.com/ethyca/fides/pull/922)

### Fixed

- Dataset field columns show all columns by default in the UI [#898](https://github.com/ethyca/fides/pull/898)
- Fixed the missing `.fides./` directory when locating the default config [#933](https://github.com/ethyca/fides/pull/933)

## [1.7.1](https://github.com/ethyca/fides/compare/1.7.0...1.7.1) - 2022-07-28

### Added

- Add datasets via YAML in the UI [#813](https://github.com/ethyca/fides/pull/813)
- Add datasets via database connection [#834](https://github.com/ethyca/fides/pull/834) [#889](https://github.com/ethyca/fides/pull/889)
- Add delete confirmation when deleting a field or collection from a dataset [#809](https://github.com/ethyca/fides/pull/809)
- Add ability to delete datasets from the UI [#827](https://github.com/ethyca/fides/pull/827)
- Add Cypress for testing [713](https://github.com/ethyca/fides/pull/833)
- Add datasets via database connection (UI only) [#834](https://github.com/ethyca/fides/pull/834)
- Add Okta support to the `/generate` endpoint [#842](https://github.com/ethyca/fides/pull/842)
- Add db support to `/generate` endpoint [849](https://github.com/ethyca/fides/pull/849)
- Added OpenAPI TypeScript client generation for the UI app. See the [README](/clients/admin-ui/src/types/api/README.md) for more details.

### Changed

- Remove the `obscure` requirement from the `generate` endpoint [#819](https://github.com/ethyca/fides/pull/819)

### Developer Experience

- When releases are published, dispatch a repository webhook event to ethyca/fidesctl-plus [#938](https://github.com/ethyca/fides/pull/938)

### Docs

- recommend/replace pip installs with pipx [#874](https://github.com/ethyca/fides/pull/874)

### Fixed

- CustomSelect input tooltips appear next to selector instead of wrapping to a new row.
- Datasets without the `third_country_transfer` will not cause the editing dataset form to not render.
- Fixed a build issue causing an `unknown` version of `fidesctl` to be installed in published Docker images [#836](https://github.com/ethyca/fides/pull/836)
- Fixed an M1-related SQLAlchemy bug [#816](https://github.com/ethyca/fides/pull/891)
- Endpoints now work with or without a trailing slash. [#886](https://github.com/ethyca/fides/pull/886)
- Dataset field columns show all columns by default in the UI [#898](https://github.com/ethyca/fides/pull/898)
- Fixed the `tag` specific GitHub Action workflows for Docker and publishing docs. [#901](https://github.com/ethyca/fides/pull/901)

## [1.7.0](https://github.com/ethyca/fides/compare/1.6.1...1.7.0) - 2022-06-23

### Added

- Added dependabot to keep dependencies updated
- A warning now issues for any orphan datasets as part of the `apply` command [543](https://github.com/ethyca/fides/pull/543)
- Initial scaffolding of management UI [#561](https://github.com/ethyca/fides/pull/624)
- A new `audit` command for `system` and `organization` resources, checking data map attribute compliance [#548](https://github.com/ethyca/fides/pull/548)
- Static UI assets are now built with the docker container [#663](https://github.com/ethyca/fides/issues/663)
- Host static files via fidesapi [#621](https://github.com/ethyca/fides/pull/621)
- A new `generate` endpoint to enable capturing systems from infrastructure from the UI [#642](https://github.com/ethyca/fides/pull/642)
- A new `datamap` endpoint to enable visualizing a data map from the UI [#721](https://github.com/ethyca/fides/pull/721)
- Management UI navigation bar [#679](https://github.com/ethyca/fides/issues/679)
- Management UI integration [#736](https://github.com/ethyca/fides/pull/736)
  - Datasets
  - Systems
  - Taxonomy (data categories)
- Initial dataset UI view [#768](https://github.com/ethyca/fides/pull/768)
  - Add interaction for viewing a dataset collection
  - Add column picker
  - Add a data category checklist tree
  - Edit/delete dataset fields
  - Edit/delete dataset collections
  - Edit datasets
  - Add a component for Identifiability tags
  - Add tooltips for help on forms
  - Add geographic location (third_country_transfers) country selection. Supported by new dependency `i18n-iso-countries`.
- Okta, aws and database credentials can now come from `fidesctl.toml` config [#694](https://github.com/ethyca/fides/pull/694)
- New `validate` endpoint to test aws and okta credentials [#722](https://github.com/ethyca/fides/pull/722)
- Initial configuration wizard UI view
  - Manual entry steps added (name and describe organization, pick entry route, and describe system manually including privacy declarations)
- A new image tagged `ethyca/fidesctl:dev` is published on each push to `main` [781](https://github.com/ethyca/fides/pull/781)
- A new cli command (`fidesctl sync`) [#765](https://github.com/ethyca/fides/pull/765)

### Changed

- Comparing server and CLI versions ignores `.dirty` only differences, and is quiet on success when running general CLI commands [621](https://github.com/ethyca/fides/pull/621)
- All endpoints now prefixed by `/api/v1` [#623](https://github.com/ethyca/fides/issues/623)
- Allow AWS credentials to be passed to `generate system` via the API [#645](https://github.com/ethyca/fides/pull/645)
- Update the export of a datamap to load resources from the server instead of a manifest directory [#662](https://github.com/ethyca/fides/pull/662)
- Refactor `export` to remove CLI specific uses from the core modules and load resources[#725](https://github.com/ethyca/fides/pull/725)
- Bump version of FastAPI in `setup.py` to 0.77.1 to match `optional-requirements.txt` [#734](https://github.com/ethyca/fides/pull/734)
- Docker images are now only built and pushed on tags to match when released to pypi [#740](https://github.com/ethyca/fides/pull/740)
- Okta resource scanning and generation now works with systems instead of datasets [#751](https://github.com/ethyca/fides/pull/751)

### Developer Experience

- Replaced `make` with `nox` [#547](https://github.com/ethyca/fides/pull/547)
- Removed usage of `fideslang` module in favor of new [external package](https://github.com/ethyca/fideslang) shared across projects [#619](https://github.com/ethyca/fides/issues/619)
- Added a UI service to the docker-compose deployment [#757](https://github.com/ethyca/fides/pull/757)
- `TestClient` defined in and shared across test modules via `conftest.py` [#759](https://github.com/ethyca/fides/pull/759)

### Docs

- Replaced all references to `make` with `nox` [#547](https://github.com/ethyca/fides/pull/547)
- Removed config/schemas page [#613](https://github.com/ethyca/fides/issues/613)
- Dataset UI and config wizard docs added ([https://github.com/ethyca/fides/pull/697](https://github.com/ethyca/fides/pull/697))
- The fides README now walks through generating a datamap [#746](https://github.com/ethyca/fides/pull/746)

### Fixed

- Updated `fideslog` to v1.1.5, resolving an issue where some exceptions thrown by the SDK were not handled as expected [#609](https://github.com/ethyca/fides/issues/609)
- Updated the webserver so that it won't fail if the database is inaccessible [#649](https://github.com/ethyca/fides/pull/649)
- Updated external tests to handle complex characters [#661](https://github.com/ethyca/fides/pull/661)
- Evaluations now properly merge the default taxonomy into the user-defined taxonomy [#684](https://github.com/ethyca/fides/pull/684)
- The CLI can now be run without installing the webserver components [#715](https://github.com/ethyca/fides/pull/715)

## [1.6.1](https://github.com/ethyca/fides/compare/1.6.0...1.6.1) - 2022-06-15

### Docs

- Updated `Release Steps`

### Fixed

- Resolved a failure with populating applicable data subject rights to a data map
- Handle invalid characters when generating a `fides_key` [#761](https://github.com/ethyca/fides/pull/761)

## [1.6.0](https://github.com/ethyca/fides/compare/1.5.3...1.6.0) - 2022-05-02

### Added

- ESLint configuration changes [#514](https://github.com/ethyca/fidesops/pull/514)
- User creation, update and permissions in the Admin UI [#511](https://github.com/ethyca/fidesops/pull/511)
- Yaml support for dataset upload [#284](https://github.com/ethyca/fidesops/pull/284)

### Breaking Changes

- Update masking API to take multiple input values [#443](https://github.com/ethyca/fidesops/pull/443)

### Docs

- DRP feature documentation [#520](https://github.com/ethyca/fidesops/pull/520)

## [1.4.2](https://github.com/ethyca/fidesops/compare/1.4.1...1.4.2) - 2022-05-12

### Added

- GET routes for users [#405](https://github.com/ethyca/fidesops/pull/405)
- Username based search on GET route [#444](https://github.com/ethyca/fidesops/pull/444)
- FIDESOPS\_\_DEV_MODE for Easier SaaS Request Debugging [#363](https://github.com/ethyca/fidesops/pull/363)
- Track user privileges across sessions [#425](https://github.com/ethyca/fidesops/pull/425)
- Add first_name and last_name fields. Also add them along with created_at to FidesUser response [#465](https://github.com/ethyca/fidesops/pull/465)
- Denial reasons for DSR and user `AuditLog` [#463](https://github.com/ethyca/fidesops/pull/463)
- DRP action to Policy [#453](https://github.com/ethyca/fidesops/pull/453)
- `CHANGELOG.md` file[#484](https://github.com/ethyca/fidesops/pull/484)
- DRP status endpoint [#485](https://github.com/ethyca/fidesops/pull/485)
- DRP exerise endpoint [#496](https://github.com/ethyca/fidesops/pull/496)
- Frontend for privacy request denial reaons [#480](https://github.com/ethyca/fidesops/pull/480)
- Publish Fidesops to Pypi [#491](https://github.com/ethyca/fidesops/pull/491)
- DRP data rights endpoint [#526](https://github.com/ethyca/fidesops/pull/526)

### Changed

- Converted HTTP Status Codes to Starlette constant values [#438](https://github.com/ethyca/fidesops/pull/438)
- SaasConnector.send behavior on ignore_errors now returns raw response [#462](https://github.com/ethyca/fidesops/pull/462)
- Seed user permissions in `create_superuser.py` script [#468](https://github.com/ethyca/fidesops/pull/468)
- User API Endpoints (update fields and reset user passwords) [#471](https://github.com/ethyca/fidesops/pull/471)
- Format tests with `black` [#466](https://github.com/ethyca/fidesops/pull/466)
- Extract privacy request endpoint logic into separate service for DRP [#470](https://github.com/ethyca/fidesops/pull/470)
- Fixing inconsistent SaaS connector integration tests [#473](https://github.com/ethyca/fidesops/pull/473)
- Add user data to login response [#501](https://github.com/ethyca/fidesops/pull/501)

### Breaking Changes

- Update masking API to take multiple input values [#443](https://github.com/ethyca/fidesops/pull/443)

### Docs

- Added issue template for documentation updates [#442](https://github.com/ethyca/fidesops/pull/442)
- Clarify masking updates [#464](https://github.com/ethyca/fidesops/pull/464)
- Added dark mode [#476](https://github.com/ethyca/fidesops/pull/476)

### Fixed

- Removed miradb test warning [#436](https://github.com/ethyca/fidesops/pull/436)
- Added missing import [#448](https://github.com/ethyca/fidesops/pull/448)
- Removed pypi badge pointing to wrong package [#452](https://github.com/ethyca/fidesops/pull/452)
- Audit imports and references [#479](https://github.com/ethyca/fidesops/pull/479)
- Switch to using update method on PUT permission endpoint [#500](https://github.com/ethyca/fidesops/pull/500)

### Developer Experience

- added isort as a CI check
- Include `tests/` in all static code checks (e.g. `mypy`, `pylint`)

### Changed

- Published Docker image does a clean install of Fidesctl
- `with_analytics` is now a decorator

### Fixed

- Third-Country formatting on Data Map
- Potential Duplication on Data Map
- Exceptions are no longer raised when sending `AnalyticsEvent`s on Windows
- Running `fidesctl init` now generates a `server_host` and `server_protocol`
  rather than `server_url`<|MERGE_RESOLUTION|>--- conflicted
+++ resolved
@@ -32,11 +32,8 @@
 
 ### Changed
 - Moved GPC preferences slightly earlier in Fides.js lifecycle [#3561](https://github.com/ethyca/fides/pull/3561)
-<<<<<<< HEAD
 - Moved "management" tab from nav into settings icon in top right [#3701](https://github.com/ethyca/fides/pull/3701)
-=======
 - Remove name and description fields from integration form [#3684](https://github.com/ethyca/fides/pull/3684)
->>>>>>> cd579f7b
 - Update EU PrivacyNoticeRegion codes and allow experience filtering to drop back to country filtering if region not found [#3630](https://github.com/ethyca/fides/pull/3630)
 
 
