--- conflicted
+++ resolved
@@ -17,16 +17,15 @@
 
 ## [Unreleased](https://github.com/ethyca/fides/compare/2.25.0...main)
 
-<<<<<<< HEAD
-### Changed
-- Increased max number of preferences allowed in privacy preference API calls [#4469](https://github.com/ethyca/fides/pull/4469)
-=======
+
 ### Added
 - Dynamic importing for GPP bundle [#4447](https://github.com/ethyca/fides/pull/4447)
 - Paging to vendors in the TCF overlay [#4463](https://github.com/ethyca/fides/pull/4463)
 - New purposes endpoint and indices to improve system lookups [#4452](https://github.com/ethyca/fides/pull/4452)
 - Add support for global TCF Purpose Overrides [#4464](https://github.com/ethyca/fides/pull/4464)
->>>>>>> 05b5bfdf
+
+### Changed
+- Increased max number of preferences allowed in privacy preference API calls [#4469](https://github.com/ethyca/fides/pull/4469)
 
 ### Fixed
 - Fix type errors when TCF vendors have no dataDeclaration [#4465](https://github.com/ethyca/fides/pull/4465)
