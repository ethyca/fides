# Changelog

All notable changes to this project will be documented in this file.

The format is based on [Keep a Changelog](https://keepachangelog.com/en/)

The types of changes are:

- `Added` for new features.
- `Changed` for changes in existing functionality.
- `Developer Experience` for changes in developer workflow or tooling.
- `Deprecated` for soon-to-be removed features.
- `Docs` for documentation only changes.
- `Removed` for now removed features.
- `Fixed` for any bug fixes.
- `Security` in case of vulnerabilities.

## [Unreleased](https://github.com/ethyca/fides/compare/2.33.1...main)

### Added
- Added new field for modal trigger link translation [#4761](https://github.com/ethyca/fides/pull/4761)
- Added `getModalLinkLabel` method to global fides object [#4766](https://github.com/ethyca/fides/pull/4766)
- Added language switcher to fides overlay modal [#4773](https://github.com/ethyca/fides/pull/4773)
- Added modal link label to experience translation model [#4767](https://github.com/ethyca/fides/pull/4767)
<<<<<<< HEAD
- Added erasure support for OpenWeb [#4735](https://github.com/ethyca/fides/pull/4735)
=======
- Added support for custom identities [#4764](https://github.com/ethyca/fides/pull/4764)

>>>>>>> 262d2f3b
### Changed
- Changed the Stripe integration for `Cards` to delete instead of update due to possible issues of a past expiration date [#4768](https://github.com/ethyca/fides/pull/4768)
- Changed display of Data Uses, Categories and Subjects to user friendly names in the Data map report [#4774](https://github.com/ethyca/fides/pull/4774)
- Update active disabled Fides.js toggle color to light grey [#4778](https://github.com/ethyca/fides/pull/4778)

### Fixed
- Fixed select dropdowns being cut off by edges of modal forms [#4757](https://github.com/ethyca/fides/pull/4757)
- Changed "allow user to dismiss" toggle to show on config form for TCF experience [#4755](https://github.com/ethyca/fides/pull/4755)
- Fixed issue when loading the privacy request detail page [#4775](https://github.com/ethyca/fides/pull/4775)
- Fixed connection test for Aircall [#4756](https://github.com/ethyca/fides/pull/4756/pull)

### Developer Experience
- Build a `fides-types.d.ts` type declaration file to include alongside our FidesJS developer docs [#4772](https://github.com/ethyca/fides/pull/4772)

## [2.33.1](https://github.com/ethyca/fides/compare/2.33.0...2.33.1)

### Added
- Adds CUSTOM_OPTIONS_PATH to Privacy Center env vars [#4769](https://github.com/ethyca/fides/pull/4769)

## [2.33.0](https://github.com/ethyca/fides/compare/2.32.0...2.33.0)

### Added

- Added models for Privacy Center configuration (for plus users) [#4716](https://github.com/ethyca/fides/pull/4716)
- Added ability to delete properties [#4708](https://github.com/ethyca/fides/pull/4708)
- Add interface for submitting privacy requests in admin UI [#4738](https://github.com/ethyca/fides/pull/4738)
- Added language switching support to the FidesJS UI based on configured translations [#4737](https://github.com/ethyca/fides/pull/4737)
- Added ability to override some experience language and primary color [#4743](https://github.com/ethyca/fides/pull/4743)
- Generate FidesJS SDK Reference Docs from tsdoc comments [#4736](https://github.com/ethyca/fides/pull/4736)
- Added erasure support for Adyen [#4735](https://github.com/ethyca/fides/pull/4735)
- Added erasure support for Iterable [#4695](https://github.com/ethyca/fides/pull/4695)

### Changed

- Updated privacy notice & experience forms to hide translation UI when user doesn't have translation feature [#4728](https://github.com/ethyca/fides/pull/4728), [#4734](https://github.com/ethyca/fides/pull/4734)
- Custom privacy request fields now support list values [#4686](https://github.com/ethyca/fides/pull/4686)
- Update when GPP API reports signal status: ready [#4635](https://github.com/ethyca/fides/pull/4635)
- Update non-dismissable TCF and notice banners to show a black overlay and prevent scrolling [#4748](https://github.com/ethyca/fidesplus/pull/4748)
- Cleanup config vars for preview in Admin-UI [#4745](https://github.com/ethyca/fides/pull/4745)
- Show a "systems displayed" count on datamap map & table reporting page [#4752](https://github.com/ethyca/fides/pull/4752)
- Change default Canada Privacy Experience Config in migration to reference generic `ca` region [#4762](https://github.com/ethyca/fides/pull/4762)

### Fixed

- Fixed responsive issues with the buttons on the integration screen [#4729](https://github.com/ethyca/fides/pull/4729)
- Fixed hover/focus issues with the v2 tables [#4730](https://github.com/ethyca/fides/pull/4730)
- Disable editing of data use declaration name and type after creation [#4731](https://github.com/ethyca/fides/pull/4731)
- Cleaned up table borders [#4733](https://github.com/ethyca/fides/pull/4733)
- Initialization issues with ExperienceNotices (#4723)[https://github.com/ethyca/fides/pull/4723]
- Re-add CORS origin regex field to admin UI (#4742)[https://github.com/ethyca/fides/pull/4742]


### Developer Experience
- Added new script to allow recompiling of fides-js when the code changes [#4744](https://github.com/ethyca/fides/pull/4744)
- Update Cookie House to support for additional locations (Canada, Quebec, EEA) and a "property_id" override [#4750](https://github.com/ethyca/fides/pull/4750)

## [2.32.0](https://github.com/ethyca/fides/compare/2.31.1...2.32.0)

### Added

- Updated configuration pages for Experiences with live Preview of FidesJS banner & modal components [#4576](https://github.com/ethyca/fides/pull/4576)
- Added ability to configure multiple language translations for Notices & Experiences [#4576](https://github.com/ethyca/fides/pull/4576)
- Automatically localize all strings in FidesJS CMP UIs (banner, modal, and TCF overlay) based on user's locale and experience configuration [#4576](https://github.com/ethyca/fides/pull/4576)
- Added fides_locale option to override FidesJS locale detection [#4576](https://github.com/ethyca/fides/pull/4576)
- Update FidesJS to report notices served and preferences saved linked to the specific translations displayed [#4576](https://github.com/ethyca/fides/pull/4576)
- Added ability to prevent dismissal of FidesJS CMP UI via Experience configuration [#4576](https://github.com/ethyca/fides/pull/4576)
- Added ability to create & link Properties to support multiple Experiences in a single location [#4658](https://github.com/ethyca/fides/pull/4658)
- Added property_id query param to fides.js to filter experiences by Property when installed [#4676](https://github.com/ethyca/fides/pull/4676)
- Added Locations & Regulations pages to allow a wider selection of locations for consent [#4660](https://github.com/ethyca/fides/pull/4660)
- Erasure support for Simon Data [#4552](https://github.com/ethyca/fides/pull/4552)
- Added notice there will be no preview for Privacy Center types in the Experience preview [#4709](https://github.com/ethyca/fides/pull/4709)
- Removed properties beta flag [#4710](https://github.com/ethyca/fides/pull/4710)
- Add acknowledge button label to default Experience English form [#4714](https://github.com/ethyca/fides/pull/4714)
- Update FidesJS to support localizing CMP UI with configurable, non-English default locales [#4720](https://github.com/ethyca/fides/pull/4720)
- Add loading of template translations for notices and experiences [#4718](https://github.com/ethyca/fides/pull/4718)

### Changed

- Moved location-targeting from Notices to Experiences [#4576](https://github.com/ethyca/fides/pull/4576)
- Replaced previous default Notices & Experiences with new versions with updated locations, translations, etc. [#4576](https://github.com/ethyca/fides/pull/4576)
- Automatically migrate existing Notices & Experiences to updated model where possible [#4576](https://github.com/ethyca/fides/pull/4576)
- Replaced ability to configure banner "display configuration" to separate banner & modal components [#4576](https://github.com/ethyca/fides/pull/4576)
- Modify `fides user login` to not store plaintext password in `~/.fides-credentials` [#4661](https://github.com/ethyca/fides/pull/4661)
- Data model changes to support Notice and Experience-level translations [#4576](https://github.com/ethyca/fides/pull/4576)
- Data model changes to support Consent setup being Experience instead of Notice-driven [#4576](https://github.com/ethyca/fides/pull/4576)
- Build PrivacyNoticeRegion from locations and location groups [#4620](https://github.com/ethyca/fides/pull/4620)
- When saving locations, calculate and save location groups [#4620](https://github.com/ethyca/fides/pull/4620)
- Update privacy experiences page to use the new table component [#4652](https://github.com/ethyca/fides/pull/4652)
- Update privacy notices page to use the new table component [#4641](https://github.com/ethyca/fides/pull/4641)
- Bumped supported Python versions to `3.10.13`, `3.9.18`, and `3.8.18`. Bumped Debian base image from `-bullseye` to `-bookworm`. [#4630](https://github.com/ethyca/fides/pull/4630)

### Fixed

- Ignore 404 errors from Delighted and Kustomer when an erasure client is not found [#4593](https://github.com/ethyca/fides/pull/4593)
- Various FE fixes for Admin-UI experience config form [#4707](https://github.com/ethyca/fides/pull/4707)
- Fix modal preview in Admin-UI experience config form [#4712](https://github.com/ethyca/fides/pull/4712)
- Optimize FidesJS bundle size by only loading TCF static stings when needed [#4711](https://github.com/ethyca/fides/pull/4711)

## [2.31.0](https://github.com/ethyca/fides/compare/2.30.1...2.31.0)

### Added

- Add Great Britain as a consent option [#4628](https://github.com/ethyca/fides/pull/4628)
- Navbar update and new properties page [#4633](https://github.com/ethyca/fides/pull/4633)
- Access and erasure support for Oracle Responsys [#4618](https://github.com/ethyca/fides/pull/4618)

### Fixed

- Fix issue where "x" button on Fides.js components overwrites saved preferences [#4649](https://github.com/ethyca/fides/pull/4649)
- Initialize Fides.consent with default values from experience when saved consent cookie (fides_consent) does not exist [#4665](https://github.com/ethyca/fides/pull/4665)

### Changed

- Sets GPP applicableSections to -1 when a user visits from a state that is not part of the GPP [#4727](https://github.com/ethyca/fides/pull/4727)

## [2.30.1](https://github.com/ethyca/fides/compare/2.30.0...2.30.1)

### Fixed

- Configure logger correctly on worker initialization [#4624](https://github.com/ethyca/fides/pull/4624)

## [2.30.0](https://github.com/ethyca/fides/compare/2.29.0...2.30.0)

### Added

- Add enum and registry of supported languages [#4592](https://github.com/ethyca/fides/pull/4592)
- Access and erasure support for Talkable [#4589](https://github.com/ethyca/fides/pull/4589)
- Support temporary credentials in AWS generate + scan features [#4607](https://github.com/ethyca/fides/pull/4603), [#4608](https://github.com/ethyca/fides/pull/4608)
- Add ability to store and read Fides cookie in Base64 format [#4556](https://github.com/ethyca/fides/pull/4556)
- Structured logging for SaaS connector requests [#4594](https://github.com/ethyca/fides/pull/4594)
- Added Fides.showModal() to fides.js to allow programmatic opening of consent modals [#4617](https://github.com/ethyca/fides/pull/4617)

### Fixed

- Fixing issue when modifying Policies, Rules, or RuleTargets as a root user [#4582](https://github.com/ethyca/fides/pull/4582)

## [2.29.0](https://github.com/ethyca/fides/compare/2.28.0...2.29.0)

### Added

- View more modal to regulations page [#4574](https://github.com/ethyca/fides/pull/4574)
- Columns in data map reporting, adding multiple systems, and consent configuration tables can be resized. In the data map reporting table, fields with multiple values can show all or collapse all [#4569](https://github.com/ethyca/fides/pull/4569)
- Show custom fields in the data map report table [#4579](https://github.com/ethyca/fides/pull/4579)

### Changed

- Delay rendering the nav until all necessary queries are finished loading [#4571](https://github.com/ethyca/fides/pull/4571)
- Updating return value for crud.get_custom_fields_filtered [#4575](https://github.com/ethyca/fides/pull/4575)
- Updated user deletion confirmation flow to only require one confirmatory input [#4402](https://github.com/ethyca/fides/pull/4402)
- Moved `pymssl` to an optional dependency no longer installed by default with our python package [#4581](https://github.com/ethyca/fides/pull/4581)
- Fixed CORS domain update functionality [#4570](https://github.com/ethyca/fides/pull/4570)
- Update Domains page with ability to add/remove "organization" domains, view "administrator" domains set via security settings, and improve various UX bugs and copy [#4584](https://github.com/ethyca/fides/pull/4584)

### Fixed

- Fixed CORS domain update functionality [#4570](https://github.com/ethyca/fides/pull/4570)
- Completion emails are no longer attempted for consent requests [#4578](https://github.com/ethyca/fides/pull/4578)

## [2.28.0](https://github.com/ethyca/fides/compare/2.27.0...2.28.0)

### Added

- Erasure support for AppsFlyer [#4512](https://github.com/ethyca/fides/pull/4512)
- Datamap Reporting page [#4519](https://github.com/ethyca/fides/pull/4519)
- Consent support for Klaviyo [#4513](https://github.com/ethyca/fides/pull/4513)
- Form for configuring GPP settings [#4557](https://github.com/ethyca/fides/pull/4557)
- Custom privacy request field support for consent requests [#4546](https://github.com/ethyca/fides/pull/4546)
- Support GPP in privacy notices [#4554](https://github.com/ethyca/fides/pull/4554)

### Changed

- Redesigned nav bar for the admin UI [#4548](https://github.com/ethyca/fides/pull/4548)
- Fides.js GPP for US geographies now derives values from backend privacy notices [#4559](https://github.com/ethyca/fides/pull/4559)
- No longer generate the `vendors_disclosed` section of the TC string in `fides.js` [#4553](https://github.com/ethyca/fides/pull/4553)
- Changed consent management vendor add flow [#4550](https://github.com/ethyca/fides/pull/4550)

### Fixed

- Fixed an issue blocking Salesforce sandbox accounts from refreshing tokens [#4547](https://github.com/ethyca/fides/pull/4547)
- Fixed DSR zip packages to be unzippable on Windows [#4549](https://github.com/ethyca/fides/pull/4549)
- Fixed browser compatibility issues with Object.hasOwn [#4568](https://github.com/ethyca/fides/pull/4568)

### Developer Experience

- Switch to anyascii for unicode transliteration [#4550](https://github.com/ethyca/fides/pull/4564)

## [2.27.0](https://github.com/ethyca/fides/compare/2.26.0...2.27.0)

### Added

- Tooltip and styling for disabled rows in add multiple vendor view [#4498](https://github.com/ethyca/fides/pull/4498)
- Preliminary GPP support for US regions [#4498](https://github.com/ethyca/fides/pull/4504)
- Access and erasure support for Statsig Enterprise [#4429](https://github.com/ethyca/fides/pull/4429)
- New page for setting locations [#4517](https://github.com/ethyca/fides/pull/4517)
- New modal for setting granular locations [#4531](https://github.com/ethyca/fides/pull/4531)
- New page for setting regulations [#4530](https://github.com/ethyca/fides/pull/4530)
- Update fides.js to support multiple descriptions (banner, overlay) and render HTML descriptions [#4542](https://github.com/ethyca/fides/pull/4542)

### Fixed

- Fixed incorrect Compass button behavior in system form [#4508](https://github.com/ethyca/fides/pull/4508)
- Omit certain fields from system payload when empty [#4508](https://github.com/ethyca/fides/pull/4525)
- Fixed issues with Compass vendor selector behavior [#4521](https://github.com/ethyca/fides/pull/4521)
- Fixed an issue where the background overlay remained visible after saving consent preferences [#4515](https://github.com/ethyca/fides/pull/4515)
- Fixed system name being editable when editing GVL systems [#4533](https://github.com/ethyca/fides/pull/4533)
- Fixed an issue where a privacy policy link could not be removed from privacy experiences [#4542](https://github.com/ethyca/fides/pull/4542)

### Changed

- Upgrade to use Fideslang `3.0.0` and remove associated concepts [#4502](https://github.com/ethyca/fides/pull/4502)
- Model overhaul for saving privacy preferences and notices served [#4481](https://github.com/ethyca/fides/pull/4481)
- Moves served notice endpoints, consent reporting, purpose endpoints and TCF queries to plus [#4481](https://github.com/ethyca/fides/pull/4481)
- Moves served notice endpoints, consent reporting, and TCF queries to plus [#4481](https://github.com/ethyca/fides/pull/4481)
- Update frontend to account for changes to notices served and preferences saved APIs [#4518](https://github.com/ethyca/fides/pull/4518)
- `fides.js` now sets `supportsOOB` to `false` [#4516](https://github.com/ethyca/fides/pull/4516)
- Save consent method ("accept", "reject", "save", etc.) to `fides_consent` cookie as extra metadata [#4529](https://github.com/ethyca/fides/pull/4529)
- Allow CORS for privacy center `fides.js` and `fides-ext-gpp.js` endpoints
- Replace `GPP_EXT_PATH` env var in favor of a more flexible `FIDES_JS_BASE_URL` environment variable
- Change vendor add modal on consent configuration screen to use new vendor selector [#4532](https://github.com/ethyca/fides/pull/4532)
- Remove vendor add modal [#4535](https://github.com/ethyca/fides/pull/4535)

## [2.26.0](https://github.com/ethyca/fides/compare/2.25.0...main)

### Added

- Dynamic importing for GPP bundle [#4447](https://github.com/ethyca/fides/pull/4447)
- Paging to vendors in the TCF overlay [#4463](https://github.com/ethyca/fides/pull/4463)
- New purposes endpoint and indices to improve system lookups [#4452](https://github.com/ethyca/fides/pull/4452)
- Cypress tests for fides.js GPP extension [#4476](https://github.com/ethyca/fides/pull/4476)
- Add support for global TCF Purpose Overrides [#4464](https://github.com/ethyca/fides/pull/4464)
- TCF override management [#4484](https://github.com/ethyca/fides/pull/4484)
- Readonly consent management table and modal [#4456](https://github.com/ethyca/fides/pull/4456), [#4477](https://github.com/ethyca/fides/pull/4477)
- Access and erasure support for Gong [#4461](https://github.com/ethyca/fides/pull/4461)
- Add new UI for CSV consent reporting [#4488](https://github.com/ethyca/fides/pull/4488)
- Option to prevent the dismissal of the consent banner and modal [#4470](https://github.com/ethyca/fides/pull/4470)

### Changed

- Increased max number of preferences allowed in privacy preference API calls [#4469](https://github.com/ethyca/fides/pull/4469)
- Reduce size of tcf_consent payload in fides_consent cookie [#4480](https://github.com/ethyca/fides/pull/4480)
- Change log level for FidesUserPermission retrieval to `debug` [#4482](https://github.com/ethyca/fides/pull/4482)
- Remove Add Vendor button from the Manage your vendors page[#4509](https://github.com/ethyca/fides/pull/4509)

### Fixed

- Fix type errors when TCF vendors have no dataDeclaration [#4465](https://github.com/ethyca/fides/pull/4465)
- Fixed an error where editing an AC system would mistakenly lock it for GVL [#4471](https://github.com/ethyca/fides/pull/4471)
- Refactor custom Get Preferences function to occur after our CMP API initialization [#4466](https://github.com/ethyca/fides/pull/4466)
- Fix an error where a connector response value of None causes a DSR failure due to a missing value [#4483](https://github.com/ethyca/fides/pull/4483)
- Fixed system name being non-editable when locked for GVL [#4475](https://github.com/ethyca/fides/pull/4475)
- Fixed a bug with "null" values for retention period field on data uses [#4487](https://github.com/ethyca/fides/pull/4487)
- Fixed an issue with the Iterate connector returning At least one param_value references an invalid field for the 'update' request of user [#4514]

## [2.25.0](https://github.com/ethyca/fides/compare/2.24.1...2.25.0)

### Added

- Stub for initial GPP support [#4431](https://github.com/ethyca/fides/pull/4431)
- Added confirmation modal on deleting a data use declaration [#4439](https://github.com/ethyca/fides/pull/4439)
- Added feature flag for separating system name and Compass vendor selector [#4437](https://github.com/ethyca/fides/pull/4437)
- Fire GPP events per spec [#4433](https://github.com/ethyca/fides/pull/4433)
- New override option `fides_tcf_gdpr_applies` for setting `gdprApplies` on the CMP API [#4453](https://github.com/ethyca/fides/pull/4453)

### Changed

- Improved bulk vendor adding table UX [#4425](https://github.com/ethyca/fides/pull/4425)
- Flexible legal basis for processing has a db default of True [#4434](https://github.com/ethyca/fides/pull/4434)
- Give contributor role access to config API, including cors origin updates [#4438](https://github.com/ethyca/fides/pull/4438)
- Disallow setting `*` and other non URL values for `security.cors_origins` config property via the API [#4438](https://github.com/ethyca/fides/pull/4438)
- Consent modal hides the opt-in/opt-out buttons if only one privacy notice is enabled [#4441](https://github.com/ethyca/fides/pull/4441)
- Initialize TCF stub earlier [#4453](https://github.com/ethyca/fides/pull/4453)
- Change focus outline color of form inputs [#4467](https://github.com/ethyca/fides/pull/4467)

### Fixed

- Fixed a bug where selected vendors in "configure consent" add vendor modal were unstyled [#4454](https://github.com/ethyca/fides/pull/4454)
- Use correct defaults when there is no associated preference in the cookie [#4451](https://github.com/ethyca/fides/pull/4451)
- IP Addresses behind load balancers for consent reporting [#4440](https://github.com/ethyca/fides/pull/4440)

## [2.24.1](https://github.com/ethyca/fides/compare/2.24.0...2.24.1)

### Added

- Logging when root user and client credentials are used [#4432](https://github.com/ethyca/fides/pull/4432)
- Allow for custom path at which to retrieve Fides override options [#4462](https://github.com/ethyca/fides/pull/4462)

### Changed

- Run fides with non-root user [#4421](https://github.com/ethyca/fides/pull/4421)

## [2.24.0](https://github.com/ethyca/fides/compare/2.23.3...2.24.0)

### Added

- Adds fides_disable_banner config option to Fides.js [#4378](https://github.com/ethyca/fides/pull/4378)
- Deletions that fail due to foreign key constraints will now be more clearly communicated [#4406](https://github.com/ethyca/fides/pull/4378)
- Added support for a custom get preferences API call provided through Fides.init [#4375](https://github.com/ethyca/fides/pull/4375)
- Hidden custom privacy request fields in the Privacy Center [#4370](https://github.com/ethyca/fides/pull/4370)
- Backend System-level Cookie Support [#4383](https://github.com/ethyca/fides/pull/4383)
- High Level Tracking of Compass System Sync [#4397](https://github.com/ethyca/fides/pull/4397)
- Erasure support for Qualtrics [#4371](https://github.com/ethyca/fides/pull/4371)
- Erasure support for Ada Chatbot [#4382](https://github.com/ethyca/fides/pull/4382)
- Erasure support for Typeform [#4366](https://github.com/ethyca/fides/pull/4366)
- Added notice that a system is GVL when adding/editing from system form [#4327](https://github.com/ethyca/fides/pull/4327)
- Added the ability to select the request types to enable per integration (for plus users) [#4374](https://github.com/ethyca/fides/pull/4374)
- Adds support for custom get experiences fn and custom patch notices served fn [#4410](https://github.com/ethyca/fides/pull/4410)
- Adds more granularity to tracking consent method, updates custom savePreferencesFn and FidesUpdated event to take consent method [#4419](https://github.com/ethyca/fides/pull/4419)

### Changed

- Add filtering and pagination to bulk vendor add table [#4351](https://github.com/ethyca/fides/pull/4351)
- Determine if the TCF overlay needs to surface based on backend calculated version hash [#4356](https://github.com/ethyca/fides/pull/4356)
- Moved Experiences and Preferences endpoints to Plus to take advantage of dynamic GVL [#4367](https://github.com/ethyca/fides/pull/4367)
- Add legal bases to Special Purpose schemas on the backend for display [#4387](https://github.com/ethyca/fides/pull/4387)
- "is_service_specific" default updated when building TC strings on the backend [#4377](https://github.com/ethyca/fides/pull/4377)
- "isServiceSpecific" default updated when building TC strings on the frontend [#4384](https://github.com/ethyca/fides/pull/4384)
- Redact cli, database, and redis configuration information from GET api/v1/config API request responses. [#4379](https://github.com/ethyca/fides/pull/4379)
- Button ordering in fides.js UI [#4407](https://github.com/ethyca/fides/pull/4407)
- Add different classnames to consent buttons for easier selection [#4411](https://github.com/ethyca/fides/pull/4411)
- Updates default consent preference to opt-out for TCF when fides_string exists [#4430](https://github.com/ethyca/fides/pull/4430)

### Fixed

- Persist bulk system add filter modal state [#4412](https://github.com/ethyca/fides/pull/4412)
- Fixing labels for request type field [#4414](https://github.com/ethyca/fides/pull/4414)
- User preferences from cookie should always override experience preferences [#4405](https://github.com/ethyca/fides/pull/4405)
- Allow fides_consent cookie to be set from a subdirectory [#4426](https://github.com/ethyca/fides/pull/4426)

### Security

-- Use a more cryptographically secure random function for security code generation

## [2.23.3](https://github.com/ethyca/fides/compare/2.23.2...2.23.3)

### Fixed

- Fix button arrangment and spacing for TCF and non-TCF consent overlay banner and modal [#4391](https://github.com/ethyca/fides/pull/4391)
- Replaced h1 element with div to use exisitng fides styles in consent modal [#4399](https://github.com/ethyca/fides/pull/4399)
- Fixed privacy policy alignment for non-TCF consent overlay banner and modal [#4403](https://github.com/ethyca/fides/pull/4403)
- Fix dynamic class name for TCF-variant of consent banner [#4404](https://github.com/ethyca/fides/pull/4403)

### Security

-- Fix an HTML Injection vulnerability in DSR Packages

## [2.23.2](https://github.com/ethyca/fides/compare/2.23.1...2.23.2)

### Fixed

- Fixed fides.css to vary banner width based on tcf [[#4381](https://github.com/ethyca/fides/issues/4381)]

## [2.23.1](https://github.com/ethyca/fides/compare/2.23.0...2.23.1)

### Changed

- Refactor Fides.js embedded modal to not use A11y dialog [#4355](https://github.com/ethyca/fides/pull/4355)
- Only call `FidesUpdated` when a preference has been saved, not during initialization [#4365](https://github.com/ethyca/fides/pull/4365)
- Updated double toggle styling in favor of single toggles with a radio group to select legal basis [#4376](https://github.com/ethyca/fides/pull/4376)

### Fixed

- Handle invalid `fides_string` when passed in as an override [#4350](https://github.com/ethyca/fides/pull/4350)
- Bug where vendor opt-ins would not initialize properly based on a `fides_string` in the TCF overlay [#4368](https://github.com/ethyca/fides/pull/4368)

## [2.23.0](https://github.com/ethyca/fides/compare/2.22.1...2.23.0)

### Added

- Added support for 3 additional config variables in Fides.js: fidesEmbed, fidesDisableSaveApi, and fidesTcString [#4262](https://github.com/ethyca/fides/pull/4262)
- Added support for fidesEmbed, fidesDisableSaveApi, and fidesTcString to be passed into Fides.js via query param, cookie, or window object [#4297](https://github.com/ethyca/fides/pull/4297)
- New privacy center environment variables `FIDES_PRIVACY_CENTER__IS_FORCED_TCF` which can make the privacy center always return the TCF bundle (`fides-tcf.js`) [#4312](https://github.com/ethyca/fides/pull/4312)
- Added a `FidesUIChanged` event to Fides.js to track when user preferences change without being saved [#4314](https://github.com/ethyca/fides/pull/4314) and [#4253](https://github.com/ethyca/fides/pull/4253)
- Add AC Systems to the TCF Overlay under Vendor Consents section [#4266](https://github.com/ethyca/fides/pull/4266/)
- Added bulk system/vendor creation component [#4309](https://github.com/ethyca/fides/pull/4309/)
- Support for passing in an AC string as part of a fides string for the TCF overlay [#4308](https://github.com/ethyca/fides/pull/4308)
- Added support for overriding the save user preferences API call with a custom fn provided through Fides.init [#4318](https://github.com/ethyca/fides/pull/4318)
- Return AC strings in GET Privacy Experience meta and allow saving preferences against AC strings [#4295](https://github.com/ethyca/fides/pull/4295)
- New GET Privacy Experience Meta Endpoint [#4328](https://github.com/ethyca/fides/pull/4328)
- Access and erasure support for SparkPost [#4328](https://github.com/ethyca/fides/pull/4238)
- Access and erasure support for Iterate [#4332](https://github.com/ethyca/fides/pull/4332)
- SSH Support for MySQL connections [#4310](https://github.com/ethyca/fides/pull/4310)
- Added served notice history IDs to the TCF privacy preference API calls [#4161](https://github.com/ethyca/fides/pull/4161)

### Fixed

- Cleans up CSS for fidesEmbed mode [#4306](https://github.com/ethyca/fides/pull/4306)
- Stacks that do not have any purposes will no longer render an empty purpose block [#4278](https://github.com/ethyca/fides/pull/4278)
- Forcing hidden sections to use display none [#4299](https://github.com/ethyca/fides/pull/4299)
- Handles Hubspot requiring and email to be formatted as email when processing an erasure [#4322](https://github.com/ethyca/fides/pull/4322)
- Minor CSS improvements for the consent/TCF banners and modals [#4334](https://github.com/ethyca/fides/pull/4334)
- Consistent font sizes for labels in the system form and data use forms in the Admin UI [#4346](https://github.com/ethyca/fides/pull/4346)
- Bug where not all system forms would appear to save when used with Compass [#4347](https://github.com/ethyca/fides/pull/4347)
- Restrict TCF Privacy Experience Config if TCF is disabled [#4348](https://github.com/ethyca/fides/pull/4348)
- Removes overflow styling for embedded modal in Fides.js [#4345](https://github.com/ethyca/fides/pull/4345)

### Changed

- Derive cookie storage info, privacy policy and legitimate interest disclosure URLs, and data retention data from the data map instead of directly from gvl.json [#4286](https://github.com/ethyca/fides/pull/4286)
- Updated TCF Version for backend consent reporting [#4305](https://github.com/ethyca/fides/pull/4305)
- Update Version Hash Contents [#4313](https://github.com/ethyca/fides/pull/4313)
- Change vendor selector on system information form to typeahead[#4333](https://github.com/ethyca/fides/pull/4333)
- Updates experience API calls from Fides.js to include new meta field [#4335](https://github.com/ethyca/fides/pull/4335)

## [2.22.1](https://github.com/ethyca/fides/compare/2.22.0...2.22.1)

### Added

- Custom fields are now included in system history change tracking [#4294](https://github.com/ethyca/fides/pull/4294)

### Security

- Added hostname checks for external SaaS connector URLs [CVE-2023-46124](https://github.com/ethyca/fides/security/advisories/GHSA-jq3w-9mgf-43m4)
- Use a Pydantic URL type for privacy policy URLs [CVE-2023-46126](https://github.com/ethyca/fides/security/advisories/GHSA-fgjj-5jmr-gh83)
- Remove the CONFIG_READ scope from the Viewer role [CVE-2023-46125](https://github.com/ethyca/fides/security/advisories/GHSA-rjxg-rpg3-9r89)

## [2.22.0](https://github.com/ethyca/fides/compare/2.21.0...2.22.0)

### Added

- Added an option to link to vendor tab from an experience config description [#4191](https://github.com/ethyca/fides/pull/4191)
- Added two toggles for vendors in the TCF overlay, one for Consent, and one for Legitimate Interest [#4189](https://github.com/ethyca/fides/pull/4189)
- Added two toggles for purposes in the TCF overlay, one for Consent, and one for Legitimate Interest [#4234](https://github.com/ethyca/fides/pull/4234)
- Added support for new TCF-related fields on `System` and `PrivacyDeclaration` models [#4228](https://github.com/ethyca/fides/pull/4228)
- Support for AC string to `fides-tcf` [#4244](https://github.com/ethyca/fides/pull/4244)
- Support for `gvl` prefixed vendor IDs [#4247](https://github.com/ethyca/fides/pull/4247)

### Changed

- Removed `TCF_ENABLED` environment variable from the privacy center in favor of dynamically figuring out which `fides-js` bundle to send [#4131](https://github.com/ethyca/fides/pull/4131)
- Updated copy of info boxes on each TCF tab [#4191](https://github.com/ethyca/fides/pull/4191)
- Clarified messages for error messages presented during connector upload [#4198](https://github.com/ethyca/fides/pull/4198)
- Refactor legal basis dimension regarding how TCF preferences are saved and how the experience is built [#4201](https://github.com/ethyca/fides/pull/4201/)
- Add saving privacy preferences via a TC string [#4221](https://github.com/ethyca/fides/pull/4221)
- Updated fides server to use an environment variable for turning TCF on and off [#4220](https://github.com/ethyca/fides/pull/4220)
- Update frontend to use new legal basis dimension on vendors [#4216](https://github.com/ethyca/fides/pull/4216)
- Updated privacy center patch preferences call to handle updated API response [#4235](https://github.com/ethyca/fides/pull/4235)
- Added our CMP ID [#4233](https://github.com/ethyca/fides/pull/4233)
- Allow Admin UI users to turn on Configure Consent flag [#4246](https://github.com/ethyca/fides/pull/4246)
- Styling improvements for the fides.js consent banners and modals [#4222](https://github.com/ethyca/fides/pull/4222)
- Update frontend to handle updated Compass schema [#4254](https://github.com/ethyca/fides/pull/4254)
- Assume Universal Vendor ID usage in TC String translation [#4256](https://github.com/ethyca/fides/pull/4256)
- Changed vendor form on configuring consent page to use two-part selection for consent uses [#4251](https://github.com/ethyca/fides/pull/4251)
- Updated system form to have new TCF fields [#4271](https://github.com/ethyca/fides/pull/4271)
- Vendors disclosed string is now narrowed to only the vendors shown in the UI, not the whole GVL [#4250](https://github.com/ethyca/fides/pull/4250)
- Changed naming convention "fides_string" instead of "tc_string" for developer friendly consent API's [#4267](https://github.com/ethyca/fides/pull/4267)

### Fixed

- TCF overlay can initialize its consent preferences from a cookie [#4124](https://github.com/ethyca/fides/pull/4124)
- Various improvements to the TCF modal such as vendor storage disclosures, vendor counts, privacy policies, etc. [#4167](https://github.com/ethyca/fides/pull/4167)
- An issue where Braze could not mask an email due to formatting [#4187](https://github.com/ethyca/fides/pull/4187)
- An issue where email was not being overridden correctly for Braze and Domo [#4196](https://github.com/ethyca/fides/pull/4196)
- Use `stdRetention` when there is not a specific value for a purpose's data retention [#4199](https://github.com/ethyca/fides/pull/4199)
- Updating the unflatten_dict util to accept flattened dict values [#4200](https://github.com/ethyca/fides/pull/4200)
- Minor CSS styling fixes for the consent modal [#4252](https://github.com/ethyca/fides/pull/4252)
- Additional styling fixes for issues caused by a CSS reset [#4268](https://github.com/ethyca/fides/pull/4268)
- Bug where vendor legitimate interests would not be set unless vendor consents were first set [#4250](https://github.com/ethyca/fides/pull/4250)
- Vendor count over-counting in TCF overlay [#4275](https://github.com/ethyca/fides/pull/4275)

## [2.21.0](https://github.com/ethyca/fides/compare/2.20.2...2.21.0)

### Added

- "Add a vendor" flow to configuring consent page [#4107](https://github.com/ethyca/fides/pull/4107)
- Initial TCF Backend Support [#3804](https://github.com/ethyca/fides/pull/3804)
- Add initial layer to TCF modal [#3956](https://github.com/ethyca/fides/pull/3956)
- Support for rendering in the TCF modal whether or not a vendor is part of the GVL [#3972](https://github.com/ethyca/fides/pull/3972)
- Features and legal bases dropdown for TCF modal [#3995](https://github.com/ethyca/fides/pull/3995)
- TCF CMP stub API [#4000](https://github.com/ethyca/fides/pull/4000)
- Fides-js can now display preliminary TCF data [#3879](https://github.com/ethyca/fides/pull/3879)
- Fides-js can persist TCF preferences to the backend [#3887](https://github.com/ethyca/fides/pull/3887)
- TCF modal now supports setting legitimate interest fields [#4037](https://github.com/ethyca/fides/pull/4037)
- Embed the GVL in the GET Experiences response [#4143](https://github.com/ethyca/fides/pull/4143)
- Button to view how many vendors and to open the vendor tab in the TCF modal [#4144](https://github.com/ethyca/fides/pull/4144)
- "Edit vendor" flow to configuring consent page [#4162](https://github.com/ethyca/fides/pull/4162)
- TCF overlay description updates [#4051] https://github.com/ethyca/fides/pull/4151
- Added developer-friendly TCF information under Experience meta [#4160](https://github.com/ethyca/fides/pull/4160/)
- Added fides.css customization for Plus users [#4136](https://github.com/ethyca/fides/pull/4136)

### Changed

- Added further config options to customize the privacy center [#4090](https://github.com/ethyca/fides/pull/4090)
- CORS configuration page [#4073](https://github.com/ethyca/fides/pull/4073)
- Refactored `fides.js` components so that they can take data structures that are not necessarily privacy notices [#3870](https://github.com/ethyca/fides/pull/3870)
- Use hosted GVL.json from the backend [#4159](https://github.com/ethyca/fides/pull/4159)
- Features and Special Purposes in the TCF modal do not render toggles [#4139](https://github.com/ethyca/fides/pull/4139)
- Moved the initial TCF layer to the banner [#4142](https://github.com/ethyca/fides/pull/4142)
- Misc copy changes for the system history table and modal [#4146](https://github.com/ethyca/fides/pull/4146)

### Fixed

- Allows CDN to cache empty experience responses from fides.js API [#4113](https://github.com/ethyca/fides/pull/4113)
- Fixed `identity_special_purpose` unique constraint definition [#4174](https://github.com/ethyca/fides/pull/4174/files)

## [2.20.2](https://github.com/ethyca/fides/compare/2.20.1...2.20.2)

### Fixed

- added version_added, version_deprecated, and replaced_by to data use, data subject, and data category APIs [#4135](https://github.com/ethyca/fides/pull/4135)
- Update fides.js to not fetch experience client-side if pre-fetched experience is empty [#4149](https://github.com/ethyca/fides/pull/4149)
- Erasure privacy requests now pause for input if there are any manual process integrations [#4115](https://github.com/ethyca/fides/pull/4115)
- Caching the values of authorization_required and user_guide on the connector templates to improve performance [#4128](https://github.com/ethyca/fides/pull/4128)

## [2.20.1](https://github.com/ethyca/fides/compare/2.20.0...2.20.1)

### Fixed

- Avoid un-optimized query pattern in bulk `GET /system` endpoint [#4120](https://github.com/ethyca/fides/pull/4120)

## [2.20.0](https://github.com/ethyca/fides/compare/2.19.1...2.20.0)

### Added

- Initial page for configuring consent [#4069](https://github.com/ethyca/fides/pull/4069)
- Vendor cookie table for configuring consent [#4082](https://github.com/ethyca/fides/pull/4082)

### Changed

- Refactor how multiplatform builds are handled [#4024](https://github.com/ethyca/fides/pull/4024)
- Added new Performance-related nox commands and included them as part of the CI suite [#3997](https://github.com/ethyca/fides/pull/3997)
- Added dictionary suggestions for data uses [4035](https://github.com/ethyca/fides/pull/4035)
- Privacy notice regions now render human readable names instead of country codes [#4029](https://github.com/ethyca/fides/pull/4029)
- Privacy notice templates are disabled by default [#4010](https://github.com/ethyca/fides/pull/4010)
- Added optional "skip_processing" flag to collections for DSR processing [#4047](https://github.com/ethyca/fides/pull/4047)
- Admin UI now shows all privacy notices with an indicator of whether they apply to any systems [#4010](https://github.com/ethyca/fides/pull/4010)
- Add case-insensitive privacy experience region filtering [#4058](https://github.com/ethyca/fides/pull/4058)
- Adds check for fetch before loading fetch polyfill for fides.js [#4074](https://github.com/ethyca/fides/pull/4074)
- Updated to support Fideslang 2.0, including data migrations [#3933](https://github.com/ethyca/fides/pull/3933)
- Disable notices that are not systems applicable to support new UI [#4094](https://github.com/ethyca/fides/issues/4094)

### Fixed

- Ensures that fides.js toggles are not hidden by other CSS libs [#4075](https://github.com/ethyca/fides/pull/4075)
- Migrate system > meta > vendor > id to system > meta [#4088](https://github.com/ethyca/fides/pull/4088)
- Enable toggles in various tables now render an error toast if an error occurs [#4095](https://github.com/ethyca/fides/pull/4095)
- Fixed a bug where an unsaved changes notification modal would appear even without unsaved changes [#4095](https://github.com/ethyca/fides/pull/4070)

## [2.19.1](https://github.com/ethyca/fides/compare/2.19.0...2.19.1)

### Fixed

- re-enable custom fields for new data use form [#4050](https://github.com/ethyca/fides/pull/4050)
- fix issue with saving source and destination systems [#4065](https://github.com/ethyca/fides/pull/4065)

### Added

- System history UI with diff modal [#4021](https://github.com/ethyca/fides/pull/4021)
- Relax system legal basis for transfers to be any string [#4049](https://github.com/ethyca/fides/pull/4049)

## [2.19.0](https://github.com/ethyca/fides/compare/2.18.0...2.19.0)

### Added

- Add dictionary suggestions [#3937](https://github.com/ethyca/fides/pull/3937), [#3988](https://github.com/ethyca/fides/pull/3988)
- Added new endpoints for healthchecks [#3947](https://github.com/ethyca/fides/pull/3947)
- Added vendor list dropdown [#3857](https://github.com/ethyca/fides/pull/3857)
- Access support for Adobe Sign [#3504](https://github.com/ethyca/fides/pull/3504)

### Fixed

- Fixed issue when generating masked values for invalid data paths [#3906](https://github.com/ethyca/fides/pull/3906)
- Code reload now works when running `nox -s dev` [#3914](https://github.com/ethyca/fides/pull/3914)
- Reduce verbosity of privacy center logging further [#3915](https://github.com/ethyca/fides/pull/3915)
- Resolved an issue where the integration dropdown input lost focus during typing. [#3917](https://github.com/ethyca/fides/pull/3917)
- Fixed dataset issue that was preventing the Vend connector from loading during server startup [#3923](https://github.com/ethyca/fides/pull/3923)
- Adding version check to version-dependent migration script [#3951](https://github.com/ethyca/fides/pull/3951)
- Fixed a bug where some fields were not saving correctly on the system form [#3975](https://github.com/ethyca/fides/pull/3975)
- Changed "retention period" field in privacy declaration form from number input to text input [#3980](https://github.com/ethyca/fides/pull/3980)
- Fixed issue where unsaved changes modal appears incorrectly [#4005](https://github.com/ethyca/fides/pull/4005)
- Fixed banner resurfacing after user consent for pre-fetch experience [#4009](https://github.com/ethyca/fides/pull/4009)

### Changed

- Systems and Privacy Declaration schema and data migration to support the Dictionary [#3901](https://github.com/ethyca/fides/pull/3901)
- The integration search dropdown is now case-insensitive [#3916](https://github.com/ethyca/fides/pull/3916)
- Removed deprecated fields from the taxonomy editor [#3909](https://github.com/ethyca/fides/pull/3909)
- Bump PyMSSQL version and remove workarounds [#3996](https://github.com/ethyca/fides/pull/3996)
- Removed reset suggestions button [#4007](https://github.com/ethyca/fides/pull/4007)
- Admin ui supports fides cloud config API [#4034](https://github.com/ethyca/fides/pull/4034)

### Security

- Resolve custom integration upload RCE vulnerability [CVE-2023-41319](https://github.com/ethyca/fides/security/advisories/GHSA-p6p2-qq95-vq5h)

## [2.18.0](https://github.com/ethyca/fides/compare/2.17.0...2.18.0)

### Added

- Additional consent reporting calls from `fides-js` [#3845](https://github.com/ethyca/fides/pull/3845)
- Additional consent reporting calls from privacy center [#3847](https://github.com/ethyca/fides/pull/3847)
- Access support for Recurly [#3595](https://github.com/ethyca/fides/pull/3595)
- HTTP Logging for the Privacy Center [#3783](https://github.com/ethyca/fides/pull/3783)
- UI support for OAuth2 authorization flow [#3819](https://github.com/ethyca/fides/pull/3819)
- Changes in the `data` directory now trigger a server reload (for local development) [#3874](https://github.com/ethyca/fides/pull/3874)

### Fixed

- Fix datamap zoom for low system counts [#3835](https://github.com/ethyca/fides/pull/3835)
- Fixed connector forms with external dataset reference fields [#3873](https://github.com/ethyca/fides/pull/3873)
- Fix ability to make server side API calls from privacy-center [#3895](https://github.com/ethyca/fides/pull/3895)

### Changed

- Simplified the file structure for HTML DSR packages [#3848](https://github.com/ethyca/fides/pull/3848)
- Simplified the database health check to improve `/health` performance [#3884](https://github.com/ethyca/fides/pull/3884)
- Changed max width of form components in "system information" form tab [#3864](https://github.com/ethyca/fides/pull/3864)
- Remove manual system selection screen [#3865](https://github.com/ethyca/fides/pull/3865)
- System and integration identifiers are now auto-generated [#3868](https://github.com/ethyca/fides/pull/3868)

## [2.17.0](https://github.com/ethyca/fides/compare/2.16.0...2.17.0)

### Added

- Tab component for `fides-js` [#3782](https://github.com/ethyca/fides/pull/3782)
- Added toast for successfully linking an existing integration to a system [#3826](https://github.com/ethyca/fides/pull/3826)
- Various other UI components for `fides-js` to support upcoming TCF modal [#3803](https://github.com/ethyca/fides/pull/3803)
- Allow items in taxonomy to be enabled or disabled [#3844](https://github.com/ethyca/fides/pull/3844)

### Developer Experience

- Changed where db-dependent routers were imported to avoid dependency issues [#3741](https://github.com/ethyca/fides/pull/3741)

### Changed

- Bumped supported Python versions to `3.10.12`, `3.9.17`, and `3.8.17` [#3733](https://github.com/ethyca/fides/pull/3733)
- Logging Updates [#3758](https://github.com/ethyca/fides/pull/3758)
- Add polyfill service to fides-js route [#3759](https://github.com/ethyca/fides/pull/3759)
- Show/hide integration values [#3775](https://github.com/ethyca/fides/pull/3775)
- Sort system cards alphabetically by name on "View systems" page [#3781](https://github.com/ethyca/fides/pull/3781)
- Update admin ui to use new integration delete route [#3785](https://github.com/ethyca/fides/pull/3785)
- Pinned `pymssql` and `cython` dependencies to avoid build issues on ARM machines [#3829](https://github.com/ethyca/fides/pull/3829)

### Removed

- Removed "Custom field(s) successfully saved" toast [#3779](https://github.com/ethyca/fides/pull/3779)

### Added

- Record when consent is served [#3777](https://github.com/ethyca/fides/pull/3777)
- Add an `active` property to taxonomy elements [#3784](https://github.com/ethyca/fides/pull/3784)
- Erasure support for Heap [#3599](https://github.com/ethyca/fides/pull/3599)

### Fixed

- Privacy notice UI's list of possible regions now matches the backend's list [#3787](https://github.com/ethyca/fides/pull/3787)
- Admin UI "property does not existing" build issue [#3831](https://github.com/ethyca/fides/pull/3831)
- Flagging sensitive inputs as passwords to mask values during entry [#3843](https://github.com/ethyca/fides/pull/3843)

## [2.16.0](https://github.com/ethyca/fides/compare/2.15.1...2.16.0)

### Added

- Empty state for when there are no relevant privacy notices in the privacy center [#3640](https://github.com/ethyca/fides/pull/3640)
- GPC indicators in fides-js banner and modal [#3673](https://github.com/ethyca/fides/pull/3673)
- Include `data_use` and `data_category` metadata in `upload` of access results [#3674](https://github.com/ethyca/fides/pull/3674)
- Add enable/disable toggle to integration tab [#3593] (https://github.com/ethyca/fides/pull/3593)

### Fixed

- Render linebreaks in the Fides.js overlay descriptions, etc. [#3665](https://github.com/ethyca/fides/pull/3665)
- Broken link to Fides docs site on the About Fides page in Admin UI [#3643](https://github.com/ethyca/fides/pull/3643)
- Add Systems Applicable Filter to Privacy Experience List [#3654](https://github.com/ethyca/fides/pull/3654)
- Privacy center and fides-js now pass in `Unescape-Safestr` as a header so that special characters can be rendered properly [#3706](https://github.com/ethyca/fides/pull/3706)
- Fixed ValidationError for saving PrivacyPreferences [#3719](https://github.com/ethyca/fides/pull/3719)
- Fixed issue preventing ConnectionConfigs with duplicate names from saving [#3770](https://github.com/ethyca/fides/pull/3770)
- Fixed creating and editing manual integrations [#3772](https://github.com/ethyca/fides/pull/3772)
- Fix lingering integration artifacts by cascading deletes from System [#3771](https://github.com/ethyca/fides/pull/3771)

### Developer Experience

- Reorganized some `api.api.v1` code to avoid circular dependencies on `quickstart` [#3692](https://github.com/ethyca/fides/pull/3692)
- Treat underscores as special characters in user passwords [#3717](https://github.com/ethyca/fides/pull/3717)
- Allow Privacy Notices banner and modal to scroll as needed [#3713](https://github.com/ethyca/fides/pull/3713)
- Make malicious url test more robust to environmental differences [#3748](https://github.com/ethyca/fides/pull/3748)
- Ignore type checker on click decorators to bypass known issue with `click` version `8.1.4` [#3746](https://github.com/ethyca/fides/pull/3746)

### Changed

- Moved GPC preferences slightly earlier in Fides.js lifecycle [#3561](https://github.com/ethyca/fides/pull/3561)
- Changed results from clicking "Test connection" to be a toast instead of statically displayed on the page [#3700](https://github.com/ethyca/fides/pull/3700)
- Moved "management" tab from nav into settings icon in top right [#3701](https://github.com/ethyca/fides/pull/3701)
- Remove name and description fields from integration form [#3684](https://github.com/ethyca/fides/pull/3684)
- Update EU PrivacyNoticeRegion codes and allow experience filtering to drop back to country filtering if region not found [#3630](https://github.com/ethyca/fides/pull/3630)
- Fields with default fields are now flagged as required in the front-end [#3694](https://github.com/ethyca/fides/pull/3694)
- In "view systems", system cards can now be clicked and link to that system's `configure/[id]` page [#3734](https://github.com/ethyca/fides/pull/3734)
- Enable privacy notice and privacy experience feature flags by default [#3773](https://github.com/ethyca/fides/pull/3773)

### Security

- Resolve Zip bomb file upload vulnerability [CVE-2023-37480](https://github.com/ethyca/fides/security/advisories/GHSA-g95c-2jgm-hqc6)
- Resolve SVG bomb (billion laughs) file upload vulnerability [CVE-2023-37481](https://github.com/ethyca/fides/security/advisories/GHSA-3rw2-wfc8-wmj5)

## [2.15.1](https://github.com/ethyca/fides/compare/2.15.0...2.15.1)

### Added

- Set `sslmode` to `prefer` if connecting to Redshift via ssh [#3685](https://github.com/ethyca/fides/pull/3685)

### Changed

- Privacy center action cards are now able to expand to accommodate longer text [#3669](https://github.com/ethyca/fides/pull/3669)
- Update integration endpoint permissions [#3707](https://github.com/ethyca/fides/pull/3707)

### Fixed

- Handle names with a double underscore when processing access and erasure requests [#3688](https://github.com/ethyca/fides/pull/3688)
- Allow Privacy Notices banner and modal to scroll as needed [#3713](https://github.com/ethyca/fides/pull/3713)

### Security

- Resolve path traversal vulnerability in webserver API [CVE-2023-36827](https://github.com/ethyca/fides/security/advisories/GHSA-r25m-cr6v-p9hq)

## [2.15.0](https://github.com/ethyca/fides/compare/2.14.1...2.15.0)

### Added

- Privacy center can now render its consent values based on Privacy Notices and Privacy Experiences [#3411](https://github.com/ethyca/fides/pull/3411)
- Add Google Tag Manager and Privacy Center ENV vars to sample app [#2949](https://github.com/ethyca/fides/pull/2949)
- Add `notice_key` field to Privacy Notice UI form [#3403](https://github.com/ethyca/fides/pull/3403)
- Add `identity` query param to the consent reporting API view [#3418](https://github.com/ethyca/fides/pull/3418)
- Use `rollup-plugin-postcss` to bundle and optimize the `fides.js` components CSS [#3411](https://github.com/ethyca/fides/pull/3411)
- Dispatch Fides.js lifecycle events on window (FidesInitialized, FidesUpdated) and cross-publish to Fides.gtm() integration [#3411](https://github.com/ethyca/fides/pull/3411)
- Added the ability to use custom CAs with Redis via TLS [#3451](https://github.com/ethyca/fides/pull/3451)
- Add default experience configs on startup [#3449](https://github.com/ethyca/fides/pull/3449)
- Load default privacy notices on startup [#3401](https://github.com/ethyca/fides/pull/3401)
- Add ability for users to pass in additional parameters for application database connection [#3450](https://github.com/ethyca/fides/pull/3450)
- Load default privacy notices on startup [#3401](https://github.com/ethyca/fides/pull/3401/files)
- Add ability for `fides-js` to make API calls to Fides [#3411](https://github.com/ethyca/fides/pull/3411)
- `fides-js` banner is now responsive across different viewport widths [#3411](https://github.com/ethyca/fides/pull/3411)
- Add ability to close `fides-js` banner and modal via a button or ESC [#3411](https://github.com/ethyca/fides/pull/3411)
- Add ability to open the `fides-js` modal from a link on the host site [#3411](https://github.com/ethyca/fides/pull/3411)
- GPC preferences are automatically applied via `fides-js` [#3411](https://github.com/ethyca/fides/pull/3411)
- Add new dataset route that has additional filters [#3558](https://github.com/ethyca/fides/pull/3558)
- Update dataset dropdown to use new api filter [#3565](https://github.com/ethyca/fides/pull/3565)
- Filter out saas datasets from the rest of the UI [#3568](https://github.com/ethyca/fides/pull/3568)
- Included optional env vars to have postgres or Redshift connected via bastion host [#3374](https://github.com/ethyca/fides/pull/3374/)
- Support for acknowledge button for notice-only Privacy Notices and to disable toggling them off [#3546](https://github.com/ethyca/fides/pull/3546)
- HTML format for privacy request storage destinations [#3427](https://github.com/ethyca/fides/pull/3427)
- Persistent message showing result and timestamp of last integration test to "Integrations" tab in system view [#3628](https://github.com/ethyca/fides/pull/3628)
- Access and erasure support for SurveyMonkey [#3590](https://github.com/ethyca/fides/pull/3590)
- New Cookies Table for storing cookies associated with systems and privacy declarations [#3572](https://github.com/ethyca/fides/pull/3572)
- `fides-js` and privacy center now delete cookies associated with notices that were opted out of [#3569](https://github.com/ethyca/fides/pull/3569)
- Cookie input field on system data use tab [#3571](https://github.com/ethyca/fides/pull/3571)

### Fixed

- Fix sample app `DATABASE_*` ENV vars for backwards compatibility [#3406](https://github.com/ethyca/fides/pull/3406)
- Fix overlay rendering issue by finding/creating a dedicated parent element for Preact [#3397](https://github.com/ethyca/fides/pull/3397)
- Fix the sample app privacy center link to be configurable [#3409](https://github.com/ethyca/fides/pull/3409)
- Fix CLI output showing a version warning for Snowflake [#3434](https://github.com/ethyca/fides/pull/3434)
- Flaky custom field Cypress test on systems page [#3408](https://github.com/ethyca/fides/pull/3408)
- Fix NextJS errors & warnings for Cookie House sample app [#3411](https://github.com/ethyca/fides/pull/3411)
- Fix bug where `fides-js` toggles were not reflecting changes from rejecting or accepting all notices [#3522](https://github.com/ethyca/fides/pull/3522)
- Remove the `fides-js` banner from tab order when it is hidden and move the overlay components to the top of the tab order. [#3510](https://github.com/ethyca/fides/pull/3510)
- Fix bug where `fides-js` toggle states did not always initialize properly [#3597](https://github.com/ethyca/fides/pull/3597)
- Fix race condition with consent modal link rendering [#3521](https://github.com/ethyca/fides/pull/3521)
- Hide custom fields section when there are no custom fields created [#3554](https://github.com/ethyca/fides/pull/3554)
- Disable connector dropdown in integration tab on save [#3552](https://github.com/ethyca/fides/pull/3552)
- Handles an edge case for non-existent identities with the Kustomer API [#3513](https://github.com/ethyca/fides/pull/3513)
- remove the configure privacy request tile from the home screen [#3555](https://github.com/ethyca/fides/pull/3555)
- Updated Privacy Experience Safe Strings Serialization [#3600](https://github.com/ethyca/fides/pull/3600/)
- Only create default experience configs on startup, not update [#3605](https://github.com/ethyca/fides/pull/3605)
- Update to latest asyncpg dependency to avoid build error [#3614](https://github.com/ethyca/fides/pull/3614)
- Fix bug where editing a data use on a system could delete existing data uses [#3627](https://github.com/ethyca/fides/pull/3627)
- Restrict Privacy Center debug logging to development-only [#3638](https://github.com/ethyca/fides/pull/3638)
- Fix bug where linking an integration would not update the tab when creating a new system [#3662](https://github.com/ethyca/fides/pull/3662)
- Fix dataset yaml not properly reflecting the dataset in the dropdown of system integrations tab [#3666](https://github.com/ethyca/fides/pull/3666)
- Fix privacy notices not being able to be edited via the UI after the addition of the `cookies` field [#3670](https://github.com/ethyca/fides/pull/3670)
- Add a transform in the case of `null` name fields in privacy declarations for the data use forms [#3683](https://github.com/ethyca/fides/pull/3683)

### Changed

- Enabled Privacy Experience beta flag [#3364](https://github.com/ethyca/fides/pull/3364)
- Reorganize CLI Command Source Files [#3491](https://github.com/ethyca/fides/pull/3491)
- Removed ExperienceConfig.delivery_mechanism constraint [#3387](https://github.com/ethyca/fides/pull/3387)
- Updated privacy experience UI forms to reflect updated experience config fields [#3402](https://github.com/ethyca/fides/pull/3402)
- Use a venv in the Dockerfile for installing Python deps [#3452](https://github.com/ethyca/fides/pull/3452)
- Bump SlowAPI Version [#3456](https://github.com/ethyca/fides/pull/3456)
- Bump Psycopg2-binary Version [#3473](https://github.com/ethyca/fides/pull/3473)
- Reduced duplication between PrivacyExperience and PrivacyExperienceConfig [#3470](https://github.com/ethyca/fides/pull/3470)
- Update privacy centre email and phone validation to allow for both to be blank [#3432](https://github.com/ethyca/fides/pull/3432)
- Moved connection configuration into the system portal [#3407](https://github.com/ethyca/fides/pull/3407)
- Update `fideslang` to `1.4.1` to allow arbitrary nested metadata on `System`s and `Dataset`s `meta` property [#3463](https://github.com/ethyca/fides/pull/3463)
- Remove form validation to allow both email & phone inputs for consent requests [#3529](https://github.com/ethyca/fides/pull/3529)
- Removed dataset dropdown from saas connector configuration [#3563](https://github.com/ethyca/fides/pull/3563)
- Removed `pyodbc` in favor of `pymssql` for handling SQL Server connections [#3435](https://github.com/ethyca/fides/pull/3435)
- Only create a PrivacyRequest when saving consent if at least one notice has system-wide enforcement [#3626](https://github.com/ethyca/fides/pull/3626)
- Increased the character limit for the `SafeStr` type from 500 to 32000 [#3647](https://github.com/ethyca/fides/pull/3647)
- Changed "connection" to "integration" on system view and edit pages [#3659](https://github.com/ethyca/fides/pull/3659)

### Developer Experience

- Add ability to pass ENV vars to both privacy center and sample app during `fides deploy` via `.env` [#2949](https://github.com/ethyca/fides/pull/2949)
- Handle an edge case when generating tags that finds them out of sequence [#3405](https://github.com/ethyca/fides/pull/3405)
- Add support for pushing `prerelease` and `rc` tagged images to Dockerhub [#3474](https://github.com/ethyca/fides/pull/3474)
- Optimize GitHub workflows used for docker image publishing [#3526](https://github.com/ethyca/fides/pull/3526)

### Removed

- Removed the deprecated `system_dependencies` from `System` resources, migrating to `egress` [#3285](https://github.com/ethyca/fides/pull/3285)

### Docs

- Updated developer docs for ARM platform users related to `pymssql` [#3615](https://github.com/ethyca/fides/pull/3615)

## [2.14.1](https://github.com/ethyca/fides/compare/2.14.0...2.14.1)

### Added

- Add `identity` query param to the consent reporting API view [#3418](https://github.com/ethyca/fides/pull/3418)
- Add privacy centre button text customisations [#3432](https://github.com/ethyca/fides/pull/3432)
- Add privacy centre favicon customisation [#3432](https://github.com/ethyca/fides/pull/3432)

### Changed

- Update privacy centre email and phone validation to allow for both to be blank [#3432](https://github.com/ethyca/fides/pull/3432)

## [2.14.0](https://github.com/ethyca/fides/compare/2.13.0...2.14.0)

### Added

- Add an automated test to check for `/fides-consent.js` backwards compatibility [#3289](https://github.com/ethyca/fides/pull/3289)
- Add infrastructure for "overlay" consent components (Preact, CSS bundling, etc.) and initial version of consent banner [#3191](https://github.com/ethyca/fides/pull/3191)
- Add the modal component of the "overlay" consent components [#3291](https://github.com/ethyca/fides/pull/3291)
- Added an `automigrate` database setting [#3220](https://github.com/ethyca/fides/pull/3220)
- Track Privacy Experience with Privacy Preferences [#3311](https://github.com/ethyca/fides/pull/3311)
- Add ability for `fides-js` to fetch its own geolocation [#3356](https://github.com/ethyca/fides/pull/3356)
- Add ability to select different locations in the "Cookie House" sample app [#3362](https://github.com/ethyca/fides/pull/3362)
- Added optional logging of resource changes on the server [#3331](https://github.com/ethyca/fides/pull/3331)

### Fixed

- Maintain casing differences within Snowflake datasets for proper DSR execution [#3245](https://github.com/ethyca/fides/pull/3245)
- Handle DynamoDB edge case where no attributes are defined [#3299](https://github.com/ethyca/fides/pull/3299)
- Support pseudonymous consent requests with `fides_user_device_id` for the new consent workflow [#3203](https://github.com/ethyca/fides/pull/3203)
- Fides user device id filter to GET Privacy Experience List endpoint to stash user preferences on embedded notices [#3302](https://github.com/ethyca/fides/pull/3302)
- Support for data categories on manual webhook fields [#3330](https://github.com/ethyca/fides/pull/3330)
- Added config-driven rendering to consent components [#3316](https://github.com/ethyca/fides/pull/3316)
- Pin `typing_extensions` dependency to `4.5.0` to work around a pydantic bug [#3357](https://github.com/ethyca/fides/pull/3357)

### Changed

- Explicitly escape/unescape certain fields instead of using SafeStr [#3144](https://github.com/ethyca/fides/pull/3144)
- Updated DynamoDB icon [#3296](https://github.com/ethyca/fides/pull/3296)
- Increased default page size for the connection type endpoint to 100 [#3298](https://github.com/ethyca/fides/pull/3298)
- Data model around PrivacyExperiences to better keep Privacy Notices and Experiences in sync [#3292](https://github.com/ethyca/fides/pull/3292)
- UI calls to support new PrivacyExperiences data model [#3313](https://github.com/ethyca/fides/pull/3313)
- Ensure email connectors respect the `notifications.notification_service_type` app config property if set [#3355](https://github.com/ethyca/fides/pull/3355)
- Rework Delighted connector so the `survey_response` endpoint depends on the `person` endpoint [3385](https://github.com/ethyca/fides/pull/3385)
- Remove logging within the Celery creation function [#3303](https://github.com/ethyca/fides/pull/3303)
- Update how generic endpoint generation works [#3304](https://github.com/ethyca/fides/pull/3304)
- Restrict strack-trace logging when not in Dev mode [#3081](https://github.com/ethyca/fides/pull/3081)
- Refactor CSS variables for `fides-js` to match brandable color palette [#3321](https://github.com/ethyca/fides/pull/3321)
- Moved all of the dirs from `fides.api.ops` into `fides.api` [#3318](https://github.com/ethyca/fides/pull/3318)
- Put global settings for fides.js on privacy center settings [#3333](https://github.com/ethyca/fides/pull/3333)
- Changed `fides db migrate` to `fides db upgrade` [#3342](https://github.com/ethyca/fides/pull/3342)
- Add required notice key to privacy notices [#3337](https://github.com/ethyca/fides/pull/3337)
- Make Privacy Experience List public, and separate public endpoint rate limiting [#3339](https://github.com/ethyca/fides/pull/3339)

### Developer Experience

- Add dispatch event when publishing a non-prod tag [#3317](https://github.com/ethyca/fides/pull/3317)
- Add OpenAPI (Swagger) documentation for Fides Privacy Center API endpoints (/fides.js) [#3341](https://github.com/ethyca/fides/pull/3341)

### Removed

- Remove `fides export` command and backing code [#3256](https://github.com/ethyca/fides/pull/3256)

## [2.13.0](https://github.com/ethyca/fides/compare/2.12.1...2.13.0)

### Added

- Connector for DynamoDB [#2998](https://github.com/ethyca/fides/pull/2998)
- Access and erasure support for Amplitude [#2569](https://github.com/ethyca/fides/pull/2569)
- Access and erasure support for Gorgias [#2444](https://github.com/ethyca/fides/pull/2444)
- Privacy Experience Bulk Create, Bulk Update, and Detail Endpoints [#3185](https://github.com/ethyca/fides/pull/3185)
- Initial privacy experience UI [#3186](https://github.com/ethyca/fides/pull/3186)
- A JavaScript modal to copy a script tag for `fides.js` [#3238](https://github.com/ethyca/fides/pull/3238)
- Access and erasure support for OneSignal [#3199](https://github.com/ethyca/fides/pull/3199)
- Add the ability to "inject" location into `/fides.js` bundles and cache responses for one hour [#3272](https://github.com/ethyca/fides/pull/3272)
- Prevent column sorts from resetting when data changes [#3290](https://github.com/ethyca/fides/pull/3290)

### Changed

- Merge instances of RTK `createApi` into one instance for better cache invalidation [#3059](https://github.com/ethyca/fides/pull/3059)
- Update custom field definition uniqueness to be case insensitive name per resource type [#3215](https://github.com/ethyca/fides/pull/3215)
- Restrict where privacy notices of certain consent mechanisms must be displayed [#3195](https://github.com/ethyca/fides/pull/3195)
- Merged the `lib` submodule into the `api.ops` submodule [#3134](https://github.com/ethyca/fides/pull/3134)
- Merged duplicate privacy declaration components [#3254](https://github.com/ethyca/fides/pull/3254)
- Refactor client applications into a monorepo with turborepo, extract fides-js into a standalone package, and improve privacy-center to load configuration at runtime [#3105](https://github.com/ethyca/fides/pull/3105)

### Fixed

- Prevent ability to unintentionally show "default" Privacy Center configuration, styles, etc. [#3242](https://github.com/ethyca/fides/pull/3242)
- Fix broken links to docs site pages in Admin UI [#3232](https://github.com/ethyca/fides/pull/3232)
- Repoint legacy docs site links to the new and improved docs site [#3167](https://github.com/ethyca/fides/pull/3167)
- Fix Cookie House Privacy Center styles for fides deploy [#3283](https://github.com/ethyca/fides/pull/3283)
- Maintain casing differences within Snowflake datasets for proper DSR execution [#3245](https://github.com/ethyca/fides/pull/3245)

### Developer Experience

- Use prettier to format _all_ source files in client packages [#3240](https://github.com/ethyca/fides/pull/3240)

### Deprecated

- Deprecate `fides export` CLI command as it is moving to `fidesplus` [#3264](https://github.com/ethyca/fides/pull/3264)

## [2.12.1](https://github.com/ethyca/fides/compare/2.12.0...2.12.1)

### Changed

- Updated how Docker version checks are handled and added an escape-hatch [#3218](https://github.com/ethyca/fides/pull/3218)

### Fixed

- Datamap export mitigation for deleted taxonomy elements referenced by declarations [#3214](https://github.com/ethyca/fides/pull/3214)
- Update datamap columns each time the page is visited [#3211](https://github.com/ethyca/fides/pull/3211)
- Ensure inactive custom fields are not returned for datamap response [#3223](https://github.com/ethyca/fides/pull/3223)

## [2.12.0](https://github.com/ethyca/fides/compare/2.11.0...2.12.0)

### Added

- Access and erasure support for Aircall [#2589](https://github.com/ethyca/fides/pull/2589)
- Access and erasure support for Klaviyo [#2501](https://github.com/ethyca/fides/pull/2501)
- Page to edit or add privacy notices [#3058](https://github.com/ethyca/fides/pull/3058)
- Side navigation bar can now also have children navigation links [#3099](https://github.com/ethyca/fides/pull/3099)
- Endpoints for consent reporting [#3095](https://github.com/ethyca/fides/pull/3095)
- Added manage custom fields page behind feature flag [#3089](https://github.com/ethyca/fides/pull/3089)
- Custom fields table [#3097](https://github.com/ethyca/fides/pull/3097)
- Custom fields form modal [#3165](https://github.com/ethyca/fides/pull/3165)
- Endpoints to save the new-style Privacy Preferences with respect to a fides user device id [#3132](https://github.com/ethyca/fides/pull/3132)
- Support `privacy_declaration` as a resource type for custom fields [#3149](https://github.com/ethyca/fides/pull/3149)
- Expose `id` field of embedded `privacy_declarations` on `system` API responses [#3157](https://github.com/ethyca/fides/pull/3157)
- Access and erasure support for Unbounce [#2697](https://github.com/ethyca/fides/pull/2697)
- Support pseudonymous consent requests with `fides_user_device_id` [#3158](https://github.com/ethyca/fides/pull/3158)
- Update `fides_consent` cookie format [#3158](https://github.com/ethyca/fides/pull/3158)
- Add custom fields to the data use declaration form [#3197](https://github.com/ethyca/fides/pull/3197)
- Added fides user device id as a ProvidedIdentityType [#3131](https://github.com/ethyca/fides/pull/3131)

### Changed

- The `cursor` pagination strategy now also searches for data outside of the `data_path` when determining the cursor value [#3068](https://github.com/ethyca/fides/pull/3068)
- Moved Privacy Declarations associated with Systems to their own DB table [#3098](https://github.com/ethyca/fides/pull/3098)
- More tests on data use validation for privacy notices within the same region [#3156](https://github.com/ethyca/fides/pull/3156)
- Improvements to export code for bugfixes and privacy declaration custom field support [#3184](https://github.com/ethyca/fides/pull/3184)
- Enabled privacy notice feature flag [#3192](https://github.com/ethyca/fides/pull/3192)
- Updated TS types - particularly with new privacy notices [#3054](https://github.com/ethyca/fides/pull/3054)
- Make name not required on privacy declaration [#3150](https://github.com/ethyca/fides/pull/3150)
- Let Rule Targets allow for custom data categories [#3147](https://github.com/ethyca/fides/pull/3147)

### Removed

- Removed the warning about access control migration [#3055](https://github.com/ethyca/fides/pull/3055)
- Remove `customFields` feature flag [#3080](https://github.com/ethyca/fides/pull/3080)
- Remove notification banner from the home page [#3088](https://github.com/ethyca/fides/pull/3088)

### Fixed

- Fix a typo in the Admin UI [#3166](https://github.com/ethyca/fides/pull/3166)
- The `--local` flag is now respected for the `scan dataset db` command [#3096](https://github.com/ethyca/fides/pull/3096)
- Fixing issue where connectors with external dataset references would fail to save [#3142](https://github.com/ethyca/fides/pull/3142)
- Ensure privacy declaration IDs are stable across updates through system API [#3188](https://github.com/ethyca/fides/pull/3188)
- Fixed unit tests for saas connector type endpoints now that we have >50 [#3101](https://github.com/ethyca/fides/pull/3101)
- Fixed nox docs link [#3121](https://github.com/ethyca/fides/pull/3121/files)

### Developer Experience

- Update fides deploy to use a new database.load_samples setting to initialize sample Systems, Datasets, and Connections for testing [#3102](https://github.com/ethyca/fides/pull/3102)
- Remove support for automatically configuring messaging (Mailgun) & storage (S3) using `.env` with `nox -s "fides_env(test)"` [#3102](https://github.com/ethyca/fides/pull/3102)
- Add smoke tests for consent management [#3158](https://github.com/ethyca/fides/pull/3158)
- Added nox command that opens dev docs [#3082](https://github.com/ethyca/fides/pull/3082)

## [2.11.0](https://github.com/ethyca/fides/compare/2.10.0...2.11.0)

### Added

- Access support for Shippo [#2484](https://github.com/ethyca/fides/pull/2484)
- Feature flags can be set such that they cannot be modified by the user [#2966](https://github.com/ethyca/fides/pull/2966)
- Added the datamap UI to make it open source [#2988](https://github.com/ethyca/fides/pull/2988)
- Introduced a `FixedLayout` component (from the datamap UI) for pages that need to be a fixed height and scroll within [#2992](https://github.com/ethyca/fides/pull/2992)
- Added preliminary privacy notice page [#2995](https://github.com/ethyca/fides/pull/2995)
- Table for privacy notices [#3001](https://github.com/ethyca/fides/pull/3001)
- Added connector template endpoint [#2946](https://github.com/ethyca/fides/pull/2946)
- Query params on connection type endpoint to filter by supported action type [#2996](https://github.com/ethyca/fides/pull/2996)
- Scope restrictions for privacy notice table in the UI [#3007](https://github.com/ethyca/fides/pull/3007)
- Toggle for enabling/disabling privacy notices in the UI [#3010](https://github.com/ethyca/fides/pull/3010)
- Add endpoint to retrieve privacy notices grouped by their associated data uses [#2956](https://github.com/ethyca/fides/pull/2956)
- Support for uploading custom connector templates via the UI [#2997](https://github.com/ethyca/fides/pull/2997)
- Add a backwards-compatible workflow for saving and propagating consent preferences with respect to Privacy Notices [#3016](https://github.com/ethyca/fides/pull/3016)
- Empty state for privacy notices [#3027](https://github.com/ethyca/fides/pull/3027)
- Added Data flow modal [#3008](https://github.com/ethyca/fides/pull/3008)
- Update datamap table export [#3038](https://github.com/ethyca/fides/pull/3038)
- Added more advanced privacy center styling [#2943](https://github.com/ethyca/fides/pull/2943)
- Backend privacy experiences foundation [#3146](https://github.com/ethyca/fides/pull/3146)

### Changed

- Set `privacyDeclarationDeprecatedFields` flags to false and set `userCannotModify` to true [2987](https://github.com/ethyca/fides/pull/2987)
- Restored `nav-config` back to the admin-ui [#2990](https://github.com/ethyca/fides/pull/2990)
- Bumped supported Python versions to 3.10.11, 3.9.16, and 3.8.14 [#2936](https://github.com/ethyca/fides/pull/2936)
- Modify privacy center default config to only request email identities, and add validation preventing requesting both email & phone identities [#2539](https://github.com/ethyca/fides/pull/2539)
- SaaS connector icons are now dynamically loaded from the connector templates [#3018](https://github.com/ethyca/fides/pull/3018)
- Updated consentmechanism Enum to rename "necessary" to "notice_only" [#3048](https://github.com/ethyca/fides/pull/3048)
- Updated test data for Mongo, CLI [#3011](https://github.com/ethyca/fides/pull/3011)
- Updated the check for if a user can assign owner roles to be scope-based instead of role-based [#2964](https://github.com/ethyca/fides/pull/2964)
- Replaced menu in user management table with delete icon [#2958](https://github.com/ethyca/fides/pull/2958)
- Added extra fields to webhook payloads [#2830](https://github.com/ethyca/fides/pull/2830)

### Removed

- Removed interzone navigation logic now that the datamap UI and admin UI are one app [#2990](https://github.com/ethyca/fides/pull/2990)
- Remove the `unknown` state for generated datasets displaying on fidesplus [#2957](https://github.com/ethyca/fides/pull/2957)
- Removed datamap export API [#2999](https://github.com/ethyca/fides/pull/2999)

### Developer Experience

- Nox commands for git tagging to support feature branch builds [#2979](https://github.com/ethyca/fides/pull/2979)
- Changed test environment (`nox -s fides_env`) to run `fides deploy` for local testing [#3071](https://github.com/ethyca/fides/pull/3017)
- Publish git-tag specific docker images [#3050](https://github.com/ethyca/fides/pull/3050)

## [2.10.0](https://github.com/ethyca/fides/compare/2.9.2...2.10.0)

### Added

- Allow users to configure their username and password via the config file [#2884](https://github.com/ethyca/fides/pull/2884)
- Add authentication to the `masking` endpoints as well as accompanying scopes [#2909](https://github.com/ethyca/fides/pull/2909)
- Add an Organization Management page (beta) [#2908](https://github.com/ethyca/fides/pull/2908)
- Adds assigned systems to user management table [#2922](https://github.com/ethyca/fides/pull/2922)
- APIs to support Privacy Notice management (create, read, update) [#2928](https://github.com/ethyca/fides/pull/2928)

### Changed

- Improved standard layout for large width screens and polished misc. pages [#2869](https://github.com/ethyca/fides/pull/2869)
- Changed UI paths in the admin-ui [#2869](https://github.com/ethyca/fides/pull/2892)
  - `/add-systems/new` --> `/add-systems/manual`
  - `/system` --> `/systems`
- Added individual ID routes for systems [#2902](https://github.com/ethyca/fides/pull/2902)
- Deprecated adding scopes to users directly; you can only add roles. [#2848](https://github.com/ethyca/fides/pull/2848/files)
- Changed About Fides page to say "Fides Core Version:" over "Version". [#2899](https://github.com/ethyca/fides/pull/2899)
- Polish Admin UI header & navigation [#2897](https://github.com/ethyca/fides/pull/2897)
- Give new users a "viewer" role by default [#2900](https://github.com/ethyca/fides/pull/2900)
- Tie together save states for user permissions and systems [#2913](https://github.com/ethyca/fides/pull/2913)
- Removing payment types from Stripe connector params [#2915](https://github.com/ethyca/fides/pull/2915)
- Viewer role can now access a restricted version of the user management page [#2933](https://github.com/ethyca/fides/pull/2933)
- Change Privacy Center email placeholder text [#2935](https://github.com/ethyca/fides/pull/2935)
- Restricted setting Approvers as System Managers [#2891](https://github.com/ethyca/fides/pull/2891)
- Adds confirmation modal when downgrading user to "approver" role via Admin UI [#2924](https://github.com/ethyca/fides/pull/2924)
- Changed the toast message for new users to include access control info [#2939](https://github.com/ethyca/fides/pull/2939)
- Add Data Stewards to datamap export [#2962](https://github.com/ethyca/fides/pull/2962)

### Fixed

- Restricted Contributors from being able to create Owners [#2888](https://github.com/ethyca/fides/pull/2888)
- Allow for dynamic aspect ratio for logo on Privacy Center 404 [#2895](https://github.com/ethyca/fides/pull/2895)
- Allow for dynamic aspect ratio for logo on consent page [#2895](https://github.com/ethyca/fides/pull/2895)
- Align role dscription drawer of Admin UI with top nav: [#2932](https://github.com/ethyca/fides/pull/2932)
- Fixed error message when a user is assigned to be an approver without any systems [#2953](https://github.com/ethyca/fides/pull/2953)

### Developer Experience

- Update frontend npm packages (admin-ui, privacy-center, cypress-e2e) [#2921](https://github.com/ethyca/fides/pull/2921)

## [2.9.2](https://github.com/ethyca/fides/compare/2.9.1...2.9.2)

### Fixed

- Allow multiple data uses as long as their processing activity name is different [#2905](https://github.com/ethyca/fides/pull/2905)
- use HTML property, not text, when dispatching Mailchimp Transactional emails [#2901](https://github.com/ethyca/fides/pull/2901)
- Remove policy key from Privacy Center submission modal [#2912](https://github.com/ethyca/fides/pull/2912)

## [2.9.1](https://github.com/ethyca/fides/compare/2.9.0...2.9.1)

### Added

- Added Attentive erasure email connector [#2782](https://github.com/ethyca/fides/pull/2782)

### Changed

- Removed dataset based email connectors [#2782](https://github.com/ethyca/fides/pull/2782)
- Changed Auth0's authentication strategy from `bearer` to `oauth2_client_credentials` [#2820](https://github.com/ethyca/fides/pull/2820)
- renamed the privacy declarations field "Privacy declaration name (deprecated)" to "Processing Activity" [#711](https://github.com/ethyca/fidesplus/issues/711)

### Fixed

- Fixed issue where the scopes list passed into FidesUserPermission could get mutated with the total_scopes call [#2883](https://github.com/ethyca/fides/pull/2883)

### Removed

- removed the `privacyDeclarationDeprecatedFields` flag [#711](https://github.com/ethyca/fidesplus/issues/711)

## [2.9.0](https://github.com/ethyca/fides/compare/2.8.3...2.9.0)

### Added

- The ability to assign users as system managers for a specific system [#2714](https://github.com/ethyca/fides/pull/2714)
- New endpoints to add and remove users as system managers [#2726](https://github.com/ethyca/fides/pull/2726)
- Warning about access control migration to the UI [#2842](https://github.com/ethyca/fides/pull/2842)
- Adds Role Assignment UI [#2739](https://github.com/ethyca/fides/pull/2739)
- Add an automated migration to give users a `viewer` role [#2821](https://github.com/ethyca/fides/pull/2821)

### Changed

- Removed "progressive" navigation that would hide Admin UI tabs until Systems / Connections were configured [#2762](https://github.com/ethyca/fides/pull/2762)
- Added `system.privacy_declaration.name` to datamap response [#2831](https://github.com/ethyca/fides/pull/2831/files)

### Developer Experience

- Retired legacy `navV2` feature flag [#2762](https://github.com/ethyca/fides/pull/2762)
- Update Admin UI Layout to fill viewport height [#2812](https://github.com/ethyca/fides/pull/2812)

### Fixed

- Fixed issue where unsaved changes warning would always show up when running fidesplus [#2788](https://github.com/ethyca/fides/issues/2788)
- Fixed problem in datamap export with datasets that had been updated via SaaS instantiation [#2841](https://github.com/ethyca/fides/pull/2841)
- Fixed problem in datamap export with inconsistent custom field ordering [#2859](https://github.com/ethyca/fides/pull/2859)

## [2.8.3](https://github.com/ethyca/fides/compare/2.8.2...2.8.3)

### Added

- Serialise `bson.ObjectId` types in SAR data packages [#2785](https://github.com/ethyca/fides/pull/2785)

### Fixed

- Fixed issue where more than 1 populated custom fields removed a system from the datamap export [#2825](https://github.com/ethyca/fides/pull/2825)

## [2.8.2](https://github.com/ethyca/fides/compare/2.8.1...2.8.2)

### Fixed

- Resolved a bug that stopped custom fields populating the visual datamap [#2775](https://github.com/ethyca/fides/pull/2775)
- Patch appconfig migration to handle existing db record [#2780](https://github.com/ethyca/fides/pull/2780)

## [2.8.1](https://github.com/ethyca/fides/compare/2.8.0...2.8.1)

### Fixed

- Disabled hiding Admin UI based on user scopes [#2771](https://github.com/ethyca/fides/pull/2771)

## [2.8.0](https://github.com/ethyca/fides/compare/2.7.1...2.8.0)

### Added

- Add API support for messaging config properties [#2551](https://github.com/ethyca/fides/pull/2551)
- Access and erasure support for Kustomer [#2520](https://github.com/ethyca/fides/pull/2520)
- Added the `erase_after` field on collections to be able to set the order for erasures [#2619](https://github.com/ethyca/fides/pull/2619)
- Add a toggle to filter the system classification to only return those with classification data [#2700](https://github.com/ethyca/fides/pull/2700)
- Added backend role-based permissions [#2671](https://github.com/ethyca/fides/pull/2671)
- Access and erasure for Vend SaaS Connector [#1869](https://github.com/ethyca/fides/issues/1869)
- Added endpoints for storage and messaging config setup status [#2690](https://github.com/ethyca/fides/pull/2690)
- Access and erasure for Jira SaaS Connector [#1871](https://github.com/ethyca/fides/issues/1871)
- Access and erasure support for Delighted [#2244](https://github.com/ethyca/fides/pull/2244)
- Improve "Upload a new dataset YAML" [#1531](https://github.com/ethyca/fides/pull/2258)
- Input validation and sanitization for Privacy Request fields [#2655](https://github.com/ethyca/fides/pull/2655)
- Access and erasure support for Yotpo [#2708](https://github.com/ethyca/fides/pull/2708)
- Custom Field Library Tab [#527](https://github.com/ethyca/fides/pull/2693)
- Allow SendGrid template usage [#2728](https://github.com/ethyca/fides/pull/2728)
- Added ConnectorRunner to simplify SaaS connector testing [#1795](https://github.com/ethyca/fides/pull/1795)
- Adds support for Mailchimp Transactional as a messaging config [#2742](https://github.com/ethyca/fides/pull/2742)

### Changed

- Admin UI
  - Add flow for selecting system types when manually creating a system [#2530](https://github.com/ethyca/fides/pull/2530)
  - Updated forms for privacy declarations [#2648](https://github.com/ethyca/fides/pull/2648)
  - Delete flow for privacy declarations [#2664](https://github.com/ethyca/fides/pull/2664)
  - Add framework to have UI elements respect the user's scopes [#2682](https://github.com/ethyca/fides/pull/2682)
  - "Manual Webhook" has been renamed to "Manual Process". [#2717](https://github.com/ethyca/fides/pull/2717)
- Convert all config values to Pydantic `Field` objects [#2613](https://github.com/ethyca/fides/pull/2613)
- Add warning to 'fides deploy' when installed outside of a virtual environment [#2641](https://github.com/ethyca/fides/pull/2641)
- Redesigned the default/init config file to be auto-documented. Also updates the `fides init` logic and analytics consent logic [#2694](https://github.com/ethyca/fides/pull/2694)
- Change how config creation/import is handled across the application [#2622](https://github.com/ethyca/fides/pull/2622)
- Update the CLI aesthetics & docstrings [#2703](https://github.com/ethyca/fides/pull/2703)
- Updates Roles->Scopes Mapping [#2744](https://github.com/ethyca/fides/pull/2744)
- Return user scopes as an enum, as well as total scopes [#2741](https://github.com/ethyca/fides/pull/2741)
- Update `MessagingServiceType` enum to be lowercased throughout [#2746](https://github.com/ethyca/fides/pull/2746)

### Developer Experience

- Set the security environment of the fides dev setup to `prod` instead of `dev` [#2588](https://github.com/ethyca/fides/pull/2588)
- Removed unexpected default Redis password [#2666](https://github.com/ethyca/fides/pull/2666)
- Privacy Center
  - Typechecking and validation of the `config.json` will be checked for backwards-compatibility. [#2661](https://github.com/ethyca/fides/pull/2661)
- Combined conftest.py files [#2669](https://github.com/ethyca/fides/pull/2669)

### Fixed

- Fix support for "redis.user" setting when authenticating to the Redis cache [#2666](https://github.com/ethyca/fides/pull/2666)
- Fix error with the classify dataset feature flag not writing the dataset to the server [#2675](https://github.com/ethyca/fides/pull/2675)
- Allow string dates to stay strings in cache decoding [#2695](https://github.com/ethyca/fides/pull/2695)
- Admin UI
  - Remove Identifiability (Data Qualifier) from taxonomy editor [2684](https://github.com/ethyca/fides/pull/2684)
- FE: Custom field selections binding issue on Taxonomy tabs [#2659](https://github.com/ethyca/fides/pull/2693/)
- Fix Privacy Request Status when submitting a consent request when identity verification is required [#2736](https://github.com/ethyca/fides/pull/2736)

## [2.7.1](https://github.com/ethyca/fides/compare/2.7.0...2.7.1)

- Fix error with the classify dataset feature flag not writing the dataset to the server [#2675](https://github.com/ethyca/fides/pull/2675)

## [2.7.0](https://github.com/ethyca/fides/compare/2.6.6...2.7.0)

- Fides API

  - Access and erasure support for Braintree [#2223](https://github.com/ethyca/fides/pull/2223)
  - Added route to send a test message [#2585](https://github.com/ethyca/fides/pull/2585)
  - Add default storage configuration functionality and associated APIs [#2438](https://github.com/ethyca/fides/pull/2438)

- Admin UI

  - Custom Metadata [#2536](https://github.com/ethyca/fides/pull/2536)
    - Create Custom Lists
    - Create Custom Field Definition
    - Create custom fields from a the taxonomy editor
    - Provide a custom field value in a resource
    - Bulk edit custom field values [#2612](https://github.com/ethyca/fides/issues/2612)
    - Custom metadata UI Polish [#2624](https://github.com/ethyca/fides/pull/2625)

- Privacy Center

  - The consent config default value can depend on whether Global Privacy Control is enabled. [#2341](https://github.com/ethyca/fides/pull/2341)
  - When GPC is enabled, the UI indicates which data uses are opted out by default. [#2596](https://github.com/ethyca/fides/pull/2596)
  - `inspectForBrowserIdentities` now also looks for `ljt_readerID`. [#2543](https://github.com/ethyca/fides/pull/2543)

### Added

- Added new Wunderkind Consent Saas Connector [#2600](https://github.com/ethyca/fides/pull/2600)
- Added new Sovrn Email Consent Connector [#2543](https://github.com/ethyca/fides/pull/2543/)
- Log Fides version at startup [#2566](https://github.com/ethyca/fides/pull/2566)

### Changed

- Update Admin UI to show all action types (access, erasure, consent, update) [#2523](https://github.com/ethyca/fides/pull/2523)
- Removes legacy `verify_oauth_client` function [#2527](https://github.com/ethyca/fides/pull/2527)
- Updated the UI for adding systems to a new design [#2490](https://github.com/ethyca/fides/pull/2490)
- Minor logging improvements [#2566](https://github.com/ethyca/fides/pull/2566)
- Various form components now take a `stacked` or `inline` variant [#2542](https://github.com/ethyca/fides/pull/2542)
- UX fixes for user management [#2537](https://github.com/ethyca/fides/pull/2537)
- Updating Firebase Auth connector to mask the user with a delete instead of an update [#2602](https://github.com/ethyca/fides/pull/2602)

### Fixed

- Fixed bug where refreshing a page in the UI would result in a 404 [#2502](https://github.com/ethyca/fides/pull/2502)
- Usernames are case insensitive now and prevent all duplicates [#2487](https://github.com/ethyca/fides/pull/2487)
  - This PR contains a migration that deletes duplicate users and keeps the oldest original account.
- Update Logos for shipped connectors [#2464](https://github.com/ethyca/fides/pull/2587)
- Search field on privacy request page isn't working [#2270](https://github.com/ethyca/fides/pull/2595)
- Fix connection dropdown in integration table to not be disabled add system creation [#3589](https://github.com/ethyca/fides/pull/3589)

### Developer Experience

- Added new Cypress E2E smoke tests [#2241](https://github.com/ethyca/fides/pull/2241)
- New command `nox -s e2e_test` which will spin up the test environment and run true E2E Cypress tests against it [#2417](https://github.com/ethyca/fides/pull/2417)
- Cypress E2E tests now run in CI and are reported to Cypress Cloud [#2417](https://github.com/ethyca/fides/pull/2417)
- Change from `randomint` to `uuid` in mongodb tests to reduce flakiness. [#2591](https://github.com/ethyca/fides/pull/2591)

### Removed

- Remove feature flagged config wizard stepper from Admin UI [#2553](https://github.com/ethyca/fides/pull/2553)

## [2.6.6](https://github.com/ethyca/fides/compare/2.6.5...2.6.6)

### Changed

- Improve Readability for Custom Masking Override Exceptions [#2593](https://github.com/ethyca/fides/pull/2593)

## [2.6.5](https://github.com/ethyca/fides/compare/2.6.4...2.6.5)

### Added

- Added config properties to override database Engine parameters [#2511](https://github.com/ethyca/fides/pull/2511)
- Increased default pool_size and max_overflow to 50 [#2560](https://github.com/ethyca/fides/pull/2560)

## [2.6.4](https://github.com/ethyca/fides/compare/2.6.3...2.6.4)

### Fixed

- Fixed bug for SMS completion notification not being sent [#2526](https://github.com/ethyca/fides/issues/2526)
- Fixed bug where refreshing a page in the UI would result in a 404 [#2502](https://github.com/ethyca/fides/pull/2502)

## [2.6.3](https://github.com/ethyca/fides/compare/2.6.2...2.6.3)

### Fixed

- Handle case where legacy dataset has meta: null [#2524](https://github.com/ethyca/fides/pull/2524)

## [2.6.2](https://github.com/ethyca/fides/compare/2.6.1...2.6.2)

### Fixed

- Issue addressing missing field in dataset migration [#2510](https://github.com/ethyca/fides/pull/2510)

## [2.6.1](https://github.com/ethyca/fides/compare/2.6.0...2.6.1)

### Fixed

- Fix errors when privacy requests execute concurrently without workers [#2489](https://github.com/ethyca/fides/pull/2489)
- Enable saas request overrides to run in worker runtime [#2489](https://github.com/ethyca/fides/pull/2489)

## [2.6.0](https://github.com/ethyca/fides/compare/2.5.1...2.6.0)

### Added

- Added the `env` option to the `security` configuration options to allow for users to completely secure the API endpoints [#2267](https://github.com/ethyca/fides/pull/2267)
- Unified Fides Resources
  - Added a dataset dropdown selector when configuring a connector to link an existing dataset to the connector configuration. [#2162](https://github.com/ethyca/fides/pull/2162)
  - Added new datasetconfig.ctl_dataset_id field to unify fides dataset resources [#2046](https://github.com/ethyca/fides/pull/2046)
- Add new connection config routes that couple them with systems [#2249](https://github.com/ethyca/fides/pull/2249)
- Add new select/deselect all permissions buttons [#2437](https://github.com/ethyca/fides/pull/2437)
- Endpoints to allow a user with the `user:password-reset` scope to reset users' passwords. In addition, users no longer require a scope to edit their own passwords. [#2373](https://github.com/ethyca/fides/pull/2373)
- New form to reset a user's password without knowing an old password [#2390](https://github.com/ethyca/fides/pull/2390)
- Approve & deny buttons on the "Request details" page. [#2473](https://github.com/ethyca/fides/pull/2473)
- Consent Propagation
  - Add the ability to execute Consent Requests via the Privacy Request Execution layer [#2125](https://github.com/ethyca/fides/pull/2125)
  - Add a Mailchimp Transactional Consent Connector [#2194](https://github.com/ethyca/fides/pull/2194)
  - Allow defining a list of opt-in and/or opt-out requests in consent connectors [#2315](https://github.com/ethyca/fides/pull/2315)
  - Add a Google Analytics Consent Connector for GA4 properties [#2302](https://github.com/ethyca/fides/pull/2302)
  - Pass the GA Cookie from the Privacy Center [#2337](https://github.com/ethyca/fides/pull/2337)
  - Rename "user_id" to more specific "ga_client_id" [#2356](https://github.com/ethyca/fides/pull/2356)
  - Patch Google Analytics Consent Connector to delete by client_id [#2355](https://github.com/ethyca/fides/pull/2355)
  - Add a "skip_param_values option" to optionally skip when we are missing param values in the body [#2384](https://github.com/ethyca/fides/pull/2384)
  - Adds a new Universal Analytics Connector that works with the UA Tracking Id
- Adds intake and storage of Global Privacy Control Signal props for Consent [#2599](https://github.com/ethyca/fides/pull/2599)

### Changed

- Unified Fides Resources
  - Removed several fidesops schemas for DSR's in favor of updated Fideslang schemas [#2009](https://github.com/ethyca/fides/pull/2009)
  - Removed DatasetConfig.dataset field [#2096](https://github.com/ethyca/fides/pull/2096)
  - Updated UI dataset config routes to use new unified routes [#2113](https://github.com/ethyca/fides/pull/2113)
  - Validate request body on crud endpoints on upsert. Validate dataset data categories before save. [#2134](https://github.com/ethyca/fides/pull/2134/)
  - Updated test env setup and quickstart to use new endpoints [#2225](https://github.com/ethyca/fides/pull/2225)
- Consent Propagation
  - Privacy Center consent options can now be marked as `executable` in order to propagate consent requests [#2193](https://github.com/ethyca/fides/pull/2193)
  - Add support for passing browser identities to consent request patches [#2304](https://github.com/ethyca/fides/pull/2304)
- Update fideslang to 1.3.3 [#2343](https://github.com/ethyca/fides/pull/2343)
- Display the request type instead of the policy name on the request table [#2382](https://github.com/ethyca/fides/pull/2382)
- Make denial reasons required [#2400](https://github.com/ethyca/fides/pull/2400)
- Display the policy key on the request details page [#2395](https://github.com/ethyca/fides/pull/2395)
- Updated CSV export [#2452](https://github.com/ethyca/fides/pull/2452)
- Privacy Request approval now uses a modal [#2443](https://github.com/ethyca/fides/pull/2443)

### Developer Experience

- `nox -s test_env` has been replaced with `nox -s "fides_env(dev)"`
- New command `nox -s "fides_env(test)"` creates a complete test environment with seed data (similar to `fides_env(dev)`) but with the production fides image so the built UI can be accessed at `localhost:8080` [#2399](https://github.com/ethyca/fides/pull/2399)
- Change from code climate to codecov for coverage reporting [#2402](https://github.com/ethyca/fides/pull/2402)

### Fixed

- Home screen header scaling and responsiveness issues [#2200](https://github.com/ethyca/fides/pull/2277)
- Privacy Center identity inputs validate even when they are optional. [#2308](https://github.com/ethyca/fides/pull/2308)
- The PII toggle defaults to false and PII will be hidden on page load [#2388](https://github.com/ethyca/fides/pull/2388)
- Fixed a CI bug caused by git security upgrades [#2441](https://github.com/ethyca/fides/pull/2441)
- Privacy Center
  - Identity inputs validate even when they are optional. [#2308](https://github.com/ethyca/fides/pull/2308)
  - Submit buttons show loading state and disable while submitting. [#2401](https://github.com/ethyca/fides/pull/2401)
  - Phone inputs no longer request country SVGs from external domain. [#2378](https://github.com/ethyca/fides/pull/2378)
  - Input validation errors no longer change the height of modals. [#2379](https://github.com/ethyca/fides/pull/2379)
- Patch masking strategies to better handle null and non-string inputs [#2307](https://github.com/ethyca/fides/pull/2377)
- Renamed prod pushes tag to be `latest` for privacy center and sample app [#2401](https://github.com/ethyca/fides/pull/2407)
- Update firebase connector to better handle non-existent users [#2439](https://github.com/ethyca/fides/pull/2439)

## [2.5.1](https://github.com/ethyca/fides/compare/2.5.0...2.5.1)

### Developer Experience

- Allow db resets only if `config.dev_mode` is `True` [#2321](https://github.com/ethyca/fides/pull/2321)

### Fixed

- Added a feature flag for the recent dataset classification UX changes [#2335](https://github.com/ethyca/fides/pull/2335)

### Security

- Add a check to the catchall path to prevent returning paths outside of the UI directory [#2330](https://github.com/ethyca/fides/pull/2330)

### Developer Experience

- Reduce size of local Docker images by fixing `.dockerignore` patterns [#2360](https://github.com/ethyca/fides/pull/2360)

## [2.5.0](https://github.com/ethyca/fides/compare/2.4.0...2.5.0)

### Docs

- Update the docs landing page and remove redundant docs [#2184](https://github.com/ethyca/fides/pull/2184)

### Added

- Added the `user` command group to the CLI. [#2153](https://github.com/ethyca/fides/pull/2153)
- Added `Code Climate` test coverage uploads. [#2198](https://github.com/ethyca/fides/pull/2198)
- Added the connection key to the execution log [#2100](https://github.com/ethyca/fides/pull/2100)
- Added endpoints to retrieve DSR `Rule`s and `Rule Target`s [#2116](https://github.com/ethyca/fides/pull/2116)
- Added Fides version number to account dropdown in the UI [#2140](https://github.com/ethyca/fides/pull/2140)
- Add link to Classify Systems page in nav side bar [#2128](https://github.com/ethyca/fides/pull/2128)
- Dataset classification UI now polls for results [#2123](https://github.com/ethyca/fides/pull/2123)
- Update Privacy Center Icons [#1800](https://github.com/ethyca/fides/pull/2139)
- Privacy Center `fides-consent.js`:
  - `Fides.shopify` integration function. [#2152](https://github.com/ethyca/fides/pull/2152)
  - Dedicated folder for integrations.
  - `Fides.meta` integration function (fbq). [#2217](https://github.com/ethyca/fides/pull/2217)
- Adds support for Twilio email service (Sendgrid) [#2154](https://github.com/ethyca/fides/pull/2154)
- Access and erasure support for Recharge [#1709](https://github.com/ethyca/fides/pull/1709)
- Access and erasure support for Friendbuy Nextgen [#2085](https://github.com/ethyca/fides/pull/2085)

### Changed

- Admin UI Feature Flags - [#2101](https://github.com/ethyca/fides/pull/2101)
  - Overrides can be saved in the browser.
  - Use `NEXT_PUBLIC_APP_ENV` for app-specific environment config.
  - No longer use `react-feature-flags` library.
  - Can have descriptions. [#2243](https://github.com/ethyca/fides/pull/2243)
- Made privacy declarations optional when adding systems manually - [#2173](https://github.com/ethyca/fides/pull/2173)
- Removed an unclear logging message. [#2266](https://github.com/ethyca/fides/pull/2266)
- Allow any user with `user:delete` scope to delete other users [#2148](https://github.com/ethyca/fides/pull/2148)
- Dynamic imports of custom overrides and SaaS test fixtures [#2169](https://github.com/ethyca/fides/pull/2169)
- Added `AuthenticatedClient` to custom request override interface [#2171](https://github.com/ethyca/fides/pull/2171)
- Only approve the specific collection instead of the entire dataset, display only top 1 classification by default [#2226](https://github.com/ethyca/fides/pull/2226)
- Update sample project resources for `fides evaluate` usage in `fides deploy` [#2253](https://github.com/ethyca/fides/pull/2253)

### Removed

- Removed unused object_name field on s3 storage config [#2133](https://github.com/ethyca/fides/pull/2133)

### Fixed

- Remove next-auth from privacy center to fix JS console error [#2090](https://github.com/ethyca/fides/pull/2090)
- Admin UI - Added Missing ability to assign `user:delete` in the permissions checkboxes [#2148](https://github.com/ethyca/fides/pull/2148)
- Nav bug: clicking on Privacy Request breadcrumb takes me to Home instead of /privacy-requests [#497](https://github.com/ethyca/fides/pull/2141)
- Side nav disappears when viewing request details [#2129](https://github.com/ethyca/fides/pull/2155)
- Remove usage of load dataset button and other dataset UI modifications [#2149](https://github.com/ethyca/fides/pull/2149)
- Improve readability for exceptions raised from custom request overrides [#2157](https://github.com/ethyca/fides/pull/2157)
- Importing custom request overrides on server startup [#2186](https://github.com/ethyca/fides/pull/2186)
- Remove warning when env vars default to blank strings in docker-compose [#2188](https://github.com/ethyca/fides/pull/2188)
- Fix Cookie House purchase modal flashing 'Error' in title [#2274](https://github.com/ethyca/fides/pull/2274)
- Stop dependency from upgrading `packaging` to version with known issue [#2273](https://github.com/ethyca/fides/pull/2273)
- Privacy center config no longer requires `identity_inputs` and will use `email` as a default [#2263](https://github.com/ethyca/fides/pull/2263)
- No longer display remaining days for privacy requests in terminal states [#2292](https://github.com/ethyca/fides/pull/2292)

### Removed

- Remove "Create New System" button when viewing systems. All systems can now be created via the "Add systems" button on the home page. [#2132](https://github.com/ethyca/fides/pull/2132)

## [2.4.0](https://github.com/ethyca/fides/compare/2.3.1...2.4.0)

### Developer Experience

- Include a pre-check workflow that collects the pytest suite [#2098](https://github.com/ethyca/fides/pull/2098)
- Write to the application db when running the app locally. Write to the test db when running pytest [#1731](https://github.com/ethyca/fides/pull/1731)

### Changed

- Move the `fides.ctl.core.` and `fides.ctl.connectors` modules into `fides.core` and `fides.connectors` respectively [#2097](https://github.com/ethyca/fides/pull/2097)
- Fides: Skip cypress tests due to nav bar 2.0 [#2102](https://github.com/ethyca/fides/pull/2103)

### Added

- Adds new erasure policy for complete user data masking [#1839](https://github.com/ethyca/fides/pull/1839)
- New Fides Home page [#1864](https://github.com/ethyca/fides/pull/2050)
- Nav 2.0 - Replace form flow side navs with top tabs [#2037](https://github.com/ethyca/fides/pull/2050)
- Adds new erasure policy for complete user data masking [#1839](https://github.com/ethyca/fides/pull/1839)
- Added ability to use Mailgun templates when sending emails. [#2039](https://github.com/ethyca/fides/pull/2039)
- Adds SMS id verification for consent [#2094](https://github.com/ethyca/fides/pull/2094)

### Fixed

- Store `fides_consent` cookie on the root domain of the Privacy Center [#2071](https://github.com/ethyca/fides/pull/2071)
- Properly set the expire-time for verification codes [#2105](https://github.com/ethyca/fides/pull/2105)

## [2.3.1](https://github.com/ethyca/fides/compare/2.3.0...2.3.1)

### Fixed

- Resolved an issue where the root_user was not being created [#2082](https://github.com/ethyca/fides/pull/2082)

### Added

- Nav redesign with sidebar groups. Feature flagged to only be visible in dev mode until release. [#2030](https://github.com/ethyca/fides/pull/2047)
- Improved error handling for incorrect app encryption key [#2089](https://github.com/ethyca/fides/pull/2089)
- Access and erasure support for Friendbuy API [#2019](https://github.com/ethyca/fides/pull/2019)

## [2.3.0](https://github.com/ethyca/fides/compare/2.2.2...2.3.0)

### Added

- Common Subscriptions for app-wide data and feature checks. [#2030](https://github.com/ethyca/fides/pull/2030)
- Send email alerts on privacy request failures once the specified threshold is reached. [#1793](https://github.com/ethyca/fides/pull/1793)
- DSR Notifications (toast) [#1895](https://github.com/ethyca/fides/pull/1895)
- DSR configure alerts btn [#1895](https://github.com/ethyca/fides/pull/1895)
- DSR configure alters (FE) [#1895](https://github.com/ethyca/fides/pull/1895)
- Add a `usage` session to Nox to print full session docstrings. [#2022](https://github.com/ethyca/fides/pull/2022)

### Added

- Adds notifications section to toml files [#2026](https://github.com/ethyca/fides/pull/2060)

### Changed

- Updated to use `loguru` logging library throughout codebase [#2031](https://github.com/ethyca/fides/pull/2031)
- Do not always create a `fides.toml` by default [#2023](https://github.com/ethyca/fides/pull/2023)
- The `fideslib` module has been merged into `fides`, code redundancies have been removed [#1859](https://github.com/ethyca/fides/pull/1859)
- Replace 'ingress' and 'egress' with 'sources' and 'destinations' across UI [#2044](https://github.com/ethyca/fides/pull/2044)
- Update the functionality of `fides pull -a <filename>` to include _all_ resource types. [#2083](https://github.com/ethyca/fides/pull/2083)

### Fixed

- Timing issues with bulk DSR reprocessing, specifically when analytics are enabled [#2015](https://github.com/ethyca/fides/pull/2015)
- Error caused by running erasure requests with disabled connectors [#2045](https://github.com/ethyca/fides/pull/2045)
- Changes the SlowAPI ratelimiter's backend to use memory instead of Redis [#2054](https://github.com/ethyca/fides/pull/2058)

## [2.2.2](https://github.com/ethyca/fides/compare/2.2.1...2.2.2)

### Docs

- Updated the readme to use new new [docs site](http://docs.ethyca.com) [#2020](https://github.com/ethyca/fides/pull/2020)

### Deprecated

- The documentation site hosted in the `/docs` directory has been deprecated. All documentation updates will be hosted at the new [docs site](http://docs.ethyca.com) [#2020](https://github.com/ethyca/fides/pull/2020)

### Fixed

- Fixed mypy and pylint errors [#2013](https://github.com/ethyca/fides/pull/2013)
- Update connection test endpoint to be effectively non-blocking [#2000](https://github.com/ethyca/fides/pull/2000)
- Update Fides connector to better handle children with no access results [#2012](https://github.com/ethyca/fides/pull/2012)

## [2.2.1](https://github.com/ethyca/fides/compare/2.2.0...2.2.1)

### Added

- Add health check indicator for data flow scanning option [#1973](https://github.com/ethyca/fides/pull/1973)

### Changed

- The `celery.toml` is no longer used, instead it is a subsection of the `fides.toml` file [#1990](https://github.com/ethyca/fides/pull/1990)
- Update sample project landing page copy to be version-agnostic [#1958](https://github.com/ethyca/fides/pull/1958)
- `get` and `ls` CLI commands now return valid `fides` object YAML [#1991](https://github.com/ethyca/fides/pull/1991)

### Developer Experience

- Remove duplicate fastapi-caching and pin version. [#1765](https://github.com/ethyca/fides/pull/1765)

## [2.2.0](https://github.com/ethyca/fides/compare/2.1.0...2.2.0)

### Added

- Send email alerts on privacy request failures once the specified threshold is reached. [#1793](https://github.com/ethyca/fides/pull/1793)
- Add authenticated privacy request route. [#1819](https://github.com/ethyca/fides/pull/1819)
- Enable the onboarding flow [#1836](https://github.com/ethyca/fides/pull/1836)
- Access and erasure support for Fullstory API [#1821](https://github.com/ethyca/fides/pull/1821)
- Add function to poll privacy request for completion [#1860](https://github.com/ethyca/fides/pull/1860)
- Added rescan flow for the data flow scanner [#1844](https://github.com/ethyca/fides/pull/1844)
- Add rescan flow for the data flow scanner [#1844](https://github.com/ethyca/fides/pull/1844)
- Add Fides connector to support parent-child Fides deployments [#1861](https://github.com/ethyca/fides/pull/1861)
- Classification UI now polls for updates to classifications [#1908](https://github.com/ethyca/fides/pull/1908)

### Changed

- The organization info form step is now skipped if the server already has organization info. [#1840](https://github.com/ethyca/fides/pull/1840)
- Removed the description column from the classify systems page. [#1867](https://github.com/ethyca/fides/pull/1867)
- Retrieve child results during fides connector execution [#1967](https://github.com/ethyca/fides/pull/1967)

### Fixed

- Fix error in parent user creation seeding. [#1832](https://github.com/ethyca/fides/issues/1832)
- Fix DSR error due to unfiltered empty identities [#1901](https://github.com/ethyca/fides/pull/1907)

### Docs

- Remove documentation about no-longer used connection string override [#1824](https://github.com/ethyca/fides/pull/1824)
- Fix typo in headings [#1824](https://github.com/ethyca/fides/pull/1824)
- Update documentation to reflect configs necessary for mailgun, twilio_sms and twilio_email service types [#1846](https://github.com/ethyca/fides/pull/1846)

...

## [2.1.0](https://github.com/ethyca/fides/compare/2.0.0...2.1.0)

### Added

- Classification flow for system data flows
- Classification is now triggered as part of data flow scanning
- Include `ingress` and `egress` fields on system export and `datamap/` endpoint [#1740](https://github.com/ethyca/fides/pull/1740)
- Repeatable unique identifier for dataset fides_keys and metadata [#1786](https://github.com/ethyca/fides/pull/1786)
- Adds SMS support for identity verification notifications [#1726](https://github.com/ethyca/fides/pull/1726)
- Added phone number validation in back-end and react phone number form in Privacy Center [#1745](https://github.com/ethyca/fides/pull/1745)
- Adds SMS message template for all subject notifications [#1743](https://github.com/ethyca/fides/pull/1743)
- Privacy-Center-Cypress workflow for CI checks of the Privacy Center. [#1722](https://github.com/ethyca/fides/pull/1722)
- Privacy Center `fides-consent.js` script for accessing consent on external pages. [Details](/clients/privacy-center/packages/fides-consent/README.md)
- Erasure support for Twilio Conversations API [#1673](https://github.com/ethyca/fides/pull/1673)
- Webserver port can now be configured via the CLI command [#1858](https://github.com/ethyca/fides/pull/1858)

### Changed

- Optional dependencies are no longer used for 3rd-party connectivity. Instead they are used to isolate dangerous dependencies. [#1679](https://github.com/ethyca/fides/pull/1679)
- All Next pages now automatically require login. [#1670](https://github.com/ethyca/fides/pull/1670)
- Running the `webserver` command no longer prompts the user to opt out/in to analytics[#1724](https://github.com/ethyca/fides/pull/1724)

### Developer Experience

- Admin-UI-Cypress tests that fail in CI will now upload screen recordings for debugging. [#1728](https://github.com/ethyca/fides/pull/1728/files/c23e62fea284f7910028c8483feff893903068b8#r1019491323)
- Enable remote debugging from VSCode of live dev app [#1780](https://github.com/ethyca/fides/pull/1780)

### Removed

- Removed the Privacy Center `cookieName` config introduced in 2.0.0. [#1756](https://github.com/ethyca/fides/pull/1756)

### Fixed

- Exceptions are no longer raised when sending analytics on Windows [#1666](https://github.com/ethyca/fides/pull/1666)
- Fixed wording on identity verification modal in the Privacy Center [#1674](https://github.com/ethyca/fides/pull/1674)
- Update system fides_key tooltip text [#1533](https://github.com/ethyca/fides/pull/1685)
- Removed local storage parsing that is redundant with redux-persist. [#1678](https://github.com/ethyca/fides/pull/1678)
- Show a helpful error message if Docker daemon is not running during "fides deploy" [#1694](https://github.com/ethyca/fides/pull/1694)
- Allow users to query their own permissions, including root user. [#1698](https://github.com/ethyca/fides/pull/1698)
- Single-select taxonomy fields legal basis and special category can be cleared. [#1712](https://github.com/ethyca/fides/pull/1712)
- Fixes the issue where the security config is not properly loading from environment variables. [#1718](https://github.com/ethyca/fides/pull/1718)
- Fixes the issue where the CLI can't run without the config values required by the webserver. [#1811](https://github.com/ethyca/fides/pull/1811)
- Correctly handle response from adobe jwt auth endpoint as milliseconds, rather than seconds. [#1754](https://github.com/ethyca/fides/pull/1754)
- Fixed styling issues with the `EditDrawer` component. [#1803](https://github.com/ethyca/fides/pull/1803)

### Security

- Bumped versions of packages that use OpenSSL [#1683](https://github.com/ethyca/fides/pull/1683)

## [2.0.0](https://github.com/ethyca/fides/compare/1.9.6...2.0.0)

### Added

- Allow delete-only SaaS connector endpoints [#1200](https://github.com/ethyca/fides/pull/1200)
- Privacy center consent choices store a browser cookie. [#1364](https://github.com/ethyca/fides/pull/1364)
  - The format is generic. A reasonable set of defaults will be added later: [#1444](https://github.com/ethyca/fides/issues/1444)
  - The cookie name defaults to `fides_consent` but can be configured under `config.json > consent > cookieName`.
  - Each consent option can provide an array of `cookieKeys`.
- Individually select and reprocess DSRs that have errored [#1203](https://github.com/ethyca/fides/pull/1489)
- Bulk select and reprocess DSRs that have errored [#1205](https://github.com/ethyca/fides/pull/1489)
- Config Wizard: AWS scan results populate in system review forms. [#1454](https://github.com/ethyca/fides/pull/1454)
- Integrate rate limiter with Saas Connectors. [#1433](https://github.com/ethyca/fides/pull/1433)
- Config Wizard: Added a column selector to the scan results page of the config wizard [#1590](https://github.com/ethyca/fides/pull/1590)
- Config Wizard: Flow for runtime scanner option [#1640](https://github.com/ethyca/fides/pull/1640)
- Access support for Twilio Conversations API [#1520](https://github.com/ethyca/fides/pull/1520)
- Message Config: Adds Twilio Email/SMS support [#1519](https://github.com/ethyca/fides/pull/1519)

### Changed

- Updated mypy to version 0.981 and Python to version 3.10.7 [#1448](https://github.com/ethyca/fides/pull/1448)

### Developer Experience

- Repository dispatch events are sent to fidesctl-plus and fidesops-plus [#1263](https://github.com/ethyca/fides/pull/1263)
- Only the `docs-authors` team members are specified as `CODEOWNERS` [#1446](https://github.com/ethyca/fides/pull/1446)
- Updates the default local configuration to not defer tasks to a worker node [#1552](https://github.com/ethyca/fides/pull/1552/)
- Updates the healthcheck to return health status of connected Celery workers [#1588](https://github.com/ethyca/fides/pull/1588)

### Docs

- Remove the tutorial to prepare for new update [#1543](https://github.com/ethyca/fides/pull/1543)
- Add system management via UI documentation [#1541](https://github.com/ethyca/fides/pull/1541)
- Added DSR quickstart docs, restructured docs navigation [#1651](https://github.com/ethyca/fides/pull/1651)
- Update privacy request execution overview docs [#1258](https://github.com/ethyca/fides/pull/1490)

### Fixed

- Fixed system dependencies appearing as "N/A" in the datamap endpoint when there are no privacy declarations [#1649](https://github.com/ethyca/fides/pull/1649)

## [1.9.6](https://github.com/ethyca/fides/compare/1.9.5...1.9.6)

### Fixed

- Include systems without a privacy declaration on data map [#1603](https://github.com/ethyca/fides/pull/1603)
- Handle malformed tokens [#1523](https://github.com/ethyca/fides/pull/1523)
- Remove thrown exception from getAllPrivacyRequests method [#1592](https://github.com/ethyca/fides/pull/1593)
- Include systems without a privacy declaration on data map [#1603](https://github.com/ethyca/fides/pull/1603)
- After editing a dataset, the table will stay on the previously selected collection instead of resetting to the first one. [#1511](https://github.com/ethyca/fides/pull/1511)
- Fix redis `db_index` config issue [#1647](https://github.com/ethyca/fides/pull/1647)

### Docs

- Add unlinked docs and fix any remaining broken links [#1266](https://github.com/ethyca/fides/pull/1266)
- Update privacy center docs to include consent information [#1537](https://github.com/ethyca/fides/pull/1537)
- Update UI docs to include DSR countdown information and additional descriptions/filtering [#1545](https://github.com/ethyca/fides/pull/1545)

### Changed

- Allow multiple masking strategies to be specified when using fides as a masking engine [#1647](https://github.com/ethyca/fides/pull/1647)

## [1.9.5](https://github.com/ethyca/fides/compare/1.9.4...1.9.5)

### Added

- The database includes a `plus_system_scans` relation, to track the status and results of System Scanner executions in fidesctl-plus [#1554](https://github.com/ethyca/fides/pull/1554)

## [1.9.4](https://github.com/ethyca/fides/compare/1.9.2...1.9.4)

### Fixed

- After editing a dataset, the table will stay on the previously selected collection instead of resetting to the first one. [#1511](https://github.com/ethyca/fides/pull/1511)

## [1.9.2](https://github.com/ethyca/fides/compare/1.9.1...1.9.2)

### Deprecated

- Added a deprecation warning for the entire package [#1244](https://github.com/ethyca/fides/pull/1244)

### Added

- Dataset generation enhancements using Fides Classify for Plus users:

  - Integrate Fides Plus API into placeholder features introduced in 1.9.0. [#1194](https://github.com/ethyca/fides/pull/1194)

- Fides Admin UI:

  - Configure Connector after creation [#1204](https://github.com/ethyca/fides/pull/1356)

### Fixed

- Privacy Center:
  - Handle error on startup if server isn't running [#1239](https://github.com/ethyca/fides/pull/1239)
  - Fix styling issue with cards [#1240](https://github.com/ethyca/fides/pull/1240)
  - Redirect to index on consent save [#1238](https://github.com/ethyca/fides/pull/1238)

## [1.9.1](https://github.com/ethyca/fides/compare/1.9.0...1.9.1)

### Changed

- Update fideslang to v1.3.1 [#1136](https://github.com/ethyca/fides/pull/1136)

### Changed

- Update fideslang to v1.3.1 [#1136](https://github.com/ethyca/fides/pull/1136)

## [1.9.0](https://github.com/ethyca/fides/compare/1.8.6...1.9.0) - 2022-09-29

### Added

- Dataset generation enhancements using Fides Classify for Plus users:
  - Added toggle for enabling classify during generation. [#1057](https://github.com/ethyca/fides/pull/1057)
  - Initial implementation of API request to kick off classify, with confirmation modal. [#1069](https://github.com/ethyca/fides/pull/1069)
  - Initial Classification & Review status for generated datasets. [#1074](https://github.com/ethyca/fides/pull/1074)
  - Component for choosing data categories based on classification results. [#1110](https://github.com/ethyca/fides/pull/1110)
  - The dataset fields table shows data categories from the classifier (if available). [#1088](https://github.com/ethyca/fides/pull/1088)
  - The "Approve" button can be used to update the dataset with the classifier's suggestions. [#1129](https://github.com/ethyca/fides/pull/1129)
- System management UI:
  - New page to add a system via yaml [#1062](https://github.com/ethyca/fides/pull/1062)
  - Skeleton of page to add a system manually [#1068](https://github.com/ethyca/fides/pull/1068)
  - Refactor config wizard system forms to be reused for system management [#1072](https://github.com/ethyca/fides/pull/1072)
  - Add additional optional fields to system management forms [#1082](https://github.com/ethyca/fides/pull/1082)
  - Delete a system through the UI [#1085](https://github.com/ethyca/fides/pull/1085)
  - Edit a system through the UI [#1096](https://github.com/ethyca/fides/pull/1096)
- Cypress component testing [#1106](https://github.com/ethyca/fides/pull/1106)

### Changed

- Changed behavior of `load_default_taxonomy` to append instead of upsert [#1040](https://github.com/ethyca/fides/pull/1040)
- Changed behavior of adding privacy declarations to decouple the actions of the "add" and "next" buttons [#1086](https://github.com/ethyca/fides/pull/1086)
- Moved system related UI components from the `config-wizard` directory to the `system` directory [#1097](https://github.com/ethyca/fides/pull/1097)
- Updated "type" on SaaS config to be a simple string type, not an enum [#1197](https://github.com/ethyca/fides/pull/1197)

### Developer Experience

- Optional dependencies may have their version defined only once, in `optional-requirements.txt` [#1171](https://github.com/ethyca/fides/pull/1171)

### Docs

- Updated the footer links [#1130](https://github.com/ethyca/fides/pull/1130)

### Fixed

- Fixed the "help" link in the UI header [#1078](https://github.com/ethyca/fides/pull/1078)
- Fixed a bug in Data Category Dropdowns where checking i.e. `user.biometric` would also check `user.biometric_health` [#1126](https://github.com/ethyca/fides/pull/1126)

### Security

- Upgraded pymysql to version `1.0.2` [#1094](https://github.com/ethyca/fides/pull/1094)

## [1.8.6](https://github.com/ethyca/fides/compare/1.8.5...1.8.6) - 2022-09-28

### Added

- Added classification tables for Plus users [#1060](https://github.com/ethyca/fides/pull/1060)

### Fixed

- Fixed a bug where rows were being excluded from a data map [#1124](https://github.com/ethyca/fides/pull/1124)

## [1.8.5](https://github.com/ethyca/fides/compare/1.8.4...1.8.5) - 2022-09-21

### Changed

- Update fideslang to v1.3.0 [#1103](https://github.com/ethyca/fides/pull/1103)

## [1.8.4](https://github.com/ethyca/fides/compare/1.8.3...1.8.4) - 2022-09-09

### Added

- Initial system management page [#1054](https://github.com/ethyca/fides/pull/1054)

### Changed

- Deleting a taxonomy field with children will now cascade delete all of its children as well. [#1042](https://github.com/ethyca/fides/pull/1042)

### Fixed

- Fixed navigating directly to frontend routes loading index page instead of the correct static page for the route.
- Fix truncated evaluation error messages [#1053](https://github.com/ethyca/fides/pull/1053)

## [1.8.3](https://github.com/ethyca/fides/compare/1.8.2...1.8.3) - 2022-09-06

### Added

- Added more taxonomy fields that can be edited via the UI [#1000](https://github.com/ethyca/fides/pull/1000) [#1028](https://github.com/ethyca/fides/pull/1028)
- Added the ability to add taxonomy fields via the UI [#1019](https://github.com/ethyca/fides/pull/1019)
- Added the ability to delete taxonomy fields via the UI [#1006](https://github.com/ethyca/fides/pull/1006)
  - Only non-default taxonomy entities can be deleted [#1023](https://github.com/ethyca/fides/pull/1023)
- Prevent deleting taxonomy `is_default` fields and from adding `is_default=True` fields via the API [#990](https://github.com/ethyca/fides/pull/990).
- Added a "Custom" tag to distinguish user defined taxonomy fields from default taxonomy fields in the UI [#1027](https://github.com/ethyca/fides/pull/1027)
- Added initial support for enabling Fides Plus [#1037](https://github.com/ethyca/fides/pull/1037)
  - The `useFeatures` hook can be used to check if `plus` is enabled.
  - Navigating to/from the Data Map page is gated behind this feature.
  - Plus endpoints are served from the private Plus image.

### Fixed

- Fixed failing mypy tests [#1030](https://github.com/ethyca/fides/pull/1030)
- Fixed an issue where `fides push --diff` would return a false positive diff [#1026](https://github.com/ethyca/fides/pull/1026)
- Pinned pydantic version to < 1.10.0 to fix an error in finding referenced fides keys [#1045](https://github.com/ethyca/fides/pull/1045)

### Fixed

- Fixed failing mypy tests [#1030](https://github.com/ethyca/fides/pull/1030)
- Fixed an issue where `fides push --diff` would return a false positive diff [#1026](https://github.com/ethyca/fides/pull/1026)

### Docs

- Minor formatting updates to [Policy Webhooks](https://ethyca.github.io/fidesops/guides/policy_webhooks/) documentation [#1114](https://github.com/ethyca/fidesops/pull/1114)

### Removed

- Removed create superuser [#1116](https://github.com/ethyca/fidesops/pull/1116)

## [1.8.2](https://github.com/ethyca/fides/compare/1.8.1...1.8.2) - 2022-08-18

### Added

- Added the ability to edit taxonomy fields via the UI [#977](https://github.com/ethyca/fides/pull/977) [#1028](https://github.com/ethyca/fides/pull/1028)
- New column `is_default` added to DataCategory, DataUse, DataSubject, and DataQualifier tables [#976](https://github.com/ethyca/fides/pull/976)
- Added the ability to add taxonomy fields via the UI [#1019](https://github.com/ethyca/fides/pull/1019)
- Added the ability to delete taxonomy fields via the UI [#1006](https://github.com/ethyca/fides/pull/1006)
  - Only non-default taxonomy entities can be deleted [#1023](https://github.com/ethyca/fides/pull/1023)
- Prevent deleting taxonomy `is_default` fields and from adding `is_default=True` fields via the API [#990](https://github.com/ethyca/fides/pull/990).
- Added a "Custom" tag to distinguish user defined taxonomy fields from default taxonomy fields in the UI [#1027](https://github.com/ethyca/fides/pull/1027)

### Changed

- Upgraded base Docker version to Python 3.9 and updated all other references from 3.8 -> 3.9 [#974](https://github.com/ethyca/fides/pull/974)
- Prepend all database tables with `ctl_` [#979](https://github.com/ethyca/fides/pull/979)
- Moved the `admin-ui` code down one level into a `ctl` subdir [#970](https://github.com/ethyca/fides/pull/970)
- Extended the `/datamap` endpoint to include extra metadata [#992](https://github.com/ethyca/fides/pull/992)

## [1.8.1](https://github.com/ethyca/fides/compare/1.8.0...1.8.1) - 2022-08-08

### Deprecated

- The following environment variables have been deprecated, and replaced with the new environment variable names indicated below. To avoid breaking existing workflows, the deprecated variables are still respected in v1.8.1. They will be removed in a future release.
  - `FIDESCTL__API__DATABASE_HOST` --> `FIDESCTL__DATABASE__SERVER`
  - `FIDESCTL__API__DATABASE_NAME` --> `FIDESCTL__DATABASE__DB`
  - `FIDESCTL__API__DATABASE_PASSWORD` --> `FIDESCTL__DATABASE__PASSWORD`
  - `FIDESCTL__API__DATABASE_PORT` --> `FIDESCTL__DATABASE__PORT`
  - `FIDESCTL__API__DATABASE_TEST_DATABASE_NAME` --> `FIDESCTL__DATABASE__TEST_DB`
  - `FIDESCTL__API__DATABASE_USER` --> `FIDESCTL__DATABASE__USER`

### Developer Experience

- The included `docker-compose.yml` no longer references outdated ENV variables [#964](https://github.com/ethyca/fides/pull/964)

### Docs

- Minor release documentation now reflects the desired patch release process [#955](https://github.com/ethyca/fides/pull/955)
- Updated references to ENV variables [#964](https://github.com/ethyca/fides/pull/964)

### Fixed

- Deprecated config options will continue to be respected when set via environment variables [#965](https://github.com/ethyca/fides/pull/965)
- The git cache is rebuilt within the Docker container [#962](https://github.com/ethyca/fides/pull/962)
- The `wheel` pypi build no longer has a dirty version tag [#962](https://github.com/ethyca/fides/pull/962)
- Add setuptools to dev-requirements to fix versioneer error [#983](https://github.com/ethyca/fides/pull/983)

## [1.8.0](https://github.com/ethyca/fides/compare/1.7.1...1.8.0) - 2022-08-04

### Added

- Initial configuration wizard UI view
  - System scanning step: AWS credentials form and initial `generate` API usage.
  - System scanning results: AWS systems are stored and can be selected for review
- CustomInput type "password" with show/hide icon.
- Pull CLI command now checks for untracked/unstaged files in the manifests dir [#869](https://github.com/ethyca/fides/pull/869)
- Pull CLI command has a flag to pull missing files from the server [#895](https://github.com/ethyca/fides/pull/895)
- Add BigQuery support for the `generate` command and `/generate` endpoint [#814](https://github.com/ethyca/fides/pull/814) & [#917](https://github.com/ethyca/fides/pull/917)
- Added user auth tables [915](https://github.com/ethyca/fides/pull/915)
- Standardized API error parsing under `~/types/errors`
- Added taxonomy page to UI [#902](https://github.com/ethyca/fides/pull/902)
  - Added a nested accordion component for displaying taxonomy data [#910](https://github.com/ethyca/fides/pull/910)
- Add lru cache to get_config [927](https://github.com/ethyca/fides/pull/927)
- Add support for deprecated API config values [#959](https://github.com/ethyca/fides/pull/959)
- `fides` is now an alias for `fidesctl` as a CLI entrypoint [#926](https://github.com/ethyca/fides/pull/926)
- Add user auth routes [929](https://github.com/ethyca/fides/pull/929)
- Bump fideslib to 3.0.1 and remove patch code[931](https://github.com/ethyca/fides/pull/931)
- Update the `fidesctl` python package to automatically serve the UI [#941](https://github.com/ethyca/fides/pull/941)
- Add `push` cli command alias for `apply` and deprecate `apply` [943](https://github.com/ethyca/fides/pull/943)
- Add resource groups tagging api as a source of system generation [939](https://github.com/ethyca/fides/pull/939)
- Add GitHub Action to publish the `fidesctl` package to testpypi on pushes to main [#951](https://github.com/ethyca/fides/pull/951)
- Added configWizardFlag to ui to hide the config wizard when false [[#1453](https://github.com/ethyca/fides/issues/1453)

### Changed

- Updated the `datamap` endpoint to return human-readable column names as the first response item [#779](https://github.com/ethyca/fides/pull/779)
- Remove the `obscure` requirement from the `generate` endpoint [#819](https://github.com/ethyca/fides/pull/819)
- Moved all files from `fidesapi` to `fidesctl/api` [#885](https://github.com/ethyca/fides/pull/885)
- Moved `scan` and `generate` to the list of commands that can be run in local mode [#841](https://github.com/ethyca/fides/pull/841)
- Upgraded the base docker images from Debian Buster to Bullseye [#958](https://github.com/ethyca/fides/pull/958)
- Removed `ipython` as a dev-requirement [#958](https://github.com/ethyca/fides/pull/958)
- Webserver dependencies now come as a standard part of the package [#881](https://github.com/ethyca/fides/pull/881)
- Initial configuration wizard UI view
  - Refactored step & form results management to use Redux Toolkit slice.
- Change `id` field in tables from an integer to a string [915](https://github.com/ethyca/fides/pull/915)
- Update `fideslang` to `1.1.0`, simplifying the default taxonomy and adding `tags` for resources [#865](https://github.com/ethyca/fides/pull/865)
- Merge existing configurations with `fideslib` library [#913](https://github.com/ethyca/fides/pull/913)
- Moved frontend static files to `src/fidesctl/ui-build/static` [#934](https://github.com/ethyca/fides/pull/934)
- Replicated the error response handling from the `/validate` endpoint to the `/generate` endpoint [#911](https://github.com/ethyca/fides/pull/911)

### Developer Experience

- Remove `API_PREFIX` from fidesctl/core/utils.py and change references to `API_PREFIX` in fidesctl/api/reoutes/util.py [922](https://github.com/ethyca/fides/pull/922)

### Fixed

- Dataset field columns show all columns by default in the UI [#898](https://github.com/ethyca/fides/pull/898)
- Fixed the missing `.fides./` directory when locating the default config [#933](https://github.com/ethyca/fides/pull/933)

## [1.7.1](https://github.com/ethyca/fides/compare/1.7.0...1.7.1) - 2022-07-28

### Added

- Add datasets via YAML in the UI [#813](https://github.com/ethyca/fides/pull/813)
- Add datasets via database connection [#834](https://github.com/ethyca/fides/pull/834) [#889](https://github.com/ethyca/fides/pull/889)
- Add delete confirmation when deleting a field or collection from a dataset [#809](https://github.com/ethyca/fides/pull/809)
- Add ability to delete datasets from the UI [#827](https://github.com/ethyca/fides/pull/827)
- Add Cypress for testing [713](https://github.com/ethyca/fides/pull/833)
- Add datasets via database connection (UI only) [#834](https://github.com/ethyca/fides/pull/834)
- Add Okta support to the `/generate` endpoint [#842](https://github.com/ethyca/fides/pull/842)
- Add db support to `/generate` endpoint [849](https://github.com/ethyca/fides/pull/849)
- Added OpenAPI TypeScript client generation for the UI app. See the [README](/clients/admin-ui/src/types/api/README.md) for more details.

### Changed

- Remove the `obscure` requirement from the `generate` endpoint [#819](https://github.com/ethyca/fides/pull/819)

### Developer Experience

- When releases are published, dispatch a repository webhook event to ethyca/fidesctl-plus [#938](https://github.com/ethyca/fides/pull/938)

### Docs

- recommend/replace pip installs with pipx [#874](https://github.com/ethyca/fides/pull/874)

### Fixed

- CustomSelect input tooltips appear next to selector instead of wrapping to a new row.
- Datasets without the `third_country_transfer` will not cause the editing dataset form to not render.
- Fixed a build issue causing an `unknown` version of `fidesctl` to be installed in published Docker images [#836](https://github.com/ethyca/fides/pull/836)
- Fixed an M1-related SQLAlchemy bug [#816](https://github.com/ethyca/fides/pull/891)
- Endpoints now work with or without a trailing slash. [#886](https://github.com/ethyca/fides/pull/886)
- Dataset field columns show all columns by default in the UI [#898](https://github.com/ethyca/fides/pull/898)
- Fixed the `tag` specific GitHub Action workflows for Docker and publishing docs. [#901](https://github.com/ethyca/fides/pull/901)

## [1.7.0](https://github.com/ethyca/fides/compare/1.6.1...1.7.0) - 2022-06-23

### Added

- Added dependabot to keep dependencies updated
- A warning now issues for any orphan datasets as part of the `apply` command [543](https://github.com/ethyca/fides/pull/543)
- Initial scaffolding of management UI [#561](https://github.com/ethyca/fides/pull/624)
- A new `audit` command for `system` and `organization` resources, checking data map attribute compliance [#548](https://github.com/ethyca/fides/pull/548)
- Static UI assets are now built with the docker container [#663](https://github.com/ethyca/fides/issues/663)
- Host static files via fidesapi [#621](https://github.com/ethyca/fides/pull/621)
- A new `generate` endpoint to enable capturing systems from infrastructure from the UI [#642](https://github.com/ethyca/fides/pull/642)
- A new `datamap` endpoint to enable visualizing a data map from the UI [#721](https://github.com/ethyca/fides/pull/721)
- Management UI navigation bar [#679](https://github.com/ethyca/fides/issues/679)
- Management UI integration [#736](https://github.com/ethyca/fides/pull/736)
  - Datasets
  - Systems
  - Taxonomy (data categories)
- Initial dataset UI view [#768](https://github.com/ethyca/fides/pull/768)
  - Add interaction for viewing a dataset collection
  - Add column picker
  - Add a data category checklist tree
  - Edit/delete dataset fields
  - Edit/delete dataset collections
  - Edit datasets
  - Add a component for Identifiability tags
  - Add tooltips for help on forms
  - Add geographic location (third_country_transfers) country selection. Supported by new dependency `i18n-iso-countries`.
- Okta, aws and database credentials can now come from `fidesctl.toml` config [#694](https://github.com/ethyca/fides/pull/694)
- New `validate` endpoint to test aws and okta credentials [#722](https://github.com/ethyca/fides/pull/722)
- Initial configuration wizard UI view
  - Manual entry steps added (name and describe organization, pick entry route, and describe system manually including privacy declarations)
- A new image tagged `ethyca/fidesctl:dev` is published on each push to `main` [781](https://github.com/ethyca/fides/pull/781)
- A new cli command (`fidesctl sync`) [#765](https://github.com/ethyca/fides/pull/765)

### Changed

- Comparing server and CLI versions ignores `.dirty` only differences, and is quiet on success when running general CLI commands [621](https://github.com/ethyca/fides/pull/621)
- All endpoints now prefixed by `/api/v1` [#623](https://github.com/ethyca/fides/issues/623)
- Allow AWS credentials to be passed to `generate system` via the API [#645](https://github.com/ethyca/fides/pull/645)
- Update the export of a datamap to load resources from the server instead of a manifest directory [#662](https://github.com/ethyca/fides/pull/662)
- Refactor `export` to remove CLI specific uses from the core modules and load resources[#725](https://github.com/ethyca/fides/pull/725)
- Bump version of FastAPI in `setup.py` to 0.77.1 to match `optional-requirements.txt` [#734](https://github.com/ethyca/fides/pull/734)
- Docker images are now only built and pushed on tags to match when released to pypi [#740](https://github.com/ethyca/fides/pull/740)
- Okta resource scanning and generation now works with systems instead of datasets [#751](https://github.com/ethyca/fides/pull/751)

### Developer Experience

- Replaced `make` with `nox` [#547](https://github.com/ethyca/fides/pull/547)
- Removed usage of `fideslang` module in favor of new [external package](https://github.com/ethyca/fideslang) shared across projects [#619](https://github.com/ethyca/fides/issues/619)
- Added a UI service to the docker-compose deployment [#757](https://github.com/ethyca/fides/pull/757)
- `TestClient` defined in and shared across test modules via `conftest.py` [#759](https://github.com/ethyca/fides/pull/759)

### Docs

- Replaced all references to `make` with `nox` [#547](https://github.com/ethyca/fides/pull/547)
- Removed config/schemas page [#613](https://github.com/ethyca/fides/issues/613)
- Dataset UI and config wizard docs added ([https://github.com/ethyca/fides/pull/697](https://github.com/ethyca/fides/pull/697))
- The fides README now walks through generating a datamap [#746](https://github.com/ethyca/fides/pull/746)

### Fixed

- Updated `fideslog` to v1.1.5, resolving an issue where some exceptions thrown by the SDK were not handled as expected [#609](https://github.com/ethyca/fides/issues/609)
- Updated the webserver so that it won't fail if the database is inaccessible [#649](https://github.com/ethyca/fides/pull/649)
- Updated external tests to handle complex characters [#661](https://github.com/ethyca/fides/pull/661)
- Evaluations now properly merge the default taxonomy into the user-defined taxonomy [#684](https://github.com/ethyca/fides/pull/684)
- The CLI can now be run without installing the webserver components [#715](https://github.com/ethyca/fides/pull/715)

## [1.6.1](https://github.com/ethyca/fides/compare/1.6.0...1.6.1) - 2022-06-15

### Docs

- Updated `Release Steps`

### Fixed

- Resolved a failure with populating applicable data subject rights to a data map
- Handle invalid characters when generating a `fides_key` [#761](https://github.com/ethyca/fides/pull/761)

## [1.6.0](https://github.com/ethyca/fides/compare/1.5.3...1.6.0) - 2022-05-02

### Added

- ESLint configuration changes [#514](https://github.com/ethyca/fidesops/pull/514)
- User creation, update and permissions in the Admin UI [#511](https://github.com/ethyca/fidesops/pull/511)
- Yaml support for dataset upload [#284](https://github.com/ethyca/fidesops/pull/284)

### Breaking Changes

- Update masking API to take multiple input values [#443](https://github.com/ethyca/fidesops/pull/443)

### Docs

- DRP feature documentation [#520](https://github.com/ethyca/fidesops/pull/520)

## [1.4.2](https://github.com/ethyca/fidesops/compare/1.4.1...1.4.2) - 2022-05-12

### Added

- GET routes for users [#405](https://github.com/ethyca/fidesops/pull/405)
- Username based search on GET route [#444](https://github.com/ethyca/fidesops/pull/444)
- FIDESOPS\_\_DEV_MODE for Easier SaaS Request Debugging [#363](https://github.com/ethyca/fidesops/pull/363)
- Track user privileges across sessions [#425](https://github.com/ethyca/fidesops/pull/425)
- Add first_name and last_name fields. Also add them along with created_at to FidesUser response [#465](https://github.com/ethyca/fidesops/pull/465)
- Denial reasons for DSR and user `AuditLog` [#463](https://github.com/ethyca/fidesops/pull/463)
- DRP action to Policy [#453](https://github.com/ethyca/fidesops/pull/453)
- `CHANGELOG.md` file[#484](https://github.com/ethyca/fidesops/pull/484)
- DRP status endpoint [#485](https://github.com/ethyca/fidesops/pull/485)
- DRP exerise endpoint [#496](https://github.com/ethyca/fidesops/pull/496)
- Frontend for privacy request denial reaons [#480](https://github.com/ethyca/fidesops/pull/480)
- Publish Fidesops to Pypi [#491](https://github.com/ethyca/fidesops/pull/491)
- DRP data rights endpoint [#526](https://github.com/ethyca/fidesops/pull/526)

### Changed

- Converted HTTP Status Codes to Starlette constant values [#438](https://github.com/ethyca/fidesops/pull/438)
- SaasConnector.send behavior on ignore_errors now returns raw response [#462](https://github.com/ethyca/fidesops/pull/462)
- Seed user permissions in `create_superuser.py` script [#468](https://github.com/ethyca/fidesops/pull/468)
- User API Endpoints (update fields and reset user passwords) [#471](https://github.com/ethyca/fidesops/pull/471)
- Format tests with `black` [#466](https://github.com/ethyca/fidesops/pull/466)
- Extract privacy request endpoint logic into separate service for DRP [#470](https://github.com/ethyca/fidesops/pull/470)
- Fixing inconsistent SaaS connector integration tests [#473](https://github.com/ethyca/fidesops/pull/473)
- Add user data to login response [#501](https://github.com/ethyca/fidesops/pull/501)

### Breaking Changes

- Update masking API to take multiple input values [#443](https://github.com/ethyca/fidesops/pull/443)

### Docs

- Added issue template for documentation updates [#442](https://github.com/ethyca/fidesops/pull/442)
- Clarify masking updates [#464](https://github.com/ethyca/fidesops/pull/464)
- Added dark mode [#476](https://github.com/ethyca/fidesops/pull/476)

### Fixed

- Removed miradb test warning [#436](https://github.com/ethyca/fidesops/pull/436)
- Added missing import [#448](https://github.com/ethyca/fidesops/pull/448)
- Removed pypi badge pointing to wrong package [#452](https://github.com/ethyca/fidesops/pull/452)
- Audit imports and references [#479](https://github.com/ethyca/fidesops/pull/479)
- Switch to using update method on PUT permission endpoint [#500](https://github.com/ethyca/fidesops/pull/500)

### Developer Experience

- added isort as a CI check
- Include `tests/` in all static code checks (e.g. `mypy`, `pylint`)

### Changed

- Published Docker image does a clean install of Fidesctl
- `with_analytics` is now a decorator

### Fixed

- Third-Country formatting on Data Map
- Potential Duplication on Data Map
- Exceptions are no longer raised when sending `AnalyticsEvent`s on Windows
- Running `fidesctl init` now generates a `server_host` and `server_protocol`
  rather than `server_url`<|MERGE_RESOLUTION|>--- conflicted
+++ resolved
@@ -22,12 +22,9 @@
 - Added `getModalLinkLabel` method to global fides object [#4766](https://github.com/ethyca/fides/pull/4766)
 - Added language switcher to fides overlay modal [#4773](https://github.com/ethyca/fides/pull/4773)
 - Added modal link label to experience translation model [#4767](https://github.com/ethyca/fides/pull/4767)
-<<<<<<< HEAD
 - Added erasure support for OpenWeb [#4735](https://github.com/ethyca/fides/pull/4735)
-=======
 - Added support for custom identities [#4764](https://github.com/ethyca/fides/pull/4764)
 
->>>>>>> 262d2f3b
 ### Changed
 - Changed the Stripe integration for `Cards` to delete instead of update due to possible issues of a past expiration date [#4768](https://github.com/ethyca/fides/pull/4768)
 - Changed display of Data Uses, Categories and Subjects to user friendly names in the Data map report [#4774](https://github.com/ethyca/fides/pull/4774)
