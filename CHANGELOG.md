--- conflicted
+++ resolved
@@ -36,11 +36,8 @@
 * Added user auth tables [915](https://github.com/ethyca/fides/pull/915)
 * Standardized API error parsing under `~/types/errors`
 * Added taxonomy page to UI [#902](https://github.com/ethyca/fides/pull/902)
-<<<<<<< HEAD
   * Added a nested accordion component for displaying taxonomy data [#910](https://github.com/ethyca/fides/pull/910)
-=======
 * Add lru cache to get_config [927](https://github.com/ethyca/fides/pull/927)
->>>>>>> 4f2c49f1
 
 ### Changed
 
