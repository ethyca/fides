--- conflicted
+++ resolved
@@ -22,27 +22,19 @@
 - Privacy center can now render its consent values based on Privacy Notices and Privacy Experiences [#3411](https://github.com/ethyca/fides/pull/3411)
 - Add Google Tag Manager and Privacy Center ENV vars to sample app [#2949](https://github.com/ethyca/fides/pull/2949)
 - Add `notice_key` field to Privacy Notice UI form [#3403](https://github.com/ethyca/fides/pull/3403)
-<<<<<<< HEAD
 - Add `identity` query param to the consent reporting API view [#3418](https://github.com/ethyca/fides/pull/3418)
 - Use `rollup-plugin-postcss` to bundle and optimize the `fides.js` components CSS [#3411](https://github.com/ethyca/fides/pull/3411)
 - Dispatch Fides.js lifecycle events on window (FidesInitialized, FidesUpdated) and cross-publish to Fides.gtm() integration [#3411](https://github.com/ethyca/fides/pull/3411)
-=======
->>>>>>> a3434040
 - Added the ability to use custom CAs with Redis via TLS [#3451](https://github.com/ethyca/fides/pull/3451)
 - Add default experience configs on startup [#3449](https://github.com/ethyca/fides/pull/3449)
 - Load default privacy notices on startup [#3401](https://github.com/ethyca/fides/pull/3401)
 - Add ability for users to pass in additional parameters for application database connection [#3450](https://github.com/ethyca/fides/pull/3450)
 - Load default privacy notices on startup [#3401](https://github.com/ethyca/fides/pull/3401/files)
-<<<<<<< HEAD
-- Add privacy centre button text customisations [#3432](https://github.com/ethyca/fides/pull/3432)
-- Add privacy centre favicon customisation [#3432](https://github.com/ethyca/fides/pull/3432)
 - Add ability for `fides-js` to make API calls to Fides [#3411](https://github.com/ethyca/fides/pull/3411)
 - `fides-js` banner is now responsive across different viewport widths [#3411](https://github.com/ethyca/fides/pull/3411)
 - Add ability to close `fides-js` banner and modal via a button or ESC [#3411](https://github.com/ethyca/fides/pull/3411)
 - Add ability to open the `fides-js` modal from a link on the host site [#3411](https://github.com/ethyca/fides/pull/3411)
 - GPC preferences are automatically applied via `fides-js` [#3411](https://github.com/ethyca/fides/pull/3411)
-=======
->>>>>>> a3434040
 
 ### Fixed
 
