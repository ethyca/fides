# Changelog

All notable changes to this project will be documented in this file.

The format is based on [Keep a Changelog](https://keepachangelog.com/en/)

The types of changes are:

* `Added` for new features.
* `Changed` for changes in existing functionality.
* `Developer Experience` for changes in developer workflow or tooling.
* `Deprecated` for soon-to-be removed features.
* `Docs` for documentation only changes.
* `Removed` for now removed features.
* `Fixed` for any bug fixes.
* `Security` in case of vulnerabilities.

## [Unreleased](https://github.com/ethyca/fides/compare/1.9.6...main)

### Changed

* Optional dependencies are no longer used for 3rd-party connectivity. Instead they are used to isolate dangerous dependencies. [#1679](https://github.com/ethyca/fides/pull/1679)
* All Next pages now automatically require login. [#1670](https://github.com/ethyca/fides/pull/1670)

### Developer Experience

* Admin-UI-Cypress tests that fail in CI will now upload screen recordings for debugging. [#1728](https://github.com/ethyca/fides/pull/1728/files/c23e62fea284f7910028c8483feff893903068b8#r1019491323)

### Removed

* Removed the `view` endpoint for evaluations [#1703](https://github.com/ethyca/fides/pull/1703)

### Fixed

* Exceptions are no longer raised when sending analytics on Windows [#1666](https://github.com/ethyca/fides/pull/1666)
* Fixed wording on identity verification modal in the Privacy Center [#1674](https://github.com/ethyca/fides/pull/1674)
* Update system fides_key tooltip text [#1533](https://github.com/ethyca/fides/pull/1685)
* Removed local storage parsing that is redundant with redux-persist. [#1678](https://github.com/ethyca/fides/pull/1678)
* Show a helpful error message if Docker daemon is not running during "fides deploy" [#1694](https://github.com/ethyca/fides/pull/1694)
* Allow users to query their own permissions, including root user. [#1698](https://github.com/ethyca/fides/pull/1698)
<<<<<<< HEAD
* Fixes the issue where the security config is not properly loading from environment variables. [#1718](https://github.com/ethyca/fides/pull/1718)
=======
* Single-select taxonomy fields legal basis and special category can be cleared. [#1712](https://github.com/ethyca/fides/pull/1712)
>>>>>>> 4711c05d

### Security

* Bumped versions of packages that use OpenSSL [#1683](https://github.com/ethyca/fides/pull/1683)

## [2.0.0](https://github.com/ethyca/fides/compare/1.9.6...2.0.0)

### Added

* Allow delete-only SaaS connector endpoints [#1200](https://github.com/ethyca/fides/pull/1200)
* Privacy center consent choices store a browser cookie. [#1364](https://github.com/ethyca/fides/pull/1364)
  * The format is generic. A reasonable set of defaults will be added later: [#1444](https://github.com/ethyca/fides/issues/1444)
  * The cookie name defaults to `fides_consent` but can be configured under `config.json > consent > cookieName`.
  * Each consent option can provide an array of `cookieKeys`.
* Individually select and reprocess DSRs that have errored [#1203](https://github.com/ethyca/fides/pull/1489)
* Bulk select and reprocess DSRs that have errored [#1205](https://github.com/ethyca/fides/pull/1489)
* Config Wizard: AWS scan results populate in system review forms. [#1454](https://github.com/ethyca/fides/pull/1454)
* Integrate rate limiter with Saas Connectors. [#1433](https://github.com/ethyca/fides/pull/1433)
* Config Wizard: Added a column selector to the scan results page of the config wizard [#1590](https://github.com/ethyca/fides/pull/1590)
* Config Wizard: Flow for runtime scanner option [#1640](https://github.com/ethyca/fides/pull/1640)
* Access support for Twilio Conversations API [#1520](https://github.com/ethyca/fides/pull/1520)
* Message Config: Adds Twilio Email/SMS support [#1519](https://github.com/ethyca/fides/pull/1519)

### Changed

* Updated mypy to version 0.981 and Python to version 3.10.7 [#1448](https://github.com/ethyca/fides/pull/1448)

### Developer Experience

* Repository dispatch events are sent to fidesctl-plus and fidesops-plus [#1263](https://github.com/ethyca/fides/pull/1263)
* Only the `docs-authors` team members are specified as `CODEOWNERS` [#1446](https://github.com/ethyca/fides/pull/1446)
* Updates the default local configuration to not defer tasks to a worker node [#1552](https://github.com/ethyca/fides/pull/1552/)
* Updates the healthcheck to return health status of connected Celery workers [#1588](https://github.com/ethyca/fides/pull/1588)

### Docs

* Remove the tutorial to prepare for new update [#1543](https://github.com/ethyca/fides/pull/1543)
* Add system management via UI documentation [#1541](https://github.com/ethyca/fides/pull/1541)
* Added DSR quickstart docs, restructured docs navigation [#1651](https://github.com/ethyca/fides/pull/1651)
* Update privacy request execution overview docs [#1258](https://github.com/ethyca/fides/pull/1490)

### Fixed

* Fixed system dependencies appearing as "N/A" in the datamap endpoint when there are no privacy declarations [#1649](https://github.com/ethyca/fides/pull/1649)

## [1.9.6](https://github.com/ethyca/fides/compare/1.9.5...1.9.6)

### Fixed

* Include systems without a privacy declaration on data map [#1603](https://github.com/ethyca/fides/pull/1603)
* Handle malformed tokens [#1523](https://github.com/ethyca/fides/pull/1523)
* Remove thrown exception from getAllPrivacyRequests method [#1592](https://github.com/ethyca/fides/pull/1593)
* Include systems without a privacy declaration on data map [#1603](https://github.com/ethyca/fides/pull/1603)
* After editing a dataset, the table will stay on the previously selected collection instead of resetting to the first one. [#1511](https://github.com/ethyca/fides/pull/1511)
* Fix redis `db_index` config issue [#1647](https://github.com/ethyca/fides/pull/1647)

### Docs

* Add unlinked docs and fix any remaining broken links [#1266](https://github.com/ethyca/fides/pull/1266)
* Update privacy center docs to include consent information [#1537](https://github.com/ethyca/fides/pull/1537)
* Update UI docs to include DSR countdown information and additional descriptions/filtering [#1545](https://github.com/ethyca/fides/pull/1545)

### Changed

* Allow multiple masking strategies to be specified when using fides as a masking engine [#1647](https://github.com/ethyca/fides/pull/1647)

## [1.9.5](https://github.com/ethyca/fides/compare/1.9.4...1.9.5)

### Added

* The database includes a `plus_system_scans` relation, to track the status and results of System Scanner executions in fidesctl-plus [#1554](https://github.com/ethyca/fides/pull/1554)

## [1.9.4](https://github.com/ethyca/fides/compare/1.9.2...1.9.4)

### Fixed

* After editing a dataset, the table will stay on the previously selected collection instead of resetting to the first one. [#1511](https://github.com/ethyca/fides/pull/1511)

## [1.9.2](https://github.com/ethyca/fides/compare/1.9.1...1.9.2)

### Deprecated

* Added a deprecation warning for the entire package [#1244](https://github.com/ethyca/fides/pull/1244)

### Added

* Dataset generation enhancements using Fides Classify for Plus users:
  * Integrate Fides Plus API into placeholder features introduced in 1.9.0. [#1194](https://github.com/ethyca/fides/pull/1194)

* Fides Admin UI:
  * Configure Connector after creation [#1204](https://github.com/ethyca/fides/pull/1356)

### Fixed

* Privacy Center:
  * Handle error on startup if server isn't running [#1239](https://github.com/ethyca/fides/pull/1239)
  * Fix styling issue with cards [#1240](https://github.com/ethyca/fides/pull/1240)
  * Redirect to index on consent save [#1238](https://github.com/ethyca/fides/pull/1238)

## [1.9.1](https://github.com/ethyca/fides/compare/1.9.0...1.9.1)

### Changed

* Update fideslang to v1.3.1 [#1136](https://github.com/ethyca/fides/pull/1136)

### Changed

* Update fideslang to v1.3.1 [#1136](https://github.com/ethyca/fides/pull/1136)

## [1.9.0](https://github.com/ethyca/fides/compare/1.8.6...1.9.0) - 2022-09-29

### Added

* Dataset generation enhancements using Fides Classify for Plus users:
  * Added toggle for enabling classify during generation. [#1057](https://github.com/ethyca/fides/pull/1057)
  * Initial implementation of API request to kick off classify, with confirmation modal. [#1069](https://github.com/ethyca/fides/pull/1069)
  * Initial Classification & Review status for generated datasets. [#1074](https://github.com/ethyca/fides/pull/1074)
  * Component for choosing data categories based on classification results. [#1110](https://github.com/ethyca/fides/pull/1110)
  * The dataset fields table shows data categories from the classifier (if available). [#1088](https://github.com/ethyca/fides/pull/1088)
  * The "Approve" button can be used to update the dataset with the classifier's suggestions. [#1129](https://github.com/ethyca/fides/pull/1129)
* System management UI:
  * New page to add a system via yaml [#1062](https://github.com/ethyca/fides/pull/1062)
  * Skeleton of page to add a system manually [#1068](https://github.com/ethyca/fides/pull/1068)
  * Refactor config wizard system forms to be reused for system management [#1072](https://github.com/ethyca/fides/pull/1072)
  * Add additional optional fields to system management forms [#1082](https://github.com/ethyca/fides/pull/1082)
  * Delete a system through the UI [#1085](https://github.com/ethyca/fides/pull/1085)
  * Edit a system through the UI [#1096](https://github.com/ethyca/fides/pull/1096)
* Cypress component testing [#1106](https://github.com/ethyca/fides/pull/1106)

### Changed

* Changed behavior of `load_default_taxonomy` to append instead of upsert [#1040](https://github.com/ethyca/fides/pull/1040)
* Changed behavior of adding privacy declarations to decouple the actions of the "add" and "next" buttons [#1086](https://github.com/ethyca/fides/pull/1086)
* Moved system related UI components from the `config-wizard` directory to the `system` directory [#1097](https://github.com/ethyca/fides/pull/1097)
* Updated "type" on SaaS config to be a simple string type, not an enum [#1197](https://github.com/ethyca/fides/pull/1197)

### Developer Experience

* Optional dependencies may have their version defined only once, in `optional-requirements.txt` [#1171](https://github.com/ethyca/fides/pull/1171)

### Docs

* Updated the footer links [#1130](https://github.com/ethyca/fides/pull/1130)

### Fixed

* Fixed the "help" link in the UI header [#1078](https://github.com/ethyca/fides/pull/1078)
* Fixed a bug in Data Category Dropdowns where checking i.e. `user.biometric` would also check `user.biometric_health` [#1126](https://github.com/ethyca/fides/pull/1126)

### Security

* Upgraded pymysql to version `1.0.2` [#1094](https://github.com/ethyca/fides/pull/1094)

## [1.8.6](https://github.com/ethyca/fides/compare/1.8.5...1.8.6) - 2022-09-28

### Added

* Added classification tables for Plus users [#1060](https://github.com/ethyca/fides/pull/1060)

### Fixed

* Fixed a bug where rows were being excluded from a data map [#1124](https://github.com/ethyca/fides/pull/1124)

## [1.8.5](https://github.com/ethyca/fides/compare/1.8.4...1.8.5) - 2022-09-21

### Changed

* Update fideslang to v1.3.0 [#1103](https://github.com/ethyca/fides/pull/1103)

## [1.8.4](https://github.com/ethyca/fides/compare/1.8.3...1.8.4) - 2022-09-09

### Added

* Initial system management page [#1054](https://github.com/ethyca/fides/pull/1054)

### Changed

* Deleting a taxonomy field with children will now cascade delete all of its children as well. [#1042](https://github.com/ethyca/fides/pull/1042)

### Fixed

* Fixed navigating directly to frontend routes loading index page instead of the correct static page for the route.
* Fix truncated evaluation error messages [#1053](https://github.com/ethyca/fides/pull/1053)

## [1.8.3](https://github.com/ethyca/fides/compare/1.8.2...1.8.3) - 2022-09-06

### Added

* Added more taxonomy fields that can be edited via the UI [#1000](https://github.com/ethyca/fides/pull/1000) [#1028](https://github.com/ethyca/fides/pull/1028)
* Added the ability to add taxonomy fields via the UI [#1019](https://github.com/ethyca/fides/pull/1019)
* Added the ability to delete taxonomy fields via the UI [#1006](https://github.com/ethyca/fides/pull/1006)
  * Only non-default taxonomy entities can be deleted [#1023](https://github.com/ethyca/fides/pull/1023)
* Prevent deleting taxonomy `is_default` fields and from adding `is_default=True` fields via the API [#990](https://github.com/ethyca/fides/pull/990).
* Added a "Custom" tag to distinguish user defined taxonomy fields from default taxonomy fields in the UI [#1027](https://github.com/ethyca/fides/pull/1027)
* Added initial support for enabling Fides Plus [#1037](https://github.com/ethyca/fides/pull/1037)
  * The `useFeatures` hook can be used to check if `plus` is enabled.
  * Navigating to/from the Data Map page is gated behind this feature.
  * Plus endpoints are served from the private Plus image.

### Fixed

* Fixed failing mypy tests [#1030](https://github.com/ethyca/fides/pull/1030)
* Fixed an issue where `fides push --diff` would return a false positive diff [#1026](https://github.com/ethyca/fides/pull/1026)
* Pinned pydantic version to < 1.10.0 to fix an error in finding referenced fides keys [#1045](https://github.com/ethyca/fides/pull/1045)

### Fixed

* Fixed failing mypy tests [#1030](https://github.com/ethyca/fides/pull/1030)
* Fixed an issue where `fides push --diff` would return a false positive diff [#1026](https://github.com/ethyca/fides/pull/1026)

### Docs

* Minor formatting updates to [Policy Webhooks](https://ethyca.github.io/fidesops/guides/policy_webhooks/) documentation [#1114](https://github.com/ethyca/fidesops/pull/1114)

### Removed

* Removed create superuser [#1116](https://github.com/ethyca/fidesops/pull/1116)

## [1.8.2](https://github.com/ethyca/fides/compare/1.8.1...1.8.2) - 2022-08-18

### Added

* Added the ability to edit taxonomy fields via the UI [#977](https://github.com/ethyca/fides/pull/977) [#1028](https://github.com/ethyca/fides/pull/1028)
* New column `is_default` added to DataCategory, DataUse, DataSubject, and DataQualifier tables [#976](https://github.com/ethyca/fides/pull/976)
* Added the ability to add taxonomy fields via the UI [#1019](https://github.com/ethyca/fides/pull/1019)
* Added the ability to delete taxonomy fields via the UI [#1006](https://github.com/ethyca/fides/pull/1006)
  * Only non-default taxonomy entities can be deleted [#1023](https://github.com/ethyca/fides/pull/1023)
* Prevent deleting taxonomy `is_default` fields and from adding `is_default=True` fields via the API [#990](https://github.com/ethyca/fides/pull/990).
* Added a "Custom" tag to distinguish user defined taxonomy fields from default taxonomy fields in the UI [#1027](https://github.com/ethyca/fides/pull/1027)

### Changed

* Upgraded base Docker version to Python 3.9 and updated all other references from 3.8 -> 3.9 [#974](https://github.com/ethyca/fides/pull/974)
* Prepend all database tables with `ctl_` [#979](https://github.com/ethyca/fides/pull/979)
* Moved the `admin-ui` code down one level into a `ctl` subdir [#970](https://github.com/ethyca/fides/pull/970)
* Extended the `/datamap` endpoint to include extra metadata [#992](https://github.com/ethyca/fides/pull/992)

## [1.8.1](https://github.com/ethyca/fides/compare/1.8.0...1.8.1) - 2022-08-08

### Deprecated

* The following environment variables have been deprecated, and replaced with the new environment variable names indicated below. To avoid breaking existing workflows, the deprecated variables are still respected in v1.8.1. They will be removed in a future release.
  * `FIDESCTL__API__DATABASE_HOST` --> `FIDESCTL__DATABASE__SERVER`
  * `FIDESCTL__API__DATABASE_NAME` --> `FIDESCTL__DATABASE__DB`
  * `FIDESCTL__API__DATABASE_PASSWORD` --> `FIDESCTL__DATABASE__PASSWORD`
  * `FIDESCTL__API__DATABASE_PORT` --> `FIDESCTL__DATABASE__PORT`
  * `FIDESCTL__API__DATABASE_TEST_DATABASE_NAME` --> `FIDESCTL__DATABASE__TEST_DB`
  * `FIDESCTL__API__DATABASE_USER` --> `FIDESCTL__DATABASE__USER`

### Developer Experience

* The included `docker-compose.yml` no longer references outdated ENV variables [#964](https://github.com/ethyca/fides/pull/964)

### Docs

* Minor release documentation now reflects the desired patch release process [#955](https://github.com/ethyca/fides/pull/955)
* Updated references to ENV variables [#964](https://github.com/ethyca/fides/pull/964)

### Fixed

* Deprecated config options will continue to be respected when set via environment variables [#965](https://github.com/ethyca/fides/pull/965)
* The git cache is rebuilt within the Docker container [#962](https://github.com/ethyca/fides/pull/962)
* The `wheel` pypi build no longer has a dirty version tag [#962](https://github.com/ethyca/fides/pull/962)
* Add setuptools to dev-requirements to fix versioneer error [#983](https://github.com/ethyca/fides/pull/983)

## [1.8.0](https://github.com/ethyca/fides/compare/1.7.1...1.8.0) - 2022-08-04

### Added

* Initial configuration wizard UI view
  * System scanning step: AWS credentials form and initial `generate` API usage.
  * System scanning results: AWS systems are stored and can be selected for review
* CustomInput type "password" with show/hide icon.
* Pull CLI command now checks for untracked/unstaged files in the manifests dir [#869](https://github.com/ethyca/fides/pull/869)
* Pull CLI command has a flag to pull missing files from the server [#895](https://github.com/ethyca/fides/pull/895)
* Add BigQuery support for the `generate` command and `/generate` endpoint [#814](https://github.com/ethyca/fides/pull/814) & [#917](https://github.com/ethyca/fides/pull/917)
* Added user auth tables [915](https://github.com/ethyca/fides/pull/915)
* Standardized API error parsing under `~/types/errors`
* Added taxonomy page to UI [#902](https://github.com/ethyca/fides/pull/902)
  * Added a nested accordion component for displaying taxonomy data [#910](https://github.com/ethyca/fides/pull/910)
* Add lru cache to get_config [927](https://github.com/ethyca/fides/pull/927)
* Add support for deprecated API config values [#959](https://github.com/ethyca/fides/pull/959)
* `fides` is now an alias for `fidesctl` as a CLI entrypoint [#926](https://github.com/ethyca/fides/pull/926)
* Add user auth routes [929](https://github.com/ethyca/fides/pull/929)
* Bump fideslib to 3.0.1 and remove patch code[931](https://github.com/ethyca/fides/pull/931)
* Update the `fidesctl` python package to automatically serve the UI [#941](https://github.com/ethyca/fides/pull/941)
* Add `push` cli command alias for `apply` and deprecate `apply` [943](https://github.com/ethyca/fides/pull/943)
* Add resource groups tagging api as a source of system generation [939](https://github.com/ethyca/fides/pull/939)
* Add GitHub Action to publish the `fidesctl` package to testpypi on pushes to main [#951](https://github.com/ethyca/fides/pull/951)
* Added configWizardFlag to ui to hide the config wizard when false [[#1453](https://github.com/ethyca/fides/issues/1453)

### Changed

* Updated the `datamap` endpoint to return human-readable column names as the first response item [#779](https://github.com/ethyca/fides/pull/779)
* Remove the `obscure` requirement from the `generate` endpoint [#819](https://github.com/ethyca/fides/pull/819)
* Moved all files from `fidesapi` to `fidesctl/api` [#885](https://github.com/ethyca/fides/pull/885)
* Moved `scan` and `generate` to the list of commands that can be run in local mode [#841](https://github.com/ethyca/fides/pull/841)
* Upgraded the base docker images from Debian Buster to Bullseye [#958](https://github.com/ethyca/fides/pull/958)
* Removed `ipython` as a dev-requirement [#958](https://github.com/ethyca/fides/pull/958)
* Webserver dependencies now come as a standard part of the package [#881](https://github.com/ethyca/fides/pull/881)
* Initial configuration wizard UI view
  * Refactored step & form results management to use Redux Toolkit slice.
* Change `id` field in tables from an integer to a string [915](https://github.com/ethyca/fides/pull/915)
* Update `fideslang` to `1.1.0`, simplifying the default taxonomy and adding `tags` for resources [#865](https://github.com/ethyca/fides/pull/865)
* Merge existing configurations with `fideslib` library [#913](https://github.com/ethyca/fides/pull/913)
* Moved frontend static files to `src/fidesctl/ui-build/static` [#934](https://github.com/ethyca/fides/pull/934)
* Replicated the error response handling from the `/validate` endpoint to the `/generate` endpoint [#911](https://github.com/ethyca/fides/pull/911)

### Developer Experience

* Remove `API_PREFIX` from fidesctl/core/utils.py and change references to `API_PREFIX` in fidesctl/api/reoutes/util.py [922](https://github.com/ethyca/fides/pull/922)

### Fixed

* Dataset field columns show all columns by default in the UI [#898](https://github.com/ethyca/fides/pull/898)
* Fixed the missing `.fides./` directory when locating the default config [#933](https://github.com/ethyca/fides/pull/933)

## [1.7.1](https://github.com/ethyca/fides/compare/1.7.0...1.7.1) - 2022-07-28

### Added

* Add datasets via YAML in the UI [#813](https://github.com/ethyca/fides/pull/813)
* Add datasets via database connection [#834](https://github.com/ethyca/fides/pull/834) [#889](https://github.com/ethyca/fides/pull/889)
* Add delete confirmation when deleting a field or collection from a dataset [#809](https://github.com/ethyca/fides/pull/809)
* Add ability to delete datasets from the UI [#827](https://github.com/ethyca/fides/pull/827)
* Add Cypress for testing [713](https://github.com/ethyca/fides/pull/833)
* Add datasets via database connection (UI only) [#834](https://github.com/ethyca/fides/pull/834)
* Add Okta support to the `/generate` endpoint [#842](https://github.com/ethyca/fides/pull/842)
* Add db support to `/generate` endpoint [849](https://github.com/ethyca/fides/pull/849)
* Added OpenAPI TypeScript client generation for the UI app. See the [README](/clients/admin-ui/src/types/api/README.md) for more details.

### Changed

* Remove the `obscure` requirement from the `generate` endpoint [#819](https://github.com/ethyca/fides/pull/819)

### Developer Experience

* When releases are published, dispatch a repository webhook event to ethyca/fidesctl-plus [#938](https://github.com/ethyca/fides/pull/938)

### Docs

* recommend/replace pip installs with pipx [#874](https://github.com/ethyca/fides/pull/874)

### Fixed

* CustomSelect input tooltips appear next to selector instead of wrapping to a new row.
* Datasets without the `third_country_transfer` will not cause the editing dataset form to not render.
* Fixed a build issue causing an `unknown` version of `fidesctl` to be installed in published Docker images [#836](https://github.com/ethyca/fides/pull/836)
* Fixed an M1-related SQLAlchemy bug [#816](https://github.com/ethyca/fides/pull/891)
* Endpoints now work with or without a trailing slash. [#886](https://github.com/ethyca/fides/pull/886)
* Dataset field columns show all columns by default in the UI [#898](https://github.com/ethyca/fides/pull/898)
* Fixed the `tag` specific GitHub Action workflows for Docker and publishing docs. [#901](https://github.com/ethyca/fides/pull/901)

## [1.7.0](https://github.com/ethyca/fides/compare/1.6.1...1.7.0) - 2022-06-23

### Added

* Added dependabot to keep dependencies updated
* A warning now issues for any orphan datasets as part of the `apply` command [543](https://github.com/ethyca/fides/pull/543)
* Initial scaffolding of management UI [#561](https://github.com/ethyca/fides/pull/624)
* A new `audit` command for `system` and `organization` resources, checking data map attribute compliance [#548](https://github.com/ethyca/fides/pull/548)
* Static UI assets are now built with the docker container [#663](https://github.com/ethyca/fides/issues/663)
* Host static files via fidesapi [#621](https://github.com/ethyca/fides/pull/621)
* A new `generate` endpoint to enable capturing systems from infrastructure from the UI [#642](https://github.com/ethyca/fides/pull/642)
* A new `datamap` endpoint to enable visualizing a data map from the UI [#721](https://github.com/ethyca/fides/pull/721)
* Management UI navigation bar [#679](https://github.com/ethyca/fides/issues/679)
* Management UI integration [#736](https://github.com/ethyca/fides/pull/736)
  * Datasets
  * Systems
  * Taxonomy (data categories)
* Initial dataset UI view [#768](https://github.com/ethyca/fides/pull/768)
  * Add interaction for viewing a dataset collection
  * Add column picker
  * Add a data category checklist tree
  * Edit/delete dataset fields
  * Edit/delete dataset collections
  * Edit datasets
  * Add a component for Identifiability tags
  * Add tooltips for help on forms
  * Add geographic location (third_country_transfers) country selection. Supported by new dependency `i18n-iso-countries`.
* Okta, aws and database credentials can now come from `fidesctl.toml` config [#694](https://github.com/ethyca/fides/pull/694)
* New `validate` endpoint to test aws and okta credentials [#722](https://github.com/ethyca/fides/pull/722)
* Initial configuration wizard UI view
  * Manual entry steps added (name and describe organization, pick entry route, and describe system manually including privacy declarations)
* A new image tagged `ethyca/fidesctl:dev` is published on each push to `main` [781](https://github.com/ethyca/fides/pull/781)
* A new cli command (`fidesctl sync`) [#765](https://github.com/ethyca/fides/pull/765)

### Changed

* Comparing server and CLI versions ignores `.dirty` only differences, and is quiet on success when running general CLI commands [621](https://github.com/ethyca/fides/pull/621)
* All endpoints now prefixed by `/api/v1` [#623](https://github.com/ethyca/fides/issues/623)
* Allow AWS credentials to be passed to `generate system` via the API [#645](https://github.com/ethyca/fides/pull/645)
* Update the export of a datamap to load resources from the server instead of a manifest directory [#662](https://github.com/ethyca/fides/pull/662)
* Refactor `export` to remove CLI specific uses from the core modules and load resources[#725](https://github.com/ethyca/fides/pull/725)
* Bump version of FastAPI in `setup.py` to 0.77.1 to match `optional-requirements.txt` [#734](https://github.com/ethyca/fides/pull/734)
* Docker images are now only built and pushed on tags to match when released to pypi [#740](https://github.com/ethyca/fides/pull/740)
* Okta resource scanning and generation now works with systems instead of datasets [#751](https://github.com/ethyca/fides/pull/751)

### Developer Experience

* Replaced `make` with `nox` [#547](https://github.com/ethyca/fides/pull/547)
* Removed usage of `fideslang` module in favor of new [external package](https://github.com/ethyca/fideslang) shared across projects [#619](https://github.com/ethyca/fides/issues/619)
* Added a UI service to the docker-compose deployment [#757](<https://github.com/ethyca/fides/pull/757>)
* `TestClient` defined in and shared across test modules via `conftest.py` [#759](https://github.com/ethyca/fides/pull/759)

### Docs

* Replaced all references to `make` with `nox` [#547](https://github.com/ethyca/fides/pull/547)
* Removed config/schemas page [#613](https://github.com/ethyca/fides/issues/613)
* Dataset UI and config wizard docs added (<https://github.com/ethyca/fides/pull/697>)
* The fides README now walks through generating a datamap [#746](https://github.com/ethyca/fides/pull/746)

### Fixed

* Updated `fideslog` to v1.1.5, resolving an issue where some exceptions thrown by the SDK were not handled as expected [#609](https://github.com/ethyca/fides/issues/609)
* Updated the webserver so that it won't fail if the database is inaccessible [#649](https://github.com/ethyca/fides/pull/649)
* Updated external tests to handle complex characters [#661](https://github.com/ethyca/fides/pull/661)
* Evaluations now properly merge the default taxonomy into the user-defined taxonomy [#684](https://github.com/ethyca/fides/pull/684)
* The CLI can now be run without installing the webserver components [#715](https://github.com/ethyca/fides/pull/715)

## [1.6.1](https://github.com/ethyca/fides/compare/1.6.0...1.6.1) - 2022-06-15

### Docs

* Updated `Release Steps`

### Fixed

* Resolved a failure with populating applicable data subject rights to a data map
* Handle invalid characters when generating a `fides_key` [#761](https://github.com/ethyca/fides/pull/761)

## [1.6.0](https://github.com/ethyca/fides/compare/1.5.3...1.6.0) - 2022-05-02

### Added

* ESLint configuration changes [#514](https://github.com/ethyca/fidesops/pull/514)
* User creation, update and permissions in the Admin UI [#511](https://github.com/ethyca/fidesops/pull/511)
* Yaml support for dataset upload [#284](https://github.com/ethyca/fidesops/pull/284)

### Breaking Changes

* Update masking API to take multiple input values [#443](https://github.com/ethyca/fidesops/pull/443)

### Docs

* DRP feature documentation [#520](https://github.com/ethyca/fidesops/pull/520)

## [1.4.2](https://github.com/ethyca/fidesops/compare/1.4.1...1.4.2) - 2022-05-12

### Added

* GET routes for users [#405](https://github.com/ethyca/fidesops/pull/405)
* Username based search on GET route [#444](https://github.com/ethyca/fidesops/pull/444)
* FIDESOPS\_\_DEV_MODE for Easier SaaS Request Debugging [#363](https://github.com/ethyca/fidesops/pull/363)
* Track user privileges across sessions [#425](https://github.com/ethyca/fidesops/pull/425)
* Add first_name and last_name fields. Also add them along with created_at to FidesUser response [#465](https://github.com/ethyca/fidesops/pull/465)
* Denial reasons for DSR and user `AuditLog` [#463](https://github.com/ethyca/fidesops/pull/463)
* DRP action to Policy [#453](https://github.com/ethyca/fidesops/pull/453)
* `CHANGELOG.md` file[#484](https://github.com/ethyca/fidesops/pull/484)
* DRP status endpoint [#485](https://github.com/ethyca/fidesops/pull/485)
* DRP exerise endpoint [#496](https://github.com/ethyca/fidesops/pull/496)
* Frontend for privacy request denial reaons [#480](https://github.com/ethyca/fidesops/pull/480)
* Publish Fidesops to Pypi [#491](https://github.com/ethyca/fidesops/pull/491)
* DRP data rights endpoint [#526](https://github.com/ethyca/fidesops/pull/526)

### Changed

* Converted HTTP Status Codes to Starlette constant values [#438](https://github.com/ethyca/fidesops/pull/438)
* SaasConnector.send behavior on ignore_errors now returns raw response [#462](https://github.com/ethyca/fidesops/pull/462)
* Seed user permissions in `create_superuser.py` script [#468](https://github.com/ethyca/fidesops/pull/468)
* User API Endpoints (update fields and reset user passwords) [#471](https://github.com/ethyca/fidesops/pull/471)
* Format tests with `black` [#466](https://github.com/ethyca/fidesops/pull/466)
* Extract privacy request endpoint logic into separate service for DRP [#470](https://github.com/ethyca/fidesops/pull/470)
* Fixing inconsistent SaaS connector integration tests [#473](https://github.com/ethyca/fidesops/pull/473)
* Add user data to login response [#501](https://github.com/ethyca/fidesops/pull/501)

### Breaking Changes

* Update masking API to take multiple input values [#443](https://github.com/ethyca/fidesops/pull/443)

### Docs

* Added issue template for documentation updates [#442](https://github.com/ethyca/fidesops/pull/442)
* Clarify masking updates [#464](https://github.com/ethyca/fidesops/pull/464)
* Added dark mode [#476](https://github.com/ethyca/fidesops/pull/476)

### Fixed

* Removed miradb test warning [#436](https://github.com/ethyca/fidesops/pull/436)
* Added missing import [#448](https://github.com/ethyca/fidesops/pull/448)
* Removed pypi badge pointing to wrong package [#452](https://github.com/ethyca/fidesops/pull/452)
* Audit imports and references [#479](https://github.com/ethyca/fidesops/pull/479)
* Switch to using update method on PUT permission endpoint [#500](https://github.com/ethyca/fidesops/pull/500)

### Developer Experience

* added isort as a CI check
* Include `tests/` in all static code checks (e.g. `mypy`, `pylint`)

### Changed

* Published Docker image does a clean install of Fidesctl
* `with_analytics` is now a decorator

### Fixed

* Third-Country formatting on Data Map
* Potential Duplication on Data Map
* Exceptions are no longer raised when sending `AnalyticsEvent`s on Windows
* Running `fidesctl init` now generates a `server_host` and `server_protocol`
  rather than `server_url`<|MERGE_RESOLUTION|>--- conflicted
+++ resolved
@@ -38,11 +38,8 @@
 * Removed local storage parsing that is redundant with redux-persist. [#1678](https://github.com/ethyca/fides/pull/1678)
 * Show a helpful error message if Docker daemon is not running during "fides deploy" [#1694](https://github.com/ethyca/fides/pull/1694)
 * Allow users to query their own permissions, including root user. [#1698](https://github.com/ethyca/fides/pull/1698)
-<<<<<<< HEAD
+* Single-select taxonomy fields legal basis and special category can be cleared. [#1712](https://github.com/ethyca/fides/pull/1712)
 * Fixes the issue where the security config is not properly loading from environment variables. [#1718](https://github.com/ethyca/fides/pull/1718)
-=======
-* Single-select taxonomy fields legal basis and special category can be cleared. [#1712](https://github.com/ethyca/fides/pull/1712)
->>>>>>> 4711c05d
 
 ### Security
 
