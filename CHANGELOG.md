--- conflicted
+++ resolved
@@ -21,12 +21,9 @@
 ### Fixed
 - Fix race condition with consent modal link rendering [#3521](https://github.com/ethyca/fides/pull/3521)
 - Remove the `fides-js` banner from tab order when it is hidden and move the overlay components to the top of the tab order. [#3510](https://github.com/ethyca/fides/pull/3510)
-<<<<<<< HEAD
 - Hide custom fields section when there are no custom fields created [#3554](https://github.com/ethyca/fides/pull/3554)
-=======
 - Disable connector dropdown in integration tab on save [#3552](https://github.com/ethyca/fides/pull/3552)
 - Handles an edge case for non-existent identities with the Kustomer API [#3513](https://github.com/ethyca/fides/pull/3513)
->>>>>>> c42a0ac9
 
 ### Developer Experience
 
