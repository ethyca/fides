
All notable changes to this project will be documented in this file.

The format is based on [Keep a Changelog](https://keepachangelog.com/en/)

The types of changes are:

* `Added` for new features.
* `Changed` for changes in existing functionality.
* `Developer Experience` for changes in developer workflow or tooling.
* `Deprecated` for soon-to-be removed features.
* `Docs` for documentation only changes.
* `Removed` for now removed features.
* `Fixed` for any bug fixes.
* `Security` in case of vulnerabilities.

## [Unreleased](https://github.com/ethyca/fides/compare/2.6.1...main)

### Developer Experience
* Added new Cypress E2E smoke tests [#2241](https://github.com/ethyca/fides/pull/2241)

## [2.6.1](https://github.com/ethyca/fides/compare/2.6.0...2.6.1)

## [2.6.0](https://github.com/ethyca/fides/compare/2.5.1...2.6.0)

### Added

* Added the `env` option to the `security` configuration options to allow for users to completely secure the API endpoints [#2267](https://github.com/ethyca/fides/pull/2267)
* Unified Fides Resources
  * Added a dataset dropdown selector when configuring a connector to link an existing dataset to the connector configuration. [#2162](https://github.com/ethyca/fides/pull/2162)
  * Added new datasetconfig.ctl_dataset_id field to unify fides dataset resources [#2046](https://github.com/ethyca/fides/pull/2046)
* Add new connection config routes that couple them with systems [#2249](https://github.com/ethyca/fides/pull/2249)
* Add new select/deselect all permissions buttons [#2437](https://github.com/ethyca/fides/pull/2437)
* Endpoints to allow a user with the `user:password-reset` scope to reset users' passwords. In addition, users no longer require a scope to edit their own passwords. [#2373](https://github.com/ethyca/fides/pull/2373)
* New form to reset a user's password without knowing an old password [#2390](https://github.com/ethyca/fides/pull/2390)
* Consent Propagation
  * Add the ability to execute Consent Requests via the Privacy Request Execution layer [#2125](https://github.com/ethyca/fides/pull/2125)
  * Add a Mailchimp Transactional Consent Connector [#2194](https://github.com/ethyca/fides/pull/2194)
  * Allow defining a list of opt-in and/or opt-out requests in consent connectors [#2315](https://github.com/ethyca/fides/pull/2315)
  * Add a Google Analytics Consent Connector for GA4 properties [#2302](https://github.com/ethyca/fides/pull/2302)
  * Pass the GA Cookie from the Privacy Center [#2337](https://github.com/ethyca/fides/pull/2337)
  * Rename "user_id" to more specific "ga_client_id" [#2356](https://github.com/ethyca/fides/pull/2356)
  * Patch Google Analytics Consent Connector to delete by client_id [#2355](https://github.com/ethyca/fides/pull/2355)
  * Add a "skip_param_values option" to optionally skip when we are missing param values in the body [#2384](https://github.com/ethyca/fides/pull/2384)
  * Adds a new Universal Analytics Connector that works with the UA Tracking Id
  
### Changed

* Unified Fides Resources
  * Removed several fidesops schemas for DSR's in favor of updated Fideslang schemas [#2009](https://github.com/ethyca/fides/pull/2009)
  * Removed DatasetConfig.dataset field [#2096](https://github.com/ethyca/fides/pull/2096)
  * Updated UI dataset config routes to use new unified routes [#2113](https://github.com/ethyca/fides/pull/2113)
  * Validate request body on crud endpoints on upsert. Validate dataset data categories before save. [#2134](https://github.com/ethyca/fides/pull/2134/)
  * Updated test env setup and quickstart to use new endpoints [#2225](https://github.com/ethyca/fides/pull/2225)
* Consent Propagation
  * Privacy Center consent options can now be marked as `executable` in order to propagate consent requests [#2193](https://github.com/ethyca/fides/pull/2193)
  * Add support for passing browser identities to consent request patches [#2304](https://github.com/ethyca/fides/pull/2304)
* Update fideslang to 1.3.3 [#2343](https://github.com/ethyca/fides/pull/2343)
* Display the request type instead of the policy name on the request table [#2382](https://github.com/ethyca/fides/pull/2382)
* Make denial reasons required [#2400](https://github.com/ethyca/fides/pull/2400)
* Display the policy key on the request details page [#2395](https://github.com/ethyca/fides/pull/2395)
* Updated CSV export [#2452](https://github.com/ethyca/fides/pull/2452)
* Privacy Request approval now uses a modal [#2443](https://github.com/ethyca/fides/pull/2443)

### Developer Experience

<<<<<<< HEAD
* `nox -s test_env` has been replaced with `nox -s "fides_env(dev)"` 
* New command `nox -s "fides_env(test)"` creates a complete test environment with seed data (similar to `fides_env(dev)`) but with the production fides image so the built UI can be accessed at `localhost:8080` [#2399](https://github.com/ethyca/fides/pull/2399)
=======
* `nox -s test_env` has been replaced with `nox -s fides_env(dev)`
* New command `nox -s fides_env(test)` creates a complete test environment with seed data (similar to `fides_env(dev)`) but with the production fides image so the built UI can be accessed at `localhost:8080` [#2399](https://github.com/ethyca/fides/pull/2399)
>>>>>>> 61654428
* Change from code climate to codecov for coverage reporting [#2402](https://github.com/ethyca/fides/pull/2402)
* Added new Cypress E2E smoke tests [#2241](https://github.com/ethyca/fides/pull/2241)
* Cypress E2E tests now run in CI and are reported to Cypress Cloud [#2417](https://github.com/ethyca/fides/pull/2417)
* New command `nox -s e2e_test` which will spin up the test environment and run true E2E Cypress tests against it [#2417](https://github.com/ethyca/fides/pull/2417)

### Fixed

* Home screen header scaling and responsiveness issues [#2200](https://github.com/ethyca/fides/pull/2277)
* Privacy Center identity inputs validate even when they are optional. [#2308](https://github.com/ethyca/fides/pull/2308)
* The PII toggle defaults to false and PII will be hidden on page load [#2388](https://github.com/ethyca/fides/pull/2388)
* Fixed a CI bug caused by git security upgrades [#2441](https://github.com/ethyca/fides/pull/2441)
* Privacy Center
  * Identity inputs validate even when they are optional. [#2308](https://github.com/ethyca/fides/pull/2308)
  * Submit buttons show loading state and disable while submitting. [#2401](https://github.com/ethyca/fides/pull/2401)
  * Phone inputs no longer request country SVGs from external domain. [#2378](https://github.com/ethyca/fides/pull/2378)
  * Input validation errors no longer change the height of modals. [#2379](https://github.com/ethyca/fides/pull/2379)
* Patch masking strategies to better handle null and non-string inputs [#2307](https://github.com/ethyca/fides/pull/2377)
* Renamed prod pushes tag to be `latest` for privacy center and sample app [#2401](https://github.com/ethyca/fides/pull/2407)
* Update firebase connector to better handle non-existent users [#2439](https://github.com/ethyca/fides/pull/2439)
* Fix errors when privacy requests execute concurrently without workers [#2489](https://github.com/ethyca/fides/pull/2489)
* Enable saas request overrides to run in worker runtime [#2489](https://github.com/ethyca/fides/pull/2489)


## [2.5.1](https://github.com/ethyca/fides/compare/2.5.0...2.5.1)

### Developer Experience

* Allow db resets only if `config.dev_mode` is `True` [#2321](https://github.com/ethyca/fides/pull/2321)

### Fixed

* Added a feature flag for the recent dataset classification UX changes [#2335](https://github.com/ethyca/fides/pull/2335)

### Security

* Add a check to the catchall path to prevent returning paths outside of the UI directory [#2330](https://github.com/ethyca/fides/pull/2330)

### Developer Experience

* Reduce size of local Docker images by fixing `.dockerignore` patterns [#2360](https://github.com/ethyca/fides/pull/2360)

## [2.5.0](https://github.com/ethyca/fides/compare/2.4.0...2.5.0)

### Docs

* Update the docs landing page and remove redundant docs [#2184](https://github.com/ethyca/fides/pull/2184)

### Added

* Added the `user` command group to the CLI. [#2153](https://github.com/ethyca/fides/pull/2153)
* Added `Code Climate` test coverage uploads.  [#2198](https://github.com/ethyca/fides/pull/2198)
* Added the connection key to the execution log [#2100](https://github.com/ethyca/fides/pull/2100)
* Added endpoints to retrieve DSR `Rule`s and `Rule Target`s [#2116](https://github.com/ethyca/fides/pull/2116)
* Added Fides version number to account dropdown in the UI [#2140](https://github.com/ethyca/fides/pull/2140)
* Add link to Classify Systems page in nav side bar [#2128](https://github.com/ethyca/fides/pull/2128)
* Dataset classification UI now polls for results [#2123](https://github.com/ethyca/fides/pull/2123)
* Update Privacy Center Icons [#1800](https://github.com/ethyca/fides/pull/2139)
* Privacy Center `fides-consent.js`:
  * `Fides.shopify` integration function. [#2152](https://github.com/ethyca/fides/pull/2152)
  * Dedicated folder for integrations.
  * `Fides.meta` integration function (fbq). [#2217](https://github.com/ethyca/fides/pull/2217)
* Adds support for Twilio email service (Sendgrid) [#2154](https://github.com/ethyca/fides/pull/2154)
* Access and erasure support for Recharge [#1709](https://github.com/ethyca/fides/pull/1709)
* Access and erasure support for Friendbuy Nextgen [#2085](https://github.com/ethyca/fides/pull/2085)

### Changed

* Admin UI Feature Flags - [#2101](https://github.com/ethyca/fides/pull/2101)
  * Overrides can be saved in the browser.
  * Use `NEXT_PUBLIC_APP_ENV` for app-specific environment config.
  * No longer use `react-feature-flags` library.
  * Can have descriptions. [#2243](https://github.com/ethyca/fides/pull/2243)
* Made privacy declarations optional when adding systems manually - [#2173](https://github.com/ethyca/fides/pull/2173)
* Removed an unclear logging message. [#2266](https://github.com/ethyca/fides/pull/2266)
* Allow any user with `user:delete` scope to delete other users [#2148](https://github.com/ethyca/fides/pull/2148)
* Dynamic imports of custom overrides and SaaS test fixtures [#2169](https://github.com/ethyca/fides/pull/2169)
* Added `AuthenticatedClient` to custom request override interface [#2171](https://github.com/ethyca/fides/pull/2171)
* Only approve the specific collection instead of the entire dataset, display only top 1 classification by default [#2226](https://github.com/ethyca/fides/pull/2226)
* Update sample project resources for `fides evaluate` usage in `fides deploy` [#2253](https://github.com/ethyca/fides/pull/2253)

### Removed

* Removed unused object_name field on s3 storage config [#2133](https://github.com/ethyca/fides/pull/2133)

### Fixed

* Remove next-auth from privacy center to fix JS console error [#2090](https://github.com/ethyca/fides/pull/2090)
* Admin UI - Added Missing ability to assign `user:delete` in the permissions checkboxes [#2148](https://github.com/ethyca/fides/pull/2148)
* Nav bug: clicking on Privacy Request breadcrumb takes me to Home instead of /privacy-requests [#497](https://github.com/ethyca/fides/pull/2141)
* Side nav disappears when viewing request details [#2129](https://github.com/ethyca/fides/pull/2155)
* Remove usage of load dataset button and other dataset UI modifications [#2149](https://github.com/ethyca/fides/pull/2149)
* Improve readability for exceptions raised from custom request overrides [#2157](https://github.com/ethyca/fides/pull/2157)
* Importing custom request overrides on server startup [#2186](https://github.com/ethyca/fides/pull/2186)
* Remove warning when env vars default to blank strings in docker-compose [#2188](https://github.com/ethyca/fides/pull/2188)
* Fix Cookie House purchase modal flashing 'Error' in title [#2274](https://github.com/ethyca/fides/pull/2274)
* Stop dependency from upgrading `packaging` to version with known issue [#2273](https://github.com/ethyca/fides/pull/2273)
* Privacy center config no longer requires `identity_inputs` and will use `email` as a default [#2263](https://github.com/ethyca/fides/pull/2263)
* No longer display remaining days for privacy requests in terminal states [#2292](https://github.com/ethyca/fides/pull/2292)

### Removed

* Remove "Create New System" button when viewing systems. All systems can now be created via the "Add systems" button on the home page. [#2132](https://github.com/ethyca/fides/pull/2132)

## [2.4.0](https://github.com/ethyca/fides/compare/2.3.1...2.4.0)

### Developer Experience

* Include a pre-check workflow that collects the pytest suite [#2098](https://github.com/ethyca/fides/pull/2098)
* Write to the application db when running the app locally. Write to the test db when running pytest [#1731](https://github.com/ethyca/fides/pull/1731)

### Changed

* Move the `fides.ctl.core.` and `fides.ctl.connectors` modules into `fides.core` and `fides.connectors` respectively [#2097](https://github.com/ethyca/fides/pull/2097)
* Fides: Skip cypress tests due to nav bar 2.0 [#2102](https://github.com/ethyca/fides/pull/2103)

### Added

* Adds new erasure policy for complete user data masking [#1839](https://github.com/ethyca/fides/pull/1839)
* New Fides Home page [#1864](https://github.com/ethyca/fides/pull/2050)
* Nav 2.0 - Replace form flow side navs with top tabs [#2037](https://github.com/ethyca/fides/pull/2050)
* Adds new erasure policy for complete user data masking [#1839](https://github.com/ethyca/fides/pull/1839)
* Added ability to use Mailgun templates when sending emails. [#2039](https://github.com/ethyca/fides/pull/2039)
* Adds SMS id verification for consent [#2094](https://github.com/ethyca/fides/pull/2094)

### Fixed

* Store `fides_consent` cookie on the root domain of the Privacy Center [#2071](https://github.com/ethyca/fides/pull/2071)
* Properly set the expire-time for verification codes [#2105](https://github.com/ethyca/fides/pull/2105)

## [2.3.1](https://github.com/ethyca/fides/compare/2.3.0...2.3.1)

### Fixed

* Resolved an issue where the root_user was not being created [#2082](https://github.com/ethyca/fides/pull/2082)

### Added

* Nav redesign with sidebar groups. Feature flagged to only be visible in dev mode until release. [#2030](https://github.com/ethyca/fides/pull/2047)
* Improved error handling for incorrect app encryption key [#2089](https://github.com/ethyca/fides/pull/2089)
* Access and erasure support for Friendbuy API [#2019](https://github.com/ethyca/fides/pull/2019)

## [2.3.0](https://github.com/ethyca/fides/compare/2.2.2...2.3.0)

### Added

* Common Subscriptions for app-wide data and feature checks. [#2030](https://github.com/ethyca/fides/pull/2030)
* Send email alerts on privacy request failures once the specified threshold is reached. [#1793](https://github.com/ethyca/fides/pull/1793)
* DSR Notifications (toast) [#1895](https://github.com/ethyca/fides/pull/1895)
* DSR configure alerts btn [#1895](https://github.com/ethyca/fides/pull/1895)
* DSR configure alters (FE) [#1895](https://github.com/ethyca/fides/pull/1895)
* Add a `usage` session to Nox to print full session docstrings. [#2022](https://github.com/ethyca/fides/pull/2022)

### Added

* Adds notifications section to toml files [#2026](https://github.com/ethyca/fides/pull/2060)

### Changed

* Updated to use `loguru` logging library throughout codebase [#2031](https://github.com/ethyca/fides/pull/2031)
* Do not always create a `fides.toml` by default [#2023](https://github.com/ethyca/fides/pull/2023)
* The `fideslib` module has been merged into `fides`, code redundancies have been removed [#1859](https://github.com/ethyca/fides/pull/1859)
* Replace 'ingress' and 'egress' with 'sources' and 'destinations' across UI [#2044](https://github.com/ethyca/fides/pull/2044)
* Update the functionality of `fides pull -a <filename>` to include _all_ resource types. [#2083](https://github.com/ethyca/fides/pull/2083)

### Fixed

* Timing issues with bulk DSR reprocessing, specifically when analytics are enabled [#2015](https://github.com/ethyca/fides/pull/2015)
* Error caused by running erasure requests with disabled connectors [#2045](https://github.com/ethyca/fides/pull/2045)
* Changes the SlowAPI ratelimiter's backend to use memory instead of Redis [#2054](https://github.com/ethyca/fides/pull/2058)

## [2.2.2](https://github.com/ethyca/fides/compare/2.2.1...2.2.2)

### Docs

* Updated the readme to use new new [docs site](http://docs.ethyca.com) [#2020](https://github.com/ethyca/fides/pull/2020)

### Deprecated

* The documentation site hosted in the `/docs` directory has been deprecated. All documentation updates will be hosted at the new [docs site](http://docs.ethyca.com) [#2020](https://github.com/ethyca/fides/pull/2020)

### Fixed

* Fixed mypy and pylint errors [#2013](https://github.com/ethyca/fides/pull/2013)
* Update connection test endpoint to be effectively non-blocking [#2000](https://github.com/ethyca/fides/pull/2000)
* Update Fides connector to better handle children with no access results [#2012](https://github.com/ethyca/fides/pull/2012)

## [2.2.1](https://github.com/ethyca/fides/compare/2.2.0...2.2.1)

### Added

* Add health check indicator for data flow scanning option [#1973](https://github.com/ethyca/fides/pull/1973)

### Changed

* The `celery.toml` is no longer used, instead it is a subsection of the `fides.toml` file [#1990](https://github.com/ethyca/fides/pull/1990)
* Update sample project landing page copy to be version-agnostic [#1958](https://github.com/ethyca/fides/pull/1958)
* `get` and `ls` CLI commands now return valid `fides` object YAML [#1991](https://github.com/ethyca/fides/pull/1991)

### Developer Experience

* Remove duplicate fastapi-caching and pin version. [#1765](https://github.com/ethyca/fides/pull/1765)

## [2.2.0](https://github.com/ethyca/fides/compare/2.1.0...2.2.0)

### Added

* Send email alerts on privacy request failures once the specified threshold is reached. [#1793](https://github.com/ethyca/fides/pull/1793)
* Add authenticated privacy request route. [#1819](https://github.com/ethyca/fides/pull/1819)
* Enable the onboarding flow [#1836](https://github.com/ethyca/fides/pull/1836)
* Access and erasure support for Fullstory API [#1821](https://github.com/ethyca/fides/pull/1821)
* Add function to poll privacy request for completion [#1860](https://github.com/ethyca/fides/pull/1860)
* Added rescan flow for the data flow scanner [#1844](https://github.com/ethyca/fides/pull/1844)
* Add rescan flow for the data flow scanner [#1844](https://github.com/ethyca/fides/pull/1844)
* Add Fides connector to support parent-child Fides deployments [#1861](https://github.com/ethyca/fides/pull/1861)
* Classification UI now polls for updates to classifications [#1908](https://github.com/ethyca/fides/pull/1908)

### Changed

* The organization info form step is now skipped if the server already has organization info. [#1840](https://github.com/ethyca/fides/pull/1840)
* Removed the description column from the classify systems page. [#1867](https://github.com/ethyca/fides/pull/1867)
* Retrieve child results during fides connector execution [#1967](https://github.com/ethyca/fides/pull/1967)

### Fixed

* Fix error in parent user creation seeding. [#1832](https://github.com/ethyca/fides/issues/1832)
* Fix DSR error due to unfiltered empty identities [#1901](https://github.com/ethyca/fides/pull/1907)

### Docs

* Remove documentation about no-longer used connection string override [#1824](https://github.com/ethyca/fides/pull/1824)
* Fix typo in headings [#1824](https://github.com/ethyca/fides/pull/1824)
* Update documentation to reflect configs necessary for mailgun, twilio_sms and twilio_email service types [#1846](https://github.com/ethyca/fides/pull/1846)

...

## [2.1.0](https://github.com/ethyca/fides/compare/2.0.0...2.1.0)

### Added

* Classification flow for system data flows
* Classification is now triggered as part of data flow scanning
* Include `ingress` and `egress` fields on system export and `datamap/` endpoint [#1740](https://github.com/ethyca/fides/pull/1740)
* Repeatable unique identifier for dataset fides_keys and metadata [#1786](https://github.com/ethyca/fides/pull/1786)
* Adds SMS support for identity verification notifications [#1726](https://github.com/ethyca/fides/pull/1726)
* Added phone number validation in back-end and react phone number form in Privacy Center [#1745](https://github.com/ethyca/fides/pull/1745)
* Adds SMS message template for all subject notifications [#1743](https://github.com/ethyca/fides/pull/1743)
* Privacy-Center-Cypress workflow for CI checks of the Privacy Center. [#1722](https://github.com/ethyca/fides/pull/1722)
* Privacy Center `fides-consent.js` script for accessing consent on external pages. [Details](/clients/privacy-center/packages/fides-consent/README.md)
* Erasure support for Twilio Conversations API [#1673](https://github.com/ethyca/fides/pull/1673)
* Webserver port can now be configured via the CLI command [#1858](https://github.com/ethyca/fides/pull/1858)

### Changed

* Optional dependencies are no longer used for 3rd-party connectivity. Instead they are used to isolate dangerous dependencies. [#1679](https://github.com/ethyca/fides/pull/1679)
* All Next pages now automatically require login. [#1670](https://github.com/ethyca/fides/pull/1670)
* Running the `webserver` command no longer prompts the user to opt out/in to analytics[#1724](https://github.com/ethyca/fides/pull/1724)

### Developer Experience

* Admin-UI-Cypress tests that fail in CI will now upload screen recordings for debugging. [#1728](https://github.com/ethyca/fides/pull/1728/files/c23e62fea284f7910028c8483feff893903068b8#r1019491323)
* Enable remote debugging from VSCode of live dev app [#1780](https://github.com/ethyca/fides/pull/1780)

### Removed

* Removed the Privacy Center `cookieName` config introduced in 2.0.0. [#1756](https://github.com/ethyca/fides/pull/1756)

### Fixed

* Exceptions are no longer raised when sending analytics on Windows [#1666](https://github.com/ethyca/fides/pull/1666)
* Fixed wording on identity verification modal in the Privacy Center [#1674](https://github.com/ethyca/fides/pull/1674)
* Update system fides_key tooltip text [#1533](https://github.com/ethyca/fides/pull/1685)
* Removed local storage parsing that is redundant with redux-persist. [#1678](https://github.com/ethyca/fides/pull/1678)
* Show a helpful error message if Docker daemon is not running during "fides deploy" [#1694](https://github.com/ethyca/fides/pull/1694)
* Allow users to query their own permissions, including root user. [#1698](https://github.com/ethyca/fides/pull/1698)
* Single-select taxonomy fields legal basis and special category can be cleared. [#1712](https://github.com/ethyca/fides/pull/1712)
* Fixes the issue where the security config is not properly loading from environment variables. [#1718](https://github.com/ethyca/fides/pull/1718)
* Fixes the issue where the CLI can't run without the config values required by the webserver. [#1811](https://github.com/ethyca/fides/pull/1811)
* Correctly handle response from adobe jwt auth endpoint as milliseconds, rather than seconds. [#1754](https://github.com/ethyca/fides/pull/1754)
* Fixed styling issues with the `EditDrawer` component. [#1803](https://github.com/ethyca/fides/pull/1803)

### Security

* Bumped versions of packages that use OpenSSL [#1683](https://github.com/ethyca/fides/pull/1683)

## [2.0.0](https://github.com/ethyca/fides/compare/1.9.6...2.0.0)

### Added

* Allow delete-only SaaS connector endpoints [#1200](https://github.com/ethyca/fides/pull/1200)
* Privacy center consent choices store a browser cookie. [#1364](https://github.com/ethyca/fides/pull/1364)
  * The format is generic. A reasonable set of defaults will be added later: [#1444](https://github.com/ethyca/fides/issues/1444)
  * The cookie name defaults to `fides_consent` but can be configured under `config.json > consent > cookieName`.
  * Each consent option can provide an array of `cookieKeys`.
* Individually select and reprocess DSRs that have errored [#1203](https://github.com/ethyca/fides/pull/1489)
* Bulk select and reprocess DSRs that have errored [#1205](https://github.com/ethyca/fides/pull/1489)
* Config Wizard: AWS scan results populate in system review forms. [#1454](https://github.com/ethyca/fides/pull/1454)
* Integrate rate limiter with Saas Connectors. [#1433](https://github.com/ethyca/fides/pull/1433)
* Config Wizard: Added a column selector to the scan results page of the config wizard [#1590](https://github.com/ethyca/fides/pull/1590)
* Config Wizard: Flow for runtime scanner option [#1640](https://github.com/ethyca/fides/pull/1640)
* Access support for Twilio Conversations API [#1520](https://github.com/ethyca/fides/pull/1520)
* Message Config: Adds Twilio Email/SMS support [#1519](https://github.com/ethyca/fides/pull/1519)

### Changed

* Updated mypy to version 0.981 and Python to version 3.10.7 [#1448](https://github.com/ethyca/fides/pull/1448)

### Developer Experience

* Repository dispatch events are sent to fidesctl-plus and fidesops-plus [#1263](https://github.com/ethyca/fides/pull/1263)
* Only the `docs-authors` team members are specified as `CODEOWNERS` [#1446](https://github.com/ethyca/fides/pull/1446)
* Updates the default local configuration to not defer tasks to a worker node [#1552](https://github.com/ethyca/fides/pull/1552/)
* Updates the healthcheck to return health status of connected Celery workers [#1588](https://github.com/ethyca/fides/pull/1588)

### Docs

* Remove the tutorial to prepare for new update [#1543](https://github.com/ethyca/fides/pull/1543)
* Add system management via UI documentation [#1541](https://github.com/ethyca/fides/pull/1541)
* Added DSR quickstart docs, restructured docs navigation [#1651](https://github.com/ethyca/fides/pull/1651)
* Update privacy request execution overview docs [#1258](https://github.com/ethyca/fides/pull/1490)

### Fixed

* Fixed system dependencies appearing as "N/A" in the datamap endpoint when there are no privacy declarations [#1649](https://github.com/ethyca/fides/pull/1649)

## [1.9.6](https://github.com/ethyca/fides/compare/1.9.5...1.9.6)

### Fixed

* Include systems without a privacy declaration on data map [#1603](https://github.com/ethyca/fides/pull/1603)
* Handle malformed tokens [#1523](https://github.com/ethyca/fides/pull/1523)
* Remove thrown exception from getAllPrivacyRequests method [#1592](https://github.com/ethyca/fides/pull/1593)
* Include systems without a privacy declaration on data map [#1603](https://github.com/ethyca/fides/pull/1603)
* After editing a dataset, the table will stay on the previously selected collection instead of resetting to the first one. [#1511](https://github.com/ethyca/fides/pull/1511)
* Fix redis `db_index` config issue [#1647](https://github.com/ethyca/fides/pull/1647)

### Docs

* Add unlinked docs and fix any remaining broken links [#1266](https://github.com/ethyca/fides/pull/1266)
* Update privacy center docs to include consent information [#1537](https://github.com/ethyca/fides/pull/1537)
* Update UI docs to include DSR countdown information and additional descriptions/filtering [#1545](https://github.com/ethyca/fides/pull/1545)

### Changed

* Allow multiple masking strategies to be specified when using fides as a masking engine [#1647](https://github.com/ethyca/fides/pull/1647)

## [1.9.5](https://github.com/ethyca/fides/compare/1.9.4...1.9.5)

### Added

* The database includes a `plus_system_scans` relation, to track the status and results of System Scanner executions in fidesctl-plus [#1554](https://github.com/ethyca/fides/pull/1554)

## [1.9.4](https://github.com/ethyca/fides/compare/1.9.2...1.9.4)

### Fixed

* After editing a dataset, the table will stay on the previously selected collection instead of resetting to the first one. [#1511](https://github.com/ethyca/fides/pull/1511)

## [1.9.2](https://github.com/ethyca/fides/compare/1.9.1...1.9.2)

### Deprecated

* Added a deprecation warning for the entire package [#1244](https://github.com/ethyca/fides/pull/1244)

### Added

* Dataset generation enhancements using Fides Classify for Plus users:
  * Integrate Fides Plus API into placeholder features introduced in 1.9.0. [#1194](https://github.com/ethyca/fides/pull/1194)

* Fides Admin UI:
  * Configure Connector after creation [#1204](https://github.com/ethyca/fides/pull/1356)

### Fixed

* Privacy Center:
  * Handle error on startup if server isn't running [#1239](https://github.com/ethyca/fides/pull/1239)
  * Fix styling issue with cards [#1240](https://github.com/ethyca/fides/pull/1240)
  * Redirect to index on consent save [#1238](https://github.com/ethyca/fides/pull/1238)

## [1.9.1](https://github.com/ethyca/fides/compare/1.9.0...1.9.1)

### Changed

* Update fideslang to v1.3.1 [#1136](https://github.com/ethyca/fides/pull/1136)

### Changed

* Update fideslang to v1.3.1 [#1136](https://github.com/ethyca/fides/pull/1136)

## [1.9.0](https://github.com/ethyca/fides/compare/1.8.6...1.9.0) - 2022-09-29

### Added

* Dataset generation enhancements using Fides Classify for Plus users:
  * Added toggle for enabling classify during generation. [#1057](https://github.com/ethyca/fides/pull/1057)
  * Initial implementation of API request to kick off classify, with confirmation modal. [#1069](https://github.com/ethyca/fides/pull/1069)
  * Initial Classification & Review status for generated datasets. [#1074](https://github.com/ethyca/fides/pull/1074)
  * Component for choosing data categories based on classification results. [#1110](https://github.com/ethyca/fides/pull/1110)
  * The dataset fields table shows data categories from the classifier (if available). [#1088](https://github.com/ethyca/fides/pull/1088)
  * The "Approve" button can be used to update the dataset with the classifier's suggestions. [#1129](https://github.com/ethyca/fides/pull/1129)
* System management UI:
  * New page to add a system via yaml [#1062](https://github.com/ethyca/fides/pull/1062)
  * Skeleton of page to add a system manually [#1068](https://github.com/ethyca/fides/pull/1068)
  * Refactor config wizard system forms to be reused for system management [#1072](https://github.com/ethyca/fides/pull/1072)
  * Add additional optional fields to system management forms [#1082](https://github.com/ethyca/fides/pull/1082)
  * Delete a system through the UI [#1085](https://github.com/ethyca/fides/pull/1085)
  * Edit a system through the UI [#1096](https://github.com/ethyca/fides/pull/1096)
* Cypress component testing [#1106](https://github.com/ethyca/fides/pull/1106)

### Changed

* Changed behavior of `load_default_taxonomy` to append instead of upsert [#1040](https://github.com/ethyca/fides/pull/1040)
* Changed behavior of adding privacy declarations to decouple the actions of the "add" and "next" buttons [#1086](https://github.com/ethyca/fides/pull/1086)
* Moved system related UI components from the `config-wizard` directory to the `system` directory [#1097](https://github.com/ethyca/fides/pull/1097)
* Updated "type" on SaaS config to be a simple string type, not an enum [#1197](https://github.com/ethyca/fides/pull/1197)

### Developer Experience

* Optional dependencies may have their version defined only once, in `optional-requirements.txt` [#1171](https://github.com/ethyca/fides/pull/1171)

### Docs

* Updated the footer links [#1130](https://github.com/ethyca/fides/pull/1130)

### Fixed

* Fixed the "help" link in the UI header [#1078](https://github.com/ethyca/fides/pull/1078)
* Fixed a bug in Data Category Dropdowns where checking i.e. `user.biometric` would also check `user.biometric_health` [#1126](https://github.com/ethyca/fides/pull/1126)

### Security

* Upgraded pymysql to version `1.0.2` [#1094](https://github.com/ethyca/fides/pull/1094)

## [1.8.6](https://github.com/ethyca/fides/compare/1.8.5...1.8.6) - 2022-09-28

### Added

* Added classification tables for Plus users [#1060](https://github.com/ethyca/fides/pull/1060)

### Fixed

* Fixed a bug where rows were being excluded from a data map [#1124](https://github.com/ethyca/fides/pull/1124)

## [1.8.5](https://github.com/ethyca/fides/compare/1.8.4...1.8.5) - 2022-09-21

### Changed

* Update fideslang to v1.3.0 [#1103](https://github.com/ethyca/fides/pull/1103)

## [1.8.4](https://github.com/ethyca/fides/compare/1.8.3...1.8.4) - 2022-09-09

### Added

* Initial system management page [#1054](https://github.com/ethyca/fides/pull/1054)

### Changed

* Deleting a taxonomy field with children will now cascade delete all of its children as well. [#1042](https://github.com/ethyca/fides/pull/1042)

### Fixed

* Fixed navigating directly to frontend routes loading index page instead of the correct static page for the route.
* Fix truncated evaluation error messages [#1053](https://github.com/ethyca/fides/pull/1053)

## [1.8.3](https://github.com/ethyca/fides/compare/1.8.2...1.8.3) - 2022-09-06

### Added

* Added more taxonomy fields that can be edited via the UI [#1000](https://github.com/ethyca/fides/pull/1000) [#1028](https://github.com/ethyca/fides/pull/1028)
* Added the ability to add taxonomy fields via the UI [#1019](https://github.com/ethyca/fides/pull/1019)
* Added the ability to delete taxonomy fields via the UI [#1006](https://github.com/ethyca/fides/pull/1006)
  * Only non-default taxonomy entities can be deleted [#1023](https://github.com/ethyca/fides/pull/1023)
* Prevent deleting taxonomy `is_default` fields and from adding `is_default=True` fields via the API [#990](https://github.com/ethyca/fides/pull/990).
* Added a "Custom" tag to distinguish user defined taxonomy fields from default taxonomy fields in the UI [#1027](https://github.com/ethyca/fides/pull/1027)
* Added initial support for enabling Fides Plus [#1037](https://github.com/ethyca/fides/pull/1037)
  * The `useFeatures` hook can be used to check if `plus` is enabled.
  * Navigating to/from the Data Map page is gated behind this feature.
  * Plus endpoints are served from the private Plus image.

### Fixed

* Fixed failing mypy tests [#1030](https://github.com/ethyca/fides/pull/1030)
* Fixed an issue where `fides push --diff` would return a false positive diff [#1026](https://github.com/ethyca/fides/pull/1026)
* Pinned pydantic version to < 1.10.0 to fix an error in finding referenced fides keys [#1045](https://github.com/ethyca/fides/pull/1045)

### Fixed

* Fixed failing mypy tests [#1030](https://github.com/ethyca/fides/pull/1030)
* Fixed an issue where `fides push --diff` would return a false positive diff [#1026](https://github.com/ethyca/fides/pull/1026)

### Docs

* Minor formatting updates to [Policy Webhooks](https://ethyca.github.io/fidesops/guides/policy_webhooks/) documentation [#1114](https://github.com/ethyca/fidesops/pull/1114)

### Removed

* Removed create superuser [#1116](https://github.com/ethyca/fidesops/pull/1116)

## [1.8.2](https://github.com/ethyca/fides/compare/1.8.1...1.8.2) - 2022-08-18

### Added

* Added the ability to edit taxonomy fields via the UI [#977](https://github.com/ethyca/fides/pull/977) [#1028](https://github.com/ethyca/fides/pull/1028)
* New column `is_default` added to DataCategory, DataUse, DataSubject, and DataQualifier tables [#976](https://github.com/ethyca/fides/pull/976)
* Added the ability to add taxonomy fields via the UI [#1019](https://github.com/ethyca/fides/pull/1019)
* Added the ability to delete taxonomy fields via the UI [#1006](https://github.com/ethyca/fides/pull/1006)
  * Only non-default taxonomy entities can be deleted [#1023](https://github.com/ethyca/fides/pull/1023)
* Prevent deleting taxonomy `is_default` fields and from adding `is_default=True` fields via the API [#990](https://github.com/ethyca/fides/pull/990).
* Added a "Custom" tag to distinguish user defined taxonomy fields from default taxonomy fields in the UI [#1027](https://github.com/ethyca/fides/pull/1027)

### Changed

* Upgraded base Docker version to Python 3.9 and updated all other references from 3.8 -> 3.9 [#974](https://github.com/ethyca/fides/pull/974)
* Prepend all database tables with `ctl_` [#979](https://github.com/ethyca/fides/pull/979)
* Moved the `admin-ui` code down one level into a `ctl` subdir [#970](https://github.com/ethyca/fides/pull/970)
* Extended the `/datamap` endpoint to include extra metadata [#992](https://github.com/ethyca/fides/pull/992)

## [1.8.1](https://github.com/ethyca/fides/compare/1.8.0...1.8.1) - 2022-08-08

### Deprecated

* The following environment variables have been deprecated, and replaced with the new environment variable names indicated below. To avoid breaking existing workflows, the deprecated variables are still respected in v1.8.1. They will be removed in a future release.
  * `FIDESCTL__API__DATABASE_HOST` --> `FIDESCTL__DATABASE__SERVER`
  * `FIDESCTL__API__DATABASE_NAME` --> `FIDESCTL__DATABASE__DB`
  * `FIDESCTL__API__DATABASE_PASSWORD` --> `FIDESCTL__DATABASE__PASSWORD`
  * `FIDESCTL__API__DATABASE_PORT` --> `FIDESCTL__DATABASE__PORT`
  * `FIDESCTL__API__DATABASE_TEST_DATABASE_NAME` --> `FIDESCTL__DATABASE__TEST_DB`
  * `FIDESCTL__API__DATABASE_USER` --> `FIDESCTL__DATABASE__USER`

### Developer Experience

* The included `docker-compose.yml` no longer references outdated ENV variables [#964](https://github.com/ethyca/fides/pull/964)

### Docs

* Minor release documentation now reflects the desired patch release process [#955](https://github.com/ethyca/fides/pull/955)
* Updated references to ENV variables [#964](https://github.com/ethyca/fides/pull/964)

### Fixed

* Deprecated config options will continue to be respected when set via environment variables [#965](https://github.com/ethyca/fides/pull/965)
* The git cache is rebuilt within the Docker container [#962](https://github.com/ethyca/fides/pull/962)
* The `wheel` pypi build no longer has a dirty version tag [#962](https://github.com/ethyca/fides/pull/962)
* Add setuptools to dev-requirements to fix versioneer error [#983](https://github.com/ethyca/fides/pull/983)

## [1.8.0](https://github.com/ethyca/fides/compare/1.7.1...1.8.0) - 2022-08-04

### Added

* Initial configuration wizard UI view
  * System scanning step: AWS credentials form and initial `generate` API usage.
  * System scanning results: AWS systems are stored and can be selected for review
* CustomInput type "password" with show/hide icon.
* Pull CLI command now checks for untracked/unstaged files in the manifests dir [#869](https://github.com/ethyca/fides/pull/869)
* Pull CLI command has a flag to pull missing files from the server [#895](https://github.com/ethyca/fides/pull/895)
* Add BigQuery support for the `generate` command and `/generate` endpoint [#814](https://github.com/ethyca/fides/pull/814) & [#917](https://github.com/ethyca/fides/pull/917)
* Added user auth tables [915](https://github.com/ethyca/fides/pull/915)
* Standardized API error parsing under `~/types/errors`
* Added taxonomy page to UI [#902](https://github.com/ethyca/fides/pull/902)
  * Added a nested accordion component for displaying taxonomy data [#910](https://github.com/ethyca/fides/pull/910)
* Add lru cache to get_config [927](https://github.com/ethyca/fides/pull/927)
* Add support for deprecated API config values [#959](https://github.com/ethyca/fides/pull/959)
* `fides` is now an alias for `fidesctl` as a CLI entrypoint [#926](https://github.com/ethyca/fides/pull/926)
* Add user auth routes [929](https://github.com/ethyca/fides/pull/929)
* Bump fideslib to 3.0.1 and remove patch code[931](https://github.com/ethyca/fides/pull/931)
* Update the `fidesctl` python package to automatically serve the UI [#941](https://github.com/ethyca/fides/pull/941)
* Add `push` cli command alias for `apply` and deprecate `apply` [943](https://github.com/ethyca/fides/pull/943)
* Add resource groups tagging api as a source of system generation [939](https://github.com/ethyca/fides/pull/939)
* Add GitHub Action to publish the `fidesctl` package to testpypi on pushes to main [#951](https://github.com/ethyca/fides/pull/951)
* Added configWizardFlag to ui to hide the config wizard when false [[#1453](https://github.com/ethyca/fides/issues/1453)

### Changed

* Updated the `datamap` endpoint to return human-readable column names as the first response item [#779](https://github.com/ethyca/fides/pull/779)
* Remove the `obscure` requirement from the `generate` endpoint [#819](https://github.com/ethyca/fides/pull/819)
* Moved all files from `fidesapi` to `fidesctl/api` [#885](https://github.com/ethyca/fides/pull/885)
* Moved `scan` and `generate` to the list of commands that can be run in local mode [#841](https://github.com/ethyca/fides/pull/841)
* Upgraded the base docker images from Debian Buster to Bullseye [#958](https://github.com/ethyca/fides/pull/958)
* Removed `ipython` as a dev-requirement [#958](https://github.com/ethyca/fides/pull/958)
* Webserver dependencies now come as a standard part of the package [#881](https://github.com/ethyca/fides/pull/881)
* Initial configuration wizard UI view
  * Refactored step & form results management to use Redux Toolkit slice.
* Change `id` field in tables from an integer to a string [915](https://github.com/ethyca/fides/pull/915)
* Update `fideslang` to `1.1.0`, simplifying the default taxonomy and adding `tags` for resources [#865](https://github.com/ethyca/fides/pull/865)
* Merge existing configurations with `fideslib` library [#913](https://github.com/ethyca/fides/pull/913)
* Moved frontend static files to `src/fidesctl/ui-build/static` [#934](https://github.com/ethyca/fides/pull/934)
* Replicated the error response handling from the `/validate` endpoint to the `/generate` endpoint [#911](https://github.com/ethyca/fides/pull/911)

### Developer Experience

* Remove `API_PREFIX` from fidesctl/core/utils.py and change references to `API_PREFIX` in fidesctl/api/reoutes/util.py [922](https://github.com/ethyca/fides/pull/922)

### Fixed

* Dataset field columns show all columns by default in the UI [#898](https://github.com/ethyca/fides/pull/898)
* Fixed the missing `.fides./` directory when locating the default config [#933](https://github.com/ethyca/fides/pull/933)

## [1.7.1](https://github.com/ethyca/fides/compare/1.7.0...1.7.1) - 2022-07-28

### Added

* Add datasets via YAML in the UI [#813](https://github.com/ethyca/fides/pull/813)
* Add datasets via database connection [#834](https://github.com/ethyca/fides/pull/834) [#889](https://github.com/ethyca/fides/pull/889)
* Add delete confirmation when deleting a field or collection from a dataset [#809](https://github.com/ethyca/fides/pull/809)
* Add ability to delete datasets from the UI [#827](https://github.com/ethyca/fides/pull/827)
* Add Cypress for testing [713](https://github.com/ethyca/fides/pull/833)
* Add datasets via database connection (UI only) [#834](https://github.com/ethyca/fides/pull/834)
* Add Okta support to the `/generate` endpoint [#842](https://github.com/ethyca/fides/pull/842)
* Add db support to `/generate` endpoint [849](https://github.com/ethyca/fides/pull/849)
* Added OpenAPI TypeScript client generation for the UI app. See the [README](/clients/admin-ui/src/types/api/README.md) for more details.

### Changed

* Remove the `obscure` requirement from the `generate` endpoint [#819](https://github.com/ethyca/fides/pull/819)

### Developer Experience

* When releases are published, dispatch a repository webhook event to ethyca/fidesctl-plus [#938](https://github.com/ethyca/fides/pull/938)

### Docs

* recommend/replace pip installs with pipx [#874](https://github.com/ethyca/fides/pull/874)

### Fixed

* CustomSelect input tooltips appear next to selector instead of wrapping to a new row.
* Datasets without the `third_country_transfer` will not cause the editing dataset form to not render.
* Fixed a build issue causing an `unknown` version of `fidesctl` to be installed in published Docker images [#836](https://github.com/ethyca/fides/pull/836)
* Fixed an M1-related SQLAlchemy bug [#816](https://github.com/ethyca/fides/pull/891)
* Endpoints now work with or without a trailing slash. [#886](https://github.com/ethyca/fides/pull/886)
* Dataset field columns show all columns by default in the UI [#898](https://github.com/ethyca/fides/pull/898)
* Fixed the `tag` specific GitHub Action workflows for Docker and publishing docs. [#901](https://github.com/ethyca/fides/pull/901)

## [1.7.0](https://github.com/ethyca/fides/compare/1.6.1...1.7.0) - 2022-06-23

### Added

* Added dependabot to keep dependencies updated
* A warning now issues for any orphan datasets as part of the `apply` command [543](https://github.com/ethyca/fides/pull/543)
* Initial scaffolding of management UI [#561](https://github.com/ethyca/fides/pull/624)
* A new `audit` command for `system` and `organization` resources, checking data map attribute compliance [#548](https://github.com/ethyca/fides/pull/548)
* Static UI assets are now built with the docker container [#663](https://github.com/ethyca/fides/issues/663)
* Host static files via fidesapi [#621](https://github.com/ethyca/fides/pull/621)
* A new `generate` endpoint to enable capturing systems from infrastructure from the UI [#642](https://github.com/ethyca/fides/pull/642)
* A new `datamap` endpoint to enable visualizing a data map from the UI [#721](https://github.com/ethyca/fides/pull/721)
* Management UI navigation bar [#679](https://github.com/ethyca/fides/issues/679)
* Management UI integration [#736](https://github.com/ethyca/fides/pull/736)
  * Datasets
  * Systems
  * Taxonomy (data categories)
* Initial dataset UI view [#768](https://github.com/ethyca/fides/pull/768)
  * Add interaction for viewing a dataset collection
  * Add column picker
  * Add a data category checklist tree
  * Edit/delete dataset fields
  * Edit/delete dataset collections
  * Edit datasets
  * Add a component for Identifiability tags
  * Add tooltips for help on forms
  * Add geographic location (third_country_transfers) country selection. Supported by new dependency `i18n-iso-countries`.
* Okta, aws and database credentials can now come from `fidesctl.toml` config [#694](https://github.com/ethyca/fides/pull/694)
* New `validate` endpoint to test aws and okta credentials [#722](https://github.com/ethyca/fides/pull/722)
* Initial configuration wizard UI view
  * Manual entry steps added (name and describe organization, pick entry route, and describe system manually including privacy declarations)
* A new image tagged `ethyca/fidesctl:dev` is published on each push to `main` [781](https://github.com/ethyca/fides/pull/781)
* A new cli command (`fidesctl sync`) [#765](https://github.com/ethyca/fides/pull/765)

### Changed

* Comparing server and CLI versions ignores `.dirty` only differences, and is quiet on success when running general CLI commands [621](https://github.com/ethyca/fides/pull/621)
* All endpoints now prefixed by `/api/v1` [#623](https://github.com/ethyca/fides/issues/623)
* Allow AWS credentials to be passed to `generate system` via the API [#645](https://github.com/ethyca/fides/pull/645)
* Update the export of a datamap to load resources from the server instead of a manifest directory [#662](https://github.com/ethyca/fides/pull/662)
* Refactor `export` to remove CLI specific uses from the core modules and load resources[#725](https://github.com/ethyca/fides/pull/725)
* Bump version of FastAPI in `setup.py` to 0.77.1 to match `optional-requirements.txt` [#734](https://github.com/ethyca/fides/pull/734)
* Docker images are now only built and pushed on tags to match when released to pypi [#740](https://github.com/ethyca/fides/pull/740)
* Okta resource scanning and generation now works with systems instead of datasets [#751](https://github.com/ethyca/fides/pull/751)

### Developer Experience

* Replaced `make` with `nox` [#547](https://github.com/ethyca/fides/pull/547)
* Removed usage of `fideslang` module in favor of new [external package](https://github.com/ethyca/fideslang) shared across projects [#619](https://github.com/ethyca/fides/issues/619)
* Added a UI service to the docker-compose deployment [#757](<https://github.com/ethyca/fides/pull/757>)
* `TestClient` defined in and shared across test modules via `conftest.py` [#759](https://github.com/ethyca/fides/pull/759)

### Docs

* Replaced all references to `make` with `nox` [#547](https://github.com/ethyca/fides/pull/547)
* Removed config/schemas page [#613](https://github.com/ethyca/fides/issues/613)
* Dataset UI and config wizard docs added (<https://github.com/ethyca/fides/pull/697>)
* The fides README now walks through generating a datamap [#746](https://github.com/ethyca/fides/pull/746)

### Fixed

* Updated `fideslog` to v1.1.5, resolving an issue where some exceptions thrown by the SDK were not handled as expected [#609](https://github.com/ethyca/fides/issues/609)
* Updated the webserver so that it won't fail if the database is inaccessible [#649](https://github.com/ethyca/fides/pull/649)
* Updated external tests to handle complex characters [#661](https://github.com/ethyca/fides/pull/661)
* Evaluations now properly merge the default taxonomy into the user-defined taxonomy [#684](https://github.com/ethyca/fides/pull/684)
* The CLI can now be run without installing the webserver components [#715](https://github.com/ethyca/fides/pull/715)

## [1.6.1](https://github.com/ethyca/fides/compare/1.6.0...1.6.1) - 2022-06-15

### Docs

* Updated `Release Steps`

### Fixed

* Resolved a failure with populating applicable data subject rights to a data map
* Handle invalid characters when generating a `fides_key` [#761](https://github.com/ethyca/fides/pull/761)

## [1.6.0](https://github.com/ethyca/fides/compare/1.5.3...1.6.0) - 2022-05-02

### Added

* ESLint configuration changes [#514](https://github.com/ethyca/fidesops/pull/514)
* User creation, update and permissions in the Admin UI [#511](https://github.com/ethyca/fidesops/pull/511)
* Yaml support for dataset upload [#284](https://github.com/ethyca/fidesops/pull/284)

### Breaking Changes

* Update masking API to take multiple input values [#443](https://github.com/ethyca/fidesops/pull/443)

### Docs

* DRP feature documentation [#520](https://github.com/ethyca/fidesops/pull/520)

## [1.4.2](https://github.com/ethyca/fidesops/compare/1.4.1...1.4.2) - 2022-05-12

### Added

* GET routes for users [#405](https://github.com/ethyca/fidesops/pull/405)
* Username based search on GET route [#444](https://github.com/ethyca/fidesops/pull/444)
* FIDESOPS\_\_DEV_MODE for Easier SaaS Request Debugging [#363](https://github.com/ethyca/fidesops/pull/363)
* Track user privileges across sessions [#425](https://github.com/ethyca/fidesops/pull/425)
* Add first_name and last_name fields. Also add them along with created_at to FidesUser response [#465](https://github.com/ethyca/fidesops/pull/465)
* Denial reasons for DSR and user `AuditLog` [#463](https://github.com/ethyca/fidesops/pull/463)
* DRP action to Policy [#453](https://github.com/ethyca/fidesops/pull/453)
* `CHANGELOG.md` file[#484](https://github.com/ethyca/fidesops/pull/484)
* DRP status endpoint [#485](https://github.com/ethyca/fidesops/pull/485)
* DRP exerise endpoint [#496](https://github.com/ethyca/fidesops/pull/496)
* Frontend for privacy request denial reaons [#480](https://github.com/ethyca/fidesops/pull/480)
* Publish Fidesops to Pypi [#491](https://github.com/ethyca/fidesops/pull/491)
* DRP data rights endpoint [#526](https://github.com/ethyca/fidesops/pull/526)

### Changed

* Converted HTTP Status Codes to Starlette constant values [#438](https://github.com/ethyca/fidesops/pull/438)
* SaasConnector.send behavior on ignore_errors now returns raw response [#462](https://github.com/ethyca/fidesops/pull/462)
* Seed user permissions in `create_superuser.py` script [#468](https://github.com/ethyca/fidesops/pull/468)
* User API Endpoints (update fields and reset user passwords) [#471](https://github.com/ethyca/fidesops/pull/471)
* Format tests with `black` [#466](https://github.com/ethyca/fidesops/pull/466)
* Extract privacy request endpoint logic into separate service for DRP [#470](https://github.com/ethyca/fidesops/pull/470)
* Fixing inconsistent SaaS connector integration tests [#473](https://github.com/ethyca/fidesops/pull/473)
* Add user data to login response [#501](https://github.com/ethyca/fidesops/pull/501)

### Breaking Changes

* Update masking API to take multiple input values [#443](https://github.com/ethyca/fidesops/pull/443)

### Docs

* Added issue template for documentation updates [#442](https://github.com/ethyca/fidesops/pull/442)
* Clarify masking updates [#464](https://github.com/ethyca/fidesops/pull/464)
* Added dark mode [#476](https://github.com/ethyca/fidesops/pull/476)

### Fixed

* Removed miradb test warning [#436](https://github.com/ethyca/fidesops/pull/436)
* Added missing import [#448](https://github.com/ethyca/fidesops/pull/448)
* Removed pypi badge pointing to wrong package [#452](https://github.com/ethyca/fidesops/pull/452)
* Audit imports and references [#479](https://github.com/ethyca/fidesops/pull/479)
* Switch to using update method on PUT permission endpoint [#500](https://github.com/ethyca/fidesops/pull/500)

### Developer Experience

* added isort as a CI check
* Include `tests/` in all static code checks (e.g. `mypy`, `pylint`)

### Changed

* Published Docker image does a clean install of Fidesctl
* `with_analytics` is now a decorator

### Fixed

* Third-Country formatting on Data Map
* Potential Duplication on Data Map
* Exceptions are no longer raised when sending `AnalyticsEvent`s on Windows
* Running `fidesctl init` now generates a `server_host` and `server_protocol`
  rather than `server_url`<|MERGE_RESOLUTION|>--- conflicted
+++ resolved
@@ -18,6 +18,8 @@
 
 ### Developer Experience
 * Added new Cypress E2E smoke tests [#2241](https://github.com/ethyca/fides/pull/2241)
+* Cypress E2E tests now run in CI and are reported to Cypress Cloud [#2417](https://github.com/ethyca/fides/pull/2417)
+* New command `nox -s e2e_test` which will spin up the test environment and run true E2E Cypress tests against it [#2417](https://github.com/ethyca/fides/pull/2417)
 
 ## [2.6.1](https://github.com/ethyca/fides/compare/2.6.0...2.6.1)
 
@@ -64,17 +66,9 @@
 
 ### Developer Experience
 
-<<<<<<< HEAD
 * `nox -s test_env` has been replaced with `nox -s "fides_env(dev)"` 
 * New command `nox -s "fides_env(test)"` creates a complete test environment with seed data (similar to `fides_env(dev)`) but with the production fides image so the built UI can be accessed at `localhost:8080` [#2399](https://github.com/ethyca/fides/pull/2399)
-=======
-* `nox -s test_env` has been replaced with `nox -s fides_env(dev)`
-* New command `nox -s fides_env(test)` creates a complete test environment with seed data (similar to `fides_env(dev)`) but with the production fides image so the built UI can be accessed at `localhost:8080` [#2399](https://github.com/ethyca/fides/pull/2399)
->>>>>>> 61654428
 * Change from code climate to codecov for coverage reporting [#2402](https://github.com/ethyca/fides/pull/2402)
-* Added new Cypress E2E smoke tests [#2241](https://github.com/ethyca/fides/pull/2241)
-* Cypress E2E tests now run in CI and are reported to Cypress Cloud [#2417](https://github.com/ethyca/fides/pull/2417)
-* New command `nox -s e2e_test` which will spin up the test environment and run true E2E Cypress tests against it [#2417](https://github.com/ethyca/fides/pull/2417)
 
 ### Fixed
 
