--- conflicted
+++ resolved
@@ -24,15 +24,11 @@
 ### Changed
 - Updated UI colors to new brand. Update logo, homepage cards. [#5668](https://github.com/ethyca/fides/pull/5668)
 
-<<<<<<< HEAD
+### Developer Experience
+- Migrated radio buttons and groups to Ant Design [#5681](https://github.com/ethyca/fides/pull/5681)
+
 ### Fixed
 - Updating mongodb connectors so it can support usernames and password with URL encoded characters [#5682](https://github.com/ethyca/fides/pull/5682)
-=======
-### Developer Experience
-- Migrated radio buttons and groups to Ant Design [#5681](https://github.com/ethyca/fides/pull/5681)
-
-
->>>>>>> 43d6ad13
 
 ## [2.53.0](https://github.com/ethyca/fides/compare/2.52.0...2.53.0)
 
