
All notable changes to this project will be documented in this file.

The format is based on [Keep a Changelog](https://keepachangelog.com/en/)

The types of changes are:

* `Added` for new features.
* `Changed` for changes in existing functionality.
* `Developer Experience` for changes in developer workflow or tooling.
* `Deprecated` for soon-to-be removed features.
* `Docs` for documentation only changes.
* `Removed` for now removed features.
* `Fixed` for any bug fixes.
* `Security` in case of vulnerabilities.

## [Unreleased](https://github.com/ethyca/fides/compare/2.4.0...main)

### Docs

* Update the docs landing page and remove redundant docs [#2184](https://github.com/ethyca/fides/pull/2184)

### Added

* Added the `user` command group to the CLI. [#2153](https://github.com/ethyca/fides/pull/2153)
* Added the connection key to the execution log [#2100](https://github.com/ethyca/fides/pull/2100)
* Added endpoints to retrieve DSR `Rule`s and `Rule Target`s [#2116](https://github.com/ethyca/fides/pull/2116)
* Added Fides version number to account dropdown in the UI [#2140](https://github.com/ethyca/fides/pull/2140)
* Add link to Classify Systems page in nav side bar [#2128](https://github.com/ethyca/fides/pull/2128)
* Dataset classification UI now polls for results [#2123](https://github.com/ethyca/fides/pull/2123)
* Update Privacy Center Icons [#1800](https://github.com/ethyca/fides/pull/2139)
* Privacy Center `fides-consent.js`:
  * `Fides.shopify` integration function. [#2152](https://github.com/ethyca/fides/pull/2152)
  * Dedicated folder for integrations.
* Adds support for Twilio email service (Sendgrid) [#2154](https://github.com/ethyca/fides/pull/2154)
* Access and erasure support for Recharge [#1709](https://github.com/ethyca/fides/pull/1709)
* Access and erasure support for Friendbuy Nextgen [#2085](https://github.com/ethyca/fides/pull/2085)

### Changed

* Admin UI Feature Flags - [#2101](https://github.com/ethyca/fides/pull/2101)
  * Overrides can be saved in the browser.
  * Use `NEXT_PUBLIC_APP_ENV` for app-specific environment config.
  * No longer use `react-feature-flags` library.
<<<<<<< HEAD
* Allow any user with `user:delete` scope to delete other users [#2148](https://github.com/ethyca/fides/pull/2148)
=======
  * Can have descriptions. [#2243](https://github.com/ethyca/fides/pull/2243)
* Made privacy declarations optional when adding systems manually - [#2173](https://github.com/ethyca/fides/pull/2173)
* Removed an unclear logging message. [#2266](https://github.com/ethyca/fides/pull/2266)
>>>>>>> 00cff5ed
* Dynamic imports of custom overrides and SaaS test fixtures [#2169](https://github.com/ethyca/fides/pull/2169)
* Added `AuthenticatedClient` to custom request override interface [#2171](https://github.com/ethyca/fides/pull/2171)
* Only approve the specific collection instead of the entire dataset, display only top 1 classification by default [#2226](https://github.com/ethyca/fides/pull/2226)
* Update sample project resources for `fides evaluate` usage in `fides deploy` [#2253](https://github.com/ethyca/fides/pull/2253)

### Removed

* Removed unused object_name field on s3 storage config [#2133](https://github.com/ethyca/fides/pull/2133)

### Fixed

* Remove next-auth from privacy center to fix JS console error [#2090](https://github.com/ethyca/fides/pull/2090)
* Admin UI - Added Missing ability to assign `user:delete` in the permissions checkboxes [#2148](https://github.com/ethyca/fides/pull/2148)
* Nav bug: clicking on Privacy Request breadcrumb takes me to Home instead of /privacy-requests [#497](https://github.com/ethyca/fides/pull/2141)
* Side nav disappears when viewing request details [#2129](https://github.com/ethyca/fides/pull/2155)
* Remove usage of load dataset button and other dataset UI modifications [#2149](https://github.com/ethyca/fides/pull/2149)
* Improve readability for exceptions raised from custom request overrides [#2157](https://github.com/ethyca/fides/pull/2157)
* Importing custom request overrides on server startup [#2186](https://github.com/ethyca/fides/pull/2186)
* Remove warning when env vars default to blank strings in docker-compose [#2188](https://github.com/ethyca/fides/pull/2188)
* Fix Cookie House purchase modal flashing 'Error' in title [#2274](https://github.com/ethyca/fides/pull/2274)
* Stop dependency from upgrading `packaging` to version with known issue [#2273](https://github.com/ethyca/fides/pull/2273)
* Privacy center config no longer requires `identity_inputs` and will use `email` as a default [#2263](https://github.com/ethyca/fides/pull/2263)

### Removed

* Remove "Create New System" button when viewing systems. All systems can now be created via the "Add systems" button on the home page. [#2132](https://github.com/ethyca/fides/pull/2132)

## [2.4.0](https://github.com/ethyca/fides/compare/2.3.1...2.4.0)

### Developer Experience

* Include a pre-check workflow that collects the pytest suite [#2098](https://github.com/ethyca/fides/pull/2098)
* Write to the application db when running the app locally. Write to the test db when running pytest [#1731](https://github.com/ethyca/fides/pull/1731)

### Changed

* Move the `fides.ctl.core.` and `fides.ctl.connectors` modules into `fides.core` and `fides.connectors` respectively [#2097](https://github.com/ethyca/fides/pull/2097)
* Fides: Skip cypress tests due to nav bar 2.0 [#2102](https://github.com/ethyca/fides/pull/2103)

### Added

* Adds new erasure policy for complete user data masking [#1839](https://github.com/ethyca/fides/pull/1839)
* New Fides Home page [#1864](https://github.com/ethyca/fides/pull/2050)
* Nav 2.0 - Replace form flow side navs with top tabs [#2037](https://github.com/ethyca/fides/pull/2050)
* Adds new erasure policy for complete user data masking [#1839](https://github.com/ethyca/fides/pull/1839)
* Added ability to use Mailgun templates when sending emails. [#2039](https://github.com/ethyca/fides/pull/2039)
* Adds SMS id verification for consent [#2094](https://github.com/ethyca/fides/pull/2094)

### Fixed

* Store `fides_consent` cookie on the root domain of the Privacy Center [#2071](https://github.com/ethyca/fides/pull/2071)
* Properly set the expire-time for verification codes [#2105](https://github.com/ethyca/fides/pull/2105)

## [2.3.1](https://github.com/ethyca/fides/compare/2.3.0...2.3.1)

### Fixed

* Resolved an issue where the root_user was not being created [#2082](https://github.com/ethyca/fides/pull/2082)

### Added

* Nav redesign with sidebar groups. Feature flagged to only be visible in dev mode until release. [#2030](https://github.com/ethyca/fides/pull/2047)
* Improved error handling for incorrect app encryption key [#2089](https://github.com/ethyca/fides/pull/2089)
* Access and erasure support for Friendbuy API [#2019](https://github.com/ethyca/fides/pull/2019)

## [2.3.0](https://github.com/ethyca/fides/compare/2.2.2...2.3.0)

### Added

* Common Subscriptions for app-wide data and feature checks. [#2030](https://github.com/ethyca/fides/pull/2030)
* Send email alerts on privacy request failures once the specified threshold is reached. [#1793](https://github.com/ethyca/fides/pull/1793)
* DSR Notifications (toast) [#1895](https://github.com/ethyca/fides/pull/1895)
* DSR configure alerts btn [#1895](https://github.com/ethyca/fides/pull/1895)
* DSR configure alters (FE) [#1895](https://github.com/ethyca/fides/pull/1895)
* Add a `usage` session to Nox to print full session docstrings. [#2022](https://github.com/ethyca/fides/pull/2022)

### Added

* Adds notifications section to toml files [#2026](https://github.com/ethyca/fides/pull/2060)

### Changed

* Updated to use `loguru` logging library throughout codebase [#2031](https://github.com/ethyca/fides/pull/2031)
* Do not always create a `fides.toml` by default [#2023](https://github.com/ethyca/fides/pull/2023)
* The `fideslib` module has been merged into `fides`, code redundancies have been removed [#1859](https://github.com/ethyca/fides/pull/1859)
* Replace 'ingress' and 'egress' with 'sources' and 'destinations' across UI [#2044](https://github.com/ethyca/fides/pull/2044)
* Update the functionality of `fides pull -a <filename>` to include _all_ resource types. [#2083](https://github.com/ethyca/fides/pull/2083)

### Fixed

* Timing issues with bulk DSR reprocessing, specifically when analytics are enabled [#2015](https://github.com/ethyca/fides/pull/2015)
* Error caused by running erasure requests with disabled connectors [#2045](https://github.com/ethyca/fides/pull/2045)
* Changes the SlowAPI ratelimiter's backend to use memory instead of Redis [#2054](https://github.com/ethyca/fides/pull/2058)

## [2.2.2](https://github.com/ethyca/fides/compare/2.2.1...2.2.2)

### Docs

* Updated the readme to use new new [docs site](http://docs.ethyca.com) [#2020](https://github.com/ethyca/fides/pull/2020)

### Deprecated

* The documentation site hosted in the `/docs` directory has been deprecated. All documentation updates will be hosted at the new [docs site](http://docs.ethyca.com) [#2020](https://github.com/ethyca/fides/pull/2020)

### Fixed

* Fixed mypy and pylint errors [#2013](https://github.com/ethyca/fides/pull/2013)
* Update connection test endpoint to be effectively non-blocking [#2000](https://github.com/ethyca/fides/pull/2000)
* Update Fides connector to better handle children with no access results [#2012](https://github.com/ethyca/fides/pull/2012)

## [2.2.1](https://github.com/ethyca/fides/compare/2.2.0...2.2.1)

### Added

* Add health check indicator for data flow scanning option [#1973](https://github.com/ethyca/fides/pull/1973)

### Changed

* The `celery.toml` is no longer used, instead it is a subsection of the `fides.toml` file [#1990](https://github.com/ethyca/fides/pull/1990)
* Update sample project landing page copy to be version-agnostic [#1958](https://github.com/ethyca/fides/pull/1958)
* `get` and `ls` CLI commands now return valid `fides` object YAML [#1991](https://github.com/ethyca/fides/pull/1991)

### Developer Experience

* Remove duplicate fastapi-caching and pin version. [#1765](https://github.com/ethyca/fides/pull/1765)

## [2.2.0](https://github.com/ethyca/fides/compare/2.1.0...2.2.0)

### Added

* Send email alerts on privacy request failures once the specified threshold is reached. [#1793](https://github.com/ethyca/fides/pull/1793)
* Add authenticated privacy request route. [#1819](https://github.com/ethyca/fides/pull/1819)
* Enable the onboarding flow [#1836](https://github.com/ethyca/fides/pull/1836)
* Access and erasure support for Fullstory API [#1821](https://github.com/ethyca/fides/pull/1821)
* Add function to poll privacy request for completion [#1860](https://github.com/ethyca/fides/pull/1860)
* Added rescan flow for the data flow scanner [#1844](https://github.com/ethyca/fides/pull/1844)
* Add rescan flow for the data flow scanner [#1844](https://github.com/ethyca/fides/pull/1844)
* Add Fides connector to support parent-child Fides deployments [#1861](https://github.com/ethyca/fides/pull/1861)
* Classification UI now polls for updates to classifications [#1908](https://github.com/ethyca/fides/pull/1908)

### Changed

* The organization info form step is now skipped if the server already has organization info. [#1840](https://github.com/ethyca/fides/pull/1840)
* Removed the description column from the classify systems page. [#1867](https://github.com/ethyca/fides/pull/1867)
* Retrieve child results during fides connector execution [#1967](https://github.com/ethyca/fides/pull/1967)

### Fixed

* Fix error in parent user creation seeding. [#1832](https://github.com/ethyca/fides/issues/1832)
* Fix DSR error due to unfiltered empty identities [#1901](https://github.com/ethyca/fides/pull/1907)

### Docs

* Remove documentation about no-longer used connection string override [#1824](https://github.com/ethyca/fides/pull/1824)
* Fix typo in headings [#1824](https://github.com/ethyca/fides/pull/1824)
* Update documentation to reflect configs necessary for mailgun, twilio_sms and twilio_email service types [#1846](https://github.com/ethyca/fides/pull/1846)

...

## [2.1.0](https://github.com/ethyca/fides/compare/2.0.0...2.1.0)

### Added

* Classification flow for system data flows
* Classification is now triggered as part of data flow scanning
* Include `ingress` and `egress` fields on system export and `datamap/` endpoint [#1740](https://github.com/ethyca/fides/pull/1740)
* Repeatable unique identifier for dataset fides_keys and metadata [#1786](https://github.com/ethyca/fides/pull/1786)
* Adds SMS support for identity verification notifications [#1726](https://github.com/ethyca/fides/pull/1726)
* Added phone number validation in back-end and react phone number form in Privacy Center [#1745](https://github.com/ethyca/fides/pull/1745)
* Adds SMS message template for all subject notifications [#1743](https://github.com/ethyca/fides/pull/1743)
* Privacy-Center-Cypress workflow for CI checks of the Privacy Center. [#1722](https://github.com/ethyca/fides/pull/1722)
* Privacy Center `fides-consent.js` script for accessing consent on external pages. [Details](/clients/privacy-center/packages/fides-consent/README.md)
* Erasure support for Twilio Conversations API [#1673](https://github.com/ethyca/fides/pull/1673)
* Webserver port can now be configured via the CLI command [#1858](https://github.com/ethyca/fides/pull/1858)

### Changed

* Optional dependencies are no longer used for 3rd-party connectivity. Instead they are used to isolate dangerous dependencies. [#1679](https://github.com/ethyca/fides/pull/1679)
* All Next pages now automatically require login. [#1670](https://github.com/ethyca/fides/pull/1670)
* Running the `webserver` command no longer prompts the user to opt out/in to analytics[#1724](https://github.com/ethyca/fides/pull/1724)

### Developer Experience

* Admin-UI-Cypress tests that fail in CI will now upload screen recordings for debugging. [#1728](https://github.com/ethyca/fides/pull/1728/files/c23e62fea284f7910028c8483feff893903068b8#r1019491323)
* Enable remote debugging from VSCode of live dev app [#1780](https://github.com/ethyca/fides/pull/1780)

### Removed

* Removed the Privacy Center `cookieName` config introduced in 2.0.0. [#1756](https://github.com/ethyca/fides/pull/1756)

### Fixed

* Exceptions are no longer raised when sending analytics on Windows [#1666](https://github.com/ethyca/fides/pull/1666)
* Fixed wording on identity verification modal in the Privacy Center [#1674](https://github.com/ethyca/fides/pull/1674)
* Update system fides_key tooltip text [#1533](https://github.com/ethyca/fides/pull/1685)
* Removed local storage parsing that is redundant with redux-persist. [#1678](https://github.com/ethyca/fides/pull/1678)
* Show a helpful error message if Docker daemon is not running during "fides deploy" [#1694](https://github.com/ethyca/fides/pull/1694)
* Allow users to query their own permissions, including root user. [#1698](https://github.com/ethyca/fides/pull/1698)
* Single-select taxonomy fields legal basis and special category can be cleared. [#1712](https://github.com/ethyca/fides/pull/1712)
* Fixes the issue where the security config is not properly loading from environment variables. [#1718](https://github.com/ethyca/fides/pull/1718)
* Fixes the issue where the CLI can't run without the config values required by the webserver. [#1811](https://github.com/ethyca/fides/pull/1811)
* Correctly handle response from adobe jwt auth endpoint as milliseconds, rather than seconds. [#1754](https://github.com/ethyca/fides/pull/1754)
* Fixed styling issues with the `EditDrawer` component. [#1803](https://github.com/ethyca/fides/pull/1803)

### Security

* Bumped versions of packages that use OpenSSL [#1683](https://github.com/ethyca/fides/pull/1683)

## [2.0.0](https://github.com/ethyca/fides/compare/1.9.6...2.0.0)

### Added

* Allow delete-only SaaS connector endpoints [#1200](https://github.com/ethyca/fides/pull/1200)
* Privacy center consent choices store a browser cookie. [#1364](https://github.com/ethyca/fides/pull/1364)
  * The format is generic. A reasonable set of defaults will be added later: [#1444](https://github.com/ethyca/fides/issues/1444)
  * The cookie name defaults to `fides_consent` but can be configured under `config.json > consent > cookieName`.
  * Each consent option can provide an array of `cookieKeys`.
* Individually select and reprocess DSRs that have errored [#1203](https://github.com/ethyca/fides/pull/1489)
* Bulk select and reprocess DSRs that have errored [#1205](https://github.com/ethyca/fides/pull/1489)
* Config Wizard: AWS scan results populate in system review forms. [#1454](https://github.com/ethyca/fides/pull/1454)
* Integrate rate limiter with Saas Connectors. [#1433](https://github.com/ethyca/fides/pull/1433)
* Config Wizard: Added a column selector to the scan results page of the config wizard [#1590](https://github.com/ethyca/fides/pull/1590)
* Config Wizard: Flow for runtime scanner option [#1640](https://github.com/ethyca/fides/pull/1640)
* Access support for Twilio Conversations API [#1520](https://github.com/ethyca/fides/pull/1520)
* Message Config: Adds Twilio Email/SMS support [#1519](https://github.com/ethyca/fides/pull/1519)

### Changed

* Updated mypy to version 0.981 and Python to version 3.10.7 [#1448](https://github.com/ethyca/fides/pull/1448)

### Developer Experience

* Repository dispatch events are sent to fidesctl-plus and fidesops-plus [#1263](https://github.com/ethyca/fides/pull/1263)
* Only the `docs-authors` team members are specified as `CODEOWNERS` [#1446](https://github.com/ethyca/fides/pull/1446)
* Updates the default local configuration to not defer tasks to a worker node [#1552](https://github.com/ethyca/fides/pull/1552/)
* Updates the healthcheck to return health status of connected Celery workers [#1588](https://github.com/ethyca/fides/pull/1588)

### Docs

* Remove the tutorial to prepare for new update [#1543](https://github.com/ethyca/fides/pull/1543)
* Add system management via UI documentation [#1541](https://github.com/ethyca/fides/pull/1541)
* Added DSR quickstart docs, restructured docs navigation [#1651](https://github.com/ethyca/fides/pull/1651)
* Update privacy request execution overview docs [#1258](https://github.com/ethyca/fides/pull/1490)

### Fixed

* Fixed system dependencies appearing as "N/A" in the datamap endpoint when there are no privacy declarations [#1649](https://github.com/ethyca/fides/pull/1649)

## [1.9.6](https://github.com/ethyca/fides/compare/1.9.5...1.9.6)

### Fixed

* Include systems without a privacy declaration on data map [#1603](https://github.com/ethyca/fides/pull/1603)
* Handle malformed tokens [#1523](https://github.com/ethyca/fides/pull/1523)
* Remove thrown exception from getAllPrivacyRequests method [#1592](https://github.com/ethyca/fides/pull/1593)
* Include systems without a privacy declaration on data map [#1603](https://github.com/ethyca/fides/pull/1603)
* After editing a dataset, the table will stay on the previously selected collection instead of resetting to the first one. [#1511](https://github.com/ethyca/fides/pull/1511)
* Fix redis `db_index` config issue [#1647](https://github.com/ethyca/fides/pull/1647)

### Docs

* Add unlinked docs and fix any remaining broken links [#1266](https://github.com/ethyca/fides/pull/1266)
* Update privacy center docs to include consent information [#1537](https://github.com/ethyca/fides/pull/1537)
* Update UI docs to include DSR countdown information and additional descriptions/filtering [#1545](https://github.com/ethyca/fides/pull/1545)

### Changed

* Allow multiple masking strategies to be specified when using fides as a masking engine [#1647](https://github.com/ethyca/fides/pull/1647)

## [1.9.5](https://github.com/ethyca/fides/compare/1.9.4...1.9.5)

### Added

* The database includes a `plus_system_scans` relation, to track the status and results of System Scanner executions in fidesctl-plus [#1554](https://github.com/ethyca/fides/pull/1554)

## [1.9.4](https://github.com/ethyca/fides/compare/1.9.2...1.9.4)

### Fixed

* After editing a dataset, the table will stay on the previously selected collection instead of resetting to the first one. [#1511](https://github.com/ethyca/fides/pull/1511)

## [1.9.2](https://github.com/ethyca/fides/compare/1.9.1...1.9.2)

### Deprecated

* Added a deprecation warning for the entire package [#1244](https://github.com/ethyca/fides/pull/1244)

### Added

* Dataset generation enhancements using Fides Classify for Plus users:
  * Integrate Fides Plus API into placeholder features introduced in 1.9.0. [#1194](https://github.com/ethyca/fides/pull/1194)

* Fides Admin UI:
  * Configure Connector after creation [#1204](https://github.com/ethyca/fides/pull/1356)

### Fixed

* Privacy Center:
  * Handle error on startup if server isn't running [#1239](https://github.com/ethyca/fides/pull/1239)
  * Fix styling issue with cards [#1240](https://github.com/ethyca/fides/pull/1240)
  * Redirect to index on consent save [#1238](https://github.com/ethyca/fides/pull/1238)

## [1.9.1](https://github.com/ethyca/fides/compare/1.9.0...1.9.1)

### Changed

* Update fideslang to v1.3.1 [#1136](https://github.com/ethyca/fides/pull/1136)

### Changed

* Update fideslang to v1.3.1 [#1136](https://github.com/ethyca/fides/pull/1136)

## [1.9.0](https://github.com/ethyca/fides/compare/1.8.6...1.9.0) - 2022-09-29

### Added

* Dataset generation enhancements using Fides Classify for Plus users:
  * Added toggle for enabling classify during generation. [#1057](https://github.com/ethyca/fides/pull/1057)
  * Initial implementation of API request to kick off classify, with confirmation modal. [#1069](https://github.com/ethyca/fides/pull/1069)
  * Initial Classification & Review status for generated datasets. [#1074](https://github.com/ethyca/fides/pull/1074)
  * Component for choosing data categories based on classification results. [#1110](https://github.com/ethyca/fides/pull/1110)
  * The dataset fields table shows data categories from the classifier (if available). [#1088](https://github.com/ethyca/fides/pull/1088)
  * The "Approve" button can be used to update the dataset with the classifier's suggestions. [#1129](https://github.com/ethyca/fides/pull/1129)
* System management UI:
  * New page to add a system via yaml [#1062](https://github.com/ethyca/fides/pull/1062)
  * Skeleton of page to add a system manually [#1068](https://github.com/ethyca/fides/pull/1068)
  * Refactor config wizard system forms to be reused for system management [#1072](https://github.com/ethyca/fides/pull/1072)
  * Add additional optional fields to system management forms [#1082](https://github.com/ethyca/fides/pull/1082)
  * Delete a system through the UI [#1085](https://github.com/ethyca/fides/pull/1085)
  * Edit a system through the UI [#1096](https://github.com/ethyca/fides/pull/1096)
* Cypress component testing [#1106](https://github.com/ethyca/fides/pull/1106)

### Changed

* Changed behavior of `load_default_taxonomy` to append instead of upsert [#1040](https://github.com/ethyca/fides/pull/1040)
* Changed behavior of adding privacy declarations to decouple the actions of the "add" and "next" buttons [#1086](https://github.com/ethyca/fides/pull/1086)
* Moved system related UI components from the `config-wizard` directory to the `system` directory [#1097](https://github.com/ethyca/fides/pull/1097)
* Updated "type" on SaaS config to be a simple string type, not an enum [#1197](https://github.com/ethyca/fides/pull/1197)

### Developer Experience

* Optional dependencies may have their version defined only once, in `optional-requirements.txt` [#1171](https://github.com/ethyca/fides/pull/1171)

### Docs

* Updated the footer links [#1130](https://github.com/ethyca/fides/pull/1130)

### Fixed

* Fixed the "help" link in the UI header [#1078](https://github.com/ethyca/fides/pull/1078)
* Fixed a bug in Data Category Dropdowns where checking i.e. `user.biometric` would also check `user.biometric_health` [#1126](https://github.com/ethyca/fides/pull/1126)

### Security

* Upgraded pymysql to version `1.0.2` [#1094](https://github.com/ethyca/fides/pull/1094)

## [1.8.6](https://github.com/ethyca/fides/compare/1.8.5...1.8.6) - 2022-09-28

### Added

* Added classification tables for Plus users [#1060](https://github.com/ethyca/fides/pull/1060)

### Fixed

* Fixed a bug where rows were being excluded from a data map [#1124](https://github.com/ethyca/fides/pull/1124)

## [1.8.5](https://github.com/ethyca/fides/compare/1.8.4...1.8.5) - 2022-09-21

### Changed

* Update fideslang to v1.3.0 [#1103](https://github.com/ethyca/fides/pull/1103)

## [1.8.4](https://github.com/ethyca/fides/compare/1.8.3...1.8.4) - 2022-09-09

### Added

* Initial system management page [#1054](https://github.com/ethyca/fides/pull/1054)

### Changed

* Deleting a taxonomy field with children will now cascade delete all of its children as well. [#1042](https://github.com/ethyca/fides/pull/1042)

### Fixed

* Fixed navigating directly to frontend routes loading index page instead of the correct static page for the route.
* Fix truncated evaluation error messages [#1053](https://github.com/ethyca/fides/pull/1053)

## [1.8.3](https://github.com/ethyca/fides/compare/1.8.2...1.8.3) - 2022-09-06

### Added

* Added more taxonomy fields that can be edited via the UI [#1000](https://github.com/ethyca/fides/pull/1000) [#1028](https://github.com/ethyca/fides/pull/1028)
* Added the ability to add taxonomy fields via the UI [#1019](https://github.com/ethyca/fides/pull/1019)
* Added the ability to delete taxonomy fields via the UI [#1006](https://github.com/ethyca/fides/pull/1006)
  * Only non-default taxonomy entities can be deleted [#1023](https://github.com/ethyca/fides/pull/1023)
* Prevent deleting taxonomy `is_default` fields and from adding `is_default=True` fields via the API [#990](https://github.com/ethyca/fides/pull/990).
* Added a "Custom" tag to distinguish user defined taxonomy fields from default taxonomy fields in the UI [#1027](https://github.com/ethyca/fides/pull/1027)
* Added initial support for enabling Fides Plus [#1037](https://github.com/ethyca/fides/pull/1037)
  * The `useFeatures` hook can be used to check if `plus` is enabled.
  * Navigating to/from the Data Map page is gated behind this feature.
  * Plus endpoints are served from the private Plus image.

### Fixed

* Fixed failing mypy tests [#1030](https://github.com/ethyca/fides/pull/1030)
* Fixed an issue where `fides push --diff` would return a false positive diff [#1026](https://github.com/ethyca/fides/pull/1026)
* Pinned pydantic version to < 1.10.0 to fix an error in finding referenced fides keys [#1045](https://github.com/ethyca/fides/pull/1045)

### Fixed

* Fixed failing mypy tests [#1030](https://github.com/ethyca/fides/pull/1030)
* Fixed an issue where `fides push --diff` would return a false positive diff [#1026](https://github.com/ethyca/fides/pull/1026)

### Docs

* Minor formatting updates to [Policy Webhooks](https://ethyca.github.io/fidesops/guides/policy_webhooks/) documentation [#1114](https://github.com/ethyca/fidesops/pull/1114)

### Removed

* Removed create superuser [#1116](https://github.com/ethyca/fidesops/pull/1116)

## [1.8.2](https://github.com/ethyca/fides/compare/1.8.1...1.8.2) - 2022-08-18

### Added

* Added the ability to edit taxonomy fields via the UI [#977](https://github.com/ethyca/fides/pull/977) [#1028](https://github.com/ethyca/fides/pull/1028)
* New column `is_default` added to DataCategory, DataUse, DataSubject, and DataQualifier tables [#976](https://github.com/ethyca/fides/pull/976)
* Added the ability to add taxonomy fields via the UI [#1019](https://github.com/ethyca/fides/pull/1019)
* Added the ability to delete taxonomy fields via the UI [#1006](https://github.com/ethyca/fides/pull/1006)
  * Only non-default taxonomy entities can be deleted [#1023](https://github.com/ethyca/fides/pull/1023)
* Prevent deleting taxonomy `is_default` fields and from adding `is_default=True` fields via the API [#990](https://github.com/ethyca/fides/pull/990).
* Added a "Custom" tag to distinguish user defined taxonomy fields from default taxonomy fields in the UI [#1027](https://github.com/ethyca/fides/pull/1027)

### Changed

* Upgraded base Docker version to Python 3.9 and updated all other references from 3.8 -> 3.9 [#974](https://github.com/ethyca/fides/pull/974)
* Prepend all database tables with `ctl_` [#979](https://github.com/ethyca/fides/pull/979)
* Moved the `admin-ui` code down one level into a `ctl` subdir [#970](https://github.com/ethyca/fides/pull/970)
* Extended the `/datamap` endpoint to include extra metadata [#992](https://github.com/ethyca/fides/pull/992)

## [1.8.1](https://github.com/ethyca/fides/compare/1.8.0...1.8.1) - 2022-08-08

### Deprecated

* The following environment variables have been deprecated, and replaced with the new environment variable names indicated below. To avoid breaking existing workflows, the deprecated variables are still respected in v1.8.1. They will be removed in a future release.
  * `FIDESCTL__API__DATABASE_HOST` --> `FIDESCTL__DATABASE__SERVER`
  * `FIDESCTL__API__DATABASE_NAME` --> `FIDESCTL__DATABASE__DB`
  * `FIDESCTL__API__DATABASE_PASSWORD` --> `FIDESCTL__DATABASE__PASSWORD`
  * `FIDESCTL__API__DATABASE_PORT` --> `FIDESCTL__DATABASE__PORT`
  * `FIDESCTL__API__DATABASE_TEST_DATABASE_NAME` --> `FIDESCTL__DATABASE__TEST_DB`
  * `FIDESCTL__API__DATABASE_USER` --> `FIDESCTL__DATABASE__USER`

### Developer Experience

* The included `docker-compose.yml` no longer references outdated ENV variables [#964](https://github.com/ethyca/fides/pull/964)

### Docs

* Minor release documentation now reflects the desired patch release process [#955](https://github.com/ethyca/fides/pull/955)
* Updated references to ENV variables [#964](https://github.com/ethyca/fides/pull/964)

### Fixed

* Deprecated config options will continue to be respected when set via environment variables [#965](https://github.com/ethyca/fides/pull/965)
* The git cache is rebuilt within the Docker container [#962](https://github.com/ethyca/fides/pull/962)
* The `wheel` pypi build no longer has a dirty version tag [#962](https://github.com/ethyca/fides/pull/962)
* Add setuptools to dev-requirements to fix versioneer error [#983](https://github.com/ethyca/fides/pull/983)

## [1.8.0](https://github.com/ethyca/fides/compare/1.7.1...1.8.0) - 2022-08-04

### Added

* Initial configuration wizard UI view
  * System scanning step: AWS credentials form and initial `generate` API usage.
  * System scanning results: AWS systems are stored and can be selected for review
* CustomInput type "password" with show/hide icon.
* Pull CLI command now checks for untracked/unstaged files in the manifests dir [#869](https://github.com/ethyca/fides/pull/869)
* Pull CLI command has a flag to pull missing files from the server [#895](https://github.com/ethyca/fides/pull/895)
* Add BigQuery support for the `generate` command and `/generate` endpoint [#814](https://github.com/ethyca/fides/pull/814) & [#917](https://github.com/ethyca/fides/pull/917)
* Added user auth tables [915](https://github.com/ethyca/fides/pull/915)
* Standardized API error parsing under `~/types/errors`
* Added taxonomy page to UI [#902](https://github.com/ethyca/fides/pull/902)
  * Added a nested accordion component for displaying taxonomy data [#910](https://github.com/ethyca/fides/pull/910)
* Add lru cache to get_config [927](https://github.com/ethyca/fides/pull/927)
* Add support for deprecated API config values [#959](https://github.com/ethyca/fides/pull/959)
* `fides` is now an alias for `fidesctl` as a CLI entrypoint [#926](https://github.com/ethyca/fides/pull/926)
* Add user auth routes [929](https://github.com/ethyca/fides/pull/929)
* Bump fideslib to 3.0.1 and remove patch code[931](https://github.com/ethyca/fides/pull/931)
* Update the `fidesctl` python package to automatically serve the UI [#941](https://github.com/ethyca/fides/pull/941)
* Add `push` cli command alias for `apply` and deprecate `apply` [943](https://github.com/ethyca/fides/pull/943)
* Add resource groups tagging api as a source of system generation [939](https://github.com/ethyca/fides/pull/939)
* Add GitHub Action to publish the `fidesctl` package to testpypi on pushes to main [#951](https://github.com/ethyca/fides/pull/951)
* Added configWizardFlag to ui to hide the config wizard when false [[#1453](https://github.com/ethyca/fides/issues/1453)

### Changed

* Updated the `datamap` endpoint to return human-readable column names as the first response item [#779](https://github.com/ethyca/fides/pull/779)
* Remove the `obscure` requirement from the `generate` endpoint [#819](https://github.com/ethyca/fides/pull/819)
* Moved all files from `fidesapi` to `fidesctl/api` [#885](https://github.com/ethyca/fides/pull/885)
* Moved `scan` and `generate` to the list of commands that can be run in local mode [#841](https://github.com/ethyca/fides/pull/841)
* Upgraded the base docker images from Debian Buster to Bullseye [#958](https://github.com/ethyca/fides/pull/958)
* Removed `ipython` as a dev-requirement [#958](https://github.com/ethyca/fides/pull/958)
* Webserver dependencies now come as a standard part of the package [#881](https://github.com/ethyca/fides/pull/881)
* Initial configuration wizard UI view
  * Refactored step & form results management to use Redux Toolkit slice.
* Change `id` field in tables from an integer to a string [915](https://github.com/ethyca/fides/pull/915)
* Update `fideslang` to `1.1.0`, simplifying the default taxonomy and adding `tags` for resources [#865](https://github.com/ethyca/fides/pull/865)
* Merge existing configurations with `fideslib` library [#913](https://github.com/ethyca/fides/pull/913)
* Moved frontend static files to `src/fidesctl/ui-build/static` [#934](https://github.com/ethyca/fides/pull/934)
* Replicated the error response handling from the `/validate` endpoint to the `/generate` endpoint [#911](https://github.com/ethyca/fides/pull/911)

### Developer Experience

* Remove `API_PREFIX` from fidesctl/core/utils.py and change references to `API_PREFIX` in fidesctl/api/reoutes/util.py [922](https://github.com/ethyca/fides/pull/922)

### Fixed

* Dataset field columns show all columns by default in the UI [#898](https://github.com/ethyca/fides/pull/898)
* Fixed the missing `.fides./` directory when locating the default config [#933](https://github.com/ethyca/fides/pull/933)

## [1.7.1](https://github.com/ethyca/fides/compare/1.7.0...1.7.1) - 2022-07-28

### Added

* Add datasets via YAML in the UI [#813](https://github.com/ethyca/fides/pull/813)
* Add datasets via database connection [#834](https://github.com/ethyca/fides/pull/834) [#889](https://github.com/ethyca/fides/pull/889)
* Add delete confirmation when deleting a field or collection from a dataset [#809](https://github.com/ethyca/fides/pull/809)
* Add ability to delete datasets from the UI [#827](https://github.com/ethyca/fides/pull/827)
* Add Cypress for testing [713](https://github.com/ethyca/fides/pull/833)
* Add datasets via database connection (UI only) [#834](https://github.com/ethyca/fides/pull/834)
* Add Okta support to the `/generate` endpoint [#842](https://github.com/ethyca/fides/pull/842)
* Add db support to `/generate` endpoint [849](https://github.com/ethyca/fides/pull/849)
* Added OpenAPI TypeScript client generation for the UI app. See the [README](/clients/admin-ui/src/types/api/README.md) for more details.

### Changed

* Remove the `obscure` requirement from the `generate` endpoint [#819](https://github.com/ethyca/fides/pull/819)

### Developer Experience

* When releases are published, dispatch a repository webhook event to ethyca/fidesctl-plus [#938](https://github.com/ethyca/fides/pull/938)

### Docs

* recommend/replace pip installs with pipx [#874](https://github.com/ethyca/fides/pull/874)

### Fixed

* CustomSelect input tooltips appear next to selector instead of wrapping to a new row.
* Datasets without the `third_country_transfer` will not cause the editing dataset form to not render.
* Fixed a build issue causing an `unknown` version of `fidesctl` to be installed in published Docker images [#836](https://github.com/ethyca/fides/pull/836)
* Fixed an M1-related SQLAlchemy bug [#816](https://github.com/ethyca/fides/pull/891)
* Endpoints now work with or without a trailing slash. [#886](https://github.com/ethyca/fides/pull/886)
* Dataset field columns show all columns by default in the UI [#898](https://github.com/ethyca/fides/pull/898)
* Fixed the `tag` specific GitHub Action workflows for Docker and publishing docs. [#901](https://github.com/ethyca/fides/pull/901)

## [1.7.0](https://github.com/ethyca/fides/compare/1.6.1...1.7.0) - 2022-06-23

### Added

* Added dependabot to keep dependencies updated
* A warning now issues for any orphan datasets as part of the `apply` command [543](https://github.com/ethyca/fides/pull/543)
* Initial scaffolding of management UI [#561](https://github.com/ethyca/fides/pull/624)
* A new `audit` command for `system` and `organization` resources, checking data map attribute compliance [#548](https://github.com/ethyca/fides/pull/548)
* Static UI assets are now built with the docker container [#663](https://github.com/ethyca/fides/issues/663)
* Host static files via fidesapi [#621](https://github.com/ethyca/fides/pull/621)
* A new `generate` endpoint to enable capturing systems from infrastructure from the UI [#642](https://github.com/ethyca/fides/pull/642)
* A new `datamap` endpoint to enable visualizing a data map from the UI [#721](https://github.com/ethyca/fides/pull/721)
* Management UI navigation bar [#679](https://github.com/ethyca/fides/issues/679)
* Management UI integration [#736](https://github.com/ethyca/fides/pull/736)
  * Datasets
  * Systems
  * Taxonomy (data categories)
* Initial dataset UI view [#768](https://github.com/ethyca/fides/pull/768)
  * Add interaction for viewing a dataset collection
  * Add column picker
  * Add a data category checklist tree
  * Edit/delete dataset fields
  * Edit/delete dataset collections
  * Edit datasets
  * Add a component for Identifiability tags
  * Add tooltips for help on forms
  * Add geographic location (third_country_transfers) country selection. Supported by new dependency `i18n-iso-countries`.
* Okta, aws and database credentials can now come from `fidesctl.toml` config [#694](https://github.com/ethyca/fides/pull/694)
* New `validate` endpoint to test aws and okta credentials [#722](https://github.com/ethyca/fides/pull/722)
* Initial configuration wizard UI view
  * Manual entry steps added (name and describe organization, pick entry route, and describe system manually including privacy declarations)
* A new image tagged `ethyca/fidesctl:dev` is published on each push to `main` [781](https://github.com/ethyca/fides/pull/781)
* A new cli command (`fidesctl sync`) [#765](https://github.com/ethyca/fides/pull/765)

### Changed

* Comparing server and CLI versions ignores `.dirty` only differences, and is quiet on success when running general CLI commands [621](https://github.com/ethyca/fides/pull/621)
* All endpoints now prefixed by `/api/v1` [#623](https://github.com/ethyca/fides/issues/623)
* Allow AWS credentials to be passed to `generate system` via the API [#645](https://github.com/ethyca/fides/pull/645)
* Update the export of a datamap to load resources from the server instead of a manifest directory [#662](https://github.com/ethyca/fides/pull/662)
* Refactor `export` to remove CLI specific uses from the core modules and load resources[#725](https://github.com/ethyca/fides/pull/725)
* Bump version of FastAPI in `setup.py` to 0.77.1 to match `optional-requirements.txt` [#734](https://github.com/ethyca/fides/pull/734)
* Docker images are now only built and pushed on tags to match when released to pypi [#740](https://github.com/ethyca/fides/pull/740)
* Okta resource scanning and generation now works with systems instead of datasets [#751](https://github.com/ethyca/fides/pull/751)

### Developer Experience

* Replaced `make` with `nox` [#547](https://github.com/ethyca/fides/pull/547)
* Removed usage of `fideslang` module in favor of new [external package](https://github.com/ethyca/fideslang) shared across projects [#619](https://github.com/ethyca/fides/issues/619)
* Added a UI service to the docker-compose deployment [#757](<https://github.com/ethyca/fides/pull/757>)
* `TestClient` defined in and shared across test modules via `conftest.py` [#759](https://github.com/ethyca/fides/pull/759)

### Docs

* Replaced all references to `make` with `nox` [#547](https://github.com/ethyca/fides/pull/547)
* Removed config/schemas page [#613](https://github.com/ethyca/fides/issues/613)
* Dataset UI and config wizard docs added (<https://github.com/ethyca/fides/pull/697>)
* The fides README now walks through generating a datamap [#746](https://github.com/ethyca/fides/pull/746)

### Fixed

* Updated `fideslog` to v1.1.5, resolving an issue where some exceptions thrown by the SDK were not handled as expected [#609](https://github.com/ethyca/fides/issues/609)
* Updated the webserver so that it won't fail if the database is inaccessible [#649](https://github.com/ethyca/fides/pull/649)
* Updated external tests to handle complex characters [#661](https://github.com/ethyca/fides/pull/661)
* Evaluations now properly merge the default taxonomy into the user-defined taxonomy [#684](https://github.com/ethyca/fides/pull/684)
* The CLI can now be run without installing the webserver components [#715](https://github.com/ethyca/fides/pull/715)

## [1.6.1](https://github.com/ethyca/fides/compare/1.6.0...1.6.1) - 2022-06-15

### Docs

* Updated `Release Steps`

### Fixed

* Resolved a failure with populating applicable data subject rights to a data map
* Handle invalid characters when generating a `fides_key` [#761](https://github.com/ethyca/fides/pull/761)

## [1.6.0](https://github.com/ethyca/fides/compare/1.5.3...1.6.0) - 2022-05-02

### Added

* ESLint configuration changes [#514](https://github.com/ethyca/fidesops/pull/514)
* User creation, update and permissions in the Admin UI [#511](https://github.com/ethyca/fidesops/pull/511)
* Yaml support for dataset upload [#284](https://github.com/ethyca/fidesops/pull/284)

### Breaking Changes

* Update masking API to take multiple input values [#443](https://github.com/ethyca/fidesops/pull/443)

### Docs

* DRP feature documentation [#520](https://github.com/ethyca/fidesops/pull/520)

## [1.4.2](https://github.com/ethyca/fidesops/compare/1.4.1...1.4.2) - 2022-05-12

### Added

* GET routes for users [#405](https://github.com/ethyca/fidesops/pull/405)
* Username based search on GET route [#444](https://github.com/ethyca/fidesops/pull/444)
* FIDESOPS\_\_DEV_MODE for Easier SaaS Request Debugging [#363](https://github.com/ethyca/fidesops/pull/363)
* Track user privileges across sessions [#425](https://github.com/ethyca/fidesops/pull/425)
* Add first_name and last_name fields. Also add them along with created_at to FidesUser response [#465](https://github.com/ethyca/fidesops/pull/465)
* Denial reasons for DSR and user `AuditLog` [#463](https://github.com/ethyca/fidesops/pull/463)
* DRP action to Policy [#453](https://github.com/ethyca/fidesops/pull/453)
* `CHANGELOG.md` file[#484](https://github.com/ethyca/fidesops/pull/484)
* DRP status endpoint [#485](https://github.com/ethyca/fidesops/pull/485)
* DRP exerise endpoint [#496](https://github.com/ethyca/fidesops/pull/496)
* Frontend for privacy request denial reaons [#480](https://github.com/ethyca/fidesops/pull/480)
* Publish Fidesops to Pypi [#491](https://github.com/ethyca/fidesops/pull/491)
* DRP data rights endpoint [#526](https://github.com/ethyca/fidesops/pull/526)

### Changed

* Converted HTTP Status Codes to Starlette constant values [#438](https://github.com/ethyca/fidesops/pull/438)
* SaasConnector.send behavior on ignore_errors now returns raw response [#462](https://github.com/ethyca/fidesops/pull/462)
* Seed user permissions in `create_superuser.py` script [#468](https://github.com/ethyca/fidesops/pull/468)
* User API Endpoints (update fields and reset user passwords) [#471](https://github.com/ethyca/fidesops/pull/471)
* Format tests with `black` [#466](https://github.com/ethyca/fidesops/pull/466)
* Extract privacy request endpoint logic into separate service for DRP [#470](https://github.com/ethyca/fidesops/pull/470)
* Fixing inconsistent SaaS connector integration tests [#473](https://github.com/ethyca/fidesops/pull/473)
* Add user data to login response [#501](https://github.com/ethyca/fidesops/pull/501)

### Breaking Changes

* Update masking API to take multiple input values [#443](https://github.com/ethyca/fidesops/pull/443)

### Docs

* Added issue template for documentation updates [#442](https://github.com/ethyca/fidesops/pull/442)
* Clarify masking updates [#464](https://github.com/ethyca/fidesops/pull/464)
* Added dark mode [#476](https://github.com/ethyca/fidesops/pull/476)

### Fixed

* Removed miradb test warning [#436](https://github.com/ethyca/fidesops/pull/436)
* Added missing import [#448](https://github.com/ethyca/fidesops/pull/448)
* Removed pypi badge pointing to wrong package [#452](https://github.com/ethyca/fidesops/pull/452)
* Audit imports and references [#479](https://github.com/ethyca/fidesops/pull/479)
* Switch to using update method on PUT permission endpoint [#500](https://github.com/ethyca/fidesops/pull/500)

### Developer Experience

* added isort as a CI check
* Include `tests/` in all static code checks (e.g. `mypy`, `pylint`)

### Changed

* Published Docker image does a clean install of Fidesctl
* `with_analytics` is now a decorator

### Fixed

* Third-Country formatting on Data Map
* Potential Duplication on Data Map
* Exceptions are no longer raised when sending `AnalyticsEvent`s on Windows
* Running `fidesctl init` now generates a `server_host` and `server_protocol`
  rather than `server_url`<|MERGE_RESOLUTION|>--- conflicted
+++ resolved
@@ -42,13 +42,10 @@
   * Overrides can be saved in the browser.
   * Use `NEXT_PUBLIC_APP_ENV` for app-specific environment config.
   * No longer use `react-feature-flags` library.
-<<<<<<< HEAD
-* Allow any user with `user:delete` scope to delete other users [#2148](https://github.com/ethyca/fides/pull/2148)
-=======
   * Can have descriptions. [#2243](https://github.com/ethyca/fides/pull/2243)
 * Made privacy declarations optional when adding systems manually - [#2173](https://github.com/ethyca/fides/pull/2173)
 * Removed an unclear logging message. [#2266](https://github.com/ethyca/fides/pull/2266)
->>>>>>> 00cff5ed
+* Allow any user with `user:delete` scope to delete other users [#2148](https://github.com/ethyca/fides/pull/2148)
 * Dynamic imports of custom overrides and SaaS test fixtures [#2169](https://github.com/ethyca/fides/pull/2169)
 * Added `AuthenticatedClient` to custom request override interface [#2171](https://github.com/ethyca/fides/pull/2171)
 * Only approve the specific collection instead of the entire dataset, display only top 1 classification by default [#2226](https://github.com/ethyca/fides/pull/2226)
