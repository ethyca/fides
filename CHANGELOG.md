# Changelog

All notable changes to this project will be documented in this file.

The format is based on [Keep a Changelog](https://keepachangelog.com/en/)

The types of changes are:

- `Added` for new features.
- `Changed` for changes in existing functionality.
- `Developer Experience` for changes in developer workflow or tooling.
- `Deprecated` for soon-to-be removed features.
- `Docs` for documentation only changes.
- `Removed` for now removed features.
- `Fixed` for any bug fixes.
- `Security` in case of vulnerabilities.

Changes can also be flagged with a GitHub label for tracking purposes. The URL of the label should be put at the end of the entry. The possible labels are:
- https://github.com/ethyca/fides/labels/high-risk: to indicate that a change is a "high-risk" change that could potentially lead to unanticipated regressions or degradations
- https://github.com/ethyca/fides/labels/db-migration: to indicate that a given change includes a DB migration

## [Unreleased](https://github.com/ethyca/fides/compare/2.70.4...main)

### Added
- Added `Not applicable` and `Pre-consent` as new `ConsentStatus` labels in the UI [#6571](https://github.com/ethyca/fides/pull/6571)
- Added SRV and SSL support for MongoDB [#6590](https://github.com/ethyca/fides/pull/6590)
- Add indexes for classifications and user_assigned_data_categories columns from stagedresource table [#6612](https://github.com/ethyca/fides/pull/6612) https://github.com/ethyca/fides/labels/db-migration
- Added a ConditionalDependency base class that Manual tasks now inherits from. This sets up a base for digest conditional dependencies. [#6613](https://github.com/ethyca/fides/pull/6613)
- Added condition to sql orm translator functionality. [#6578](https://github.com/ethyca/fides/pull/6578)
- Added model for digest configuration. [#6616](https://github.com/ethyca/fides/pull/6616) https://github.com/ethyca/fides/labels/db-migration
- Added Deadline, Completed On, Last Updated to Privacy Request CSV [#6621](https://github.com/ethyca/fides/pull/6621)

### Changed
- Update `pymssql` dependency from 2.3.4 to 2.3.7 [#6601](https://github.com/ethyca/fides/pull/6601)
- Systems inventory page now displays GVL deleted systems [#6602](https://github.com/ethyca/fides/pull/6602)
- After creating a new integration it now redirects you to the integration detail page [#6605](https://github.com/ethyca/fides/pull/6605)
- Add permission for "Approver" role to create privacy requests and show as "Submitted by" in the Admin UI [#6606](https://github.com/ethyca/fides/pull/6606)
<<<<<<< HEAD
- Updated consent compliance issue labels & tooltips. Improved the way the consent issue modal is opened. [#6615](https://github.com/ethyca/fides/pull/6615)
=======
- Updated manual task configuration UI from a table to a list view [#6632](https://github.com/ethyca/fides/pull/6632)
- Action type column of Privacy Request CSV to show all request policy types separated by `+` [6621](https://github.com/ethyca/fides/pull/6621)
>>>>>>> d6fdc76a

### Developer Experience
- Trigger fidesplus CI actions on pushes to `main` in Fides [#6592](https://github.com/ethyca/fides/pull/6592)
- Improved readability and maintainability around DSR packages and improved test coverage [#6540](https://github.com/ethyca/fides/pull/6540)

### Fixed
- Inconsistent location values displayed on action center [#6599](https://github.com/ethyca/fides/pull/6599)
- Incorrect location display in system inventory screen [#6598](https://github.com/ethyca/fides/pull/6598)
- Fixed an issue that allowed new taxonomy items to be submitted multiple times [#6609](https://github.com/ethyca/fides/pull/6609)

## [2.70.4](https://github.com/ethyca/fides/compare/2.70.3...2.70.4)

### Fixed
- Fixed query to retrieve a `PrivacyNotice`'s cookies [#6636](https://github.com/ethyca/fides/pull/6636)

## [2.70.3](https://github.com/ethyca/fides/compare/2.70.2...2.70.3)

### Fixed
- Fixed an error on trying to submit optional integer fields in the integration form [#6626](https://github.com/ethyca/fides/pull/6626)

### [2.70.2](https://github.com/ethyca/fides/compare/2.70.1...2.70.2)

- This tag is intentionally skipped. Changes intended for this version are included in 2.70.3.

## [2.70.1](https://github.com/ethyca/fides/compare/2.70.0...2.70.1)

### Fixed
- Location field submission and display for privacy requests [#6619](https://github.com/ethyca/fides/pull/6619)
- Fix column sizing bug [#6620](https://github.com/ethyca/fides/pull/6620)

## [2.70.0](https://github.com/ethyca/fides/compare/2.69.2...2.70.0)

### Added
- Added new `WebMonitorGroupJob` model and table to store web monitor scan data [#6542](https://github.com/ethyca/fides/pull/6542) https://github.com/ethyca/fides/labels/db-migration
- Added new values to `ConsentStatus` enum [#6562](https://github.com/ethyca/fides/pull/6562) https://github.com/ethyca/fides/labels/db-migration
- Added a messaging provider configuration page to the Admin UI [#6213](https://github.com/ethyca/fides/pull/6213)
- Added event audits for taxonomy actions [#6564](https://github.com/ethyca/fides/pull/6564)
- Added `ClassificationBenchmark` model and table to store classification benchmark records [#6569](https://github.com/ethyca/fides/pull/6569) https://github.com/ethyca/fides/labels/db-migration

### Changed
- Changed "Recent activity" tab to "Added" in Action Center for improved clarity [#6565](https://github.com/ethyca/fides/pull/6565)
- Request manager screen now shows loader while waiting for sets of results [#6552](https://github.com/ethyca/fides/pull/6552)
- Request manager screen now persists pagination parameters to URL [#6552](https://github.com/ethyca/fides/pull/6552)
- Request manager screen no longer persists search to local storage and instead populates URL parameters [#6552](https://github.com/ethyca/fides/pull/6552)
- Request manager CSV Download now flattens the subject identity object to comma separated columns [#6563](https://github.com/ethyca/fides/pull/6563)
- Request manager CSV Download now flattens the custom privacy request fields object to comma separated columns [#6563](https://github.com/ethyca/fides/pull/6563)

### Deprecated
- DSR 2.0 is deprecated. New requests will be created using DSR 3.0 only. Existing DSR 2.0 requests will continue to process until completion. [#6458](https://github.com/ethyca/fides/pull/6458)

### Fixed
- Fix search within language picker in admin-ui [#6550](https://github.com/ethyca/fides/pull/6550)
- Fix translations for TCF not loading correctly in certain cases [#6557](https://github.com/ethyca/fides/pull/6557) [#6587](https://github.com/ethyca/fides/pull/6587)
- Removed unnecessary ability to link systems with website integrations. [#6554](https://github.com/ethyca/fides/pull/6554)
- Better TCF overlay behavior when no vendors are configured [#6556](https://github.com/ethyca/fides/pull/6556)
- Fix bug in oauth authorization success toast [#6572](https://github.com/ethyca/fides/pull/6572)
- Fix expadable tag cell for locations in notices page of admin-ui [#6559](https://github.com/ethyca/fides/pull/6559)
- Request manager screen date range now respects timezones [#6552](https://github.com/ethyca/fides/pull/6552)
- Request manager screen will no longer silently filter results by prior searches [#6552](https://github.com/ethyca/fides/pull/6552)
- Request manager CSV download link is now cleaned up making memory leaks in Admin UI less likely [#6552](https://github.com/ethyca/fides/pull/6552)
- Fix custom logos in external task portal [#6573](https://github.com/ethyca/fides/pull/6573)
- TCF alert rendering incorrectly during react lifecycle [#6582](https://github.com/ethyca/fides/pull/6582)

### Removed
- Remove "expand/collapse all" menu on privacy notice locations [#6581](https://github.com/ethyca/fides/pull/6581)

## [2.69.2](https://github.com/ethyca/fides/compare/2.69.1...2.69.2)

### Fixed
- Decode S3 storage URLs when building object keys for streaming attachments into download packages [#6541](https://github.com/ethyca/fides/pull/6541)
- Enables the exclude domains field in the website monitor config. [#6544](https://github.com/ethyca/fides/pull/6544)
- Region table value displayed correctly and Location select only allowing valid values [#6545](https://github.com/ethyca/fides/pull/6545)
- Adds safeguards when encountering rate limit errors upon instantiation [#6546](https://github.com/ethyca/fides/pull/6546)

## [2.69.1](https://github.com/ethyca/fides/compare/2.69.0...2.69.1)

### Added
- Added the ability to selectively redact dataset, collection, and field names in DSR packages [#6487](https://github.com/ethyca/fides/pull/6487)
- Added system group functionality to systems table [#6453](https://github.com/ethyca/fides/pull/6453)

### Security
- Changed session invalidation logic to end all sessions for a user when their password has been changed [CVE-2025-57766](https://github.com/ethyca/fides/security/advisories/GHSA-rpw8-82v9-3q87)
- Fixed OAuth scope privilege escalation vulnerability that allowed clients to create or update other OAuth clients with unauthorized scopes [CVE-2025-57817](https://github.com/ethyca/fides/security/advisories/GHSA-hjfh-p8f5-24wr)
- Added stricter rate limiting to authentication endpoints to mitigate against brute force attacks. [CVE-2025-57815](https://github.com/ethyca/fides/security/advisories/GHSA-7q62-r88r-j5gw)
- Adds Redis-driven rate limiting across all endpoints [CVE-2025-57816](https://github.com/ethyca/fides/security/advisories/GHSA-fq34-xw6c-fphf)


### Changed
- Improved column width handling in Action Center tables [#6496](https://github.com/ethyca/fides/pull/6496)

## [2.69.0](https://github.com/ethyca/fides/compare/2.68.0...2.69.0)

### Added
- Added models for generic taxonomy support (Fidesplus) [#6421](https://github.com/ethyca/fides/pull/6421)
- Added LocationSelect component and additional utilities for displaying location [#6478](https://github.com/ethyca/fides/pull/6478)
- Added UI for conditional manual task creation feature [#6431](https://github.com/ethyca/fides/pull/6431)
- Added streaming attachment capabilities for access packages. [#6474](https://github.com/ethyca/fides/pull/6474)
- Added tokenized redirect for streaming enabled access package downloads. [#6489](https://github.com/ethyca/fides/pull/6489)
- Pagination is persisted to the URL on the Consent Report Page [#6504](https://github.com/ethyca/fides/pull/6504)

### Changed
- Manual Tasks now check conditional dependencies and either skip or wait for input based on the evaluation.[#6440](https://github.com/ethyca/fides/pull/6440)
- Changed Fides.js banner title attributes for better SEO + a11y support [#6470](https://github.com/ethyca/fides/pull/6470)
- Test Website Monitors now show the brand image and a "test monitor" tag [#6476](https://github.com/ethyca/fides/pull/6476)
- Privacy Request runner will now also check for awaiting input tags as part of `poll_for_exited_privacy_request_tasks` [#6471](https://github.com/ethyca/fides/pull/6471)
- Added async polling queue for API integrations [#6435](https://github.com/ethyca/fides/pull/6435)
- Updated Admin UI to poll during non-terminal task statuses [#6493](https://github.com/ethyca/fides/pull/6493)
- Moved Organization Management and SSO out of beta [#6495](https://github.com/ethyca/fides/pull/6494)
- Updated data lineage nodes styling to use neutral color scheme for improved visual consistency [#6505](https://github.com/ethyca/fides/pull/6505)
- Removed total from Consent Report page until Cursor Pagination is added, this solves broken loads when there is a large amount of consent data [#6504](https://github.com/ethyca/fides/pull/6504)

### Fixed
- Erasure Request finalization [#6493](https://github.com/ethyca/fides/pull/6493)
- DSR finalization UI tweaks [#6514](https://github.com/ethyca/fides/pull/6514)
- Account for Timezone on Consent Report page [#6504](https://github.com/ethyca/fides/pull/6504)

### Developer Experience
- Refactored table column header menu functionality to use column-level menu property instead of custom header cell components [#6481](https://github.com/ethyca/fides/pull/6481)
- Migrated Popover components from Chakra to Ant Design in Admin UI [#6488](https://github.com/ethyca/fides/pull/6488)
- Added new npm task for Admin UI that enables optimized Cypress testing with API server connectivity during local development [#6483](https://github.com/ethyca/fides/pull/6483)
- Added reusable table system with URL synchronization and Ant Design integration for standardized table behavior and deep linking support [#6447](https://github.com/ethyca/fides/pull/6447)
- Refactored Action Center tables to use new standardized table state management hooks [#6349](https://github.com/ethyca/fides/pull/6349)

### Fixed
- Fixed bug with non-applicable notices being saved as opted in in Fides.js [#6490](https://github.com/ethyca/fides/pull/6490)
- Handle missing GVL in TCF experience by displaying an error message instead of infinite spinners. [#6472](https://github.com/ethyca/fides/pull/6472)
- Prevent edits for assets that have been ignored in the Action Center [#6485](https://github.com/ethyca/fides/pull/6485)

## [2.68.0](https://github.com/ethyca/fides/compare/2.67.2...2.68.0)

### Added
- Improved logging of underlying errors when raising generic exceptions [#6420](https://github.com/ethyca/fides/pull/6420)
- Manual Task Graph Tasks now receive data from any nodes referenced by their conditional dependencies. [#6402](https://github.com/ethyca/fides/pull/6402)
- Added PrivacyCenterSettings to the config. [#6349](https://github.com/ethyca/fides/pull/6439)
- Added DSR task conditional operators list types and data type/operator compatibility [#6429](https://github.com/ethyca/fides/pull/6429)
- Added visual checkmark feedback and screen reader announcements for consent button interactions [#6451](https://github.com/ethyca/fides/pull/6451)
- Added field to privacy center configuration to support location collection in privacy center actions [#6432](https://github.com/ethyca/fides/pull/6432)
- Added execution log when DSR enters awaiting_email_send status [#6462](https://github.com/ethyca/fides/pull/6462)

### Changed
- Improved data extraction for object fields to return complete data structures instead of empty containers in data package when no nested fields where specified [#6424](https://github.com/ethyca/fides/pull/6424)
- Replaced some duplicated data formatting functionality with a single utility function. Additional maintainability updates on Manual Tasks. [#6390](https://github.com/ethyca/fides/pull/6390)
- Improved privacy request detail UI in smaller screens [#6437](https://github.com/ethyca/fides/pull/6437)
- Refactored ancestor links creation to support bulk creation for multiple staged resources in a single operation [#6426](https://github.com/ethyca/fides/pull/6426)
- Optimized StagedResource ancestors() and descendants() methods [#6444](https://github.com/ethyca/fides/pull/6444)
- Improved UI for manual task configuration & manual tasks table [#6454](https://github.com/ethyca/fides/pull/6454)
- Data migration to update `.` in `MonitorConfig.key`s to `_` and update all references to these values [#6441](https://github.com/ethyca/fides/pull/6441) https://github.com/ethyca/fides/labels/db-migration https://github.com/ethyca/fides/labels/high-risk
- Standardized DB engine config and allowed `pool_pre_ping` to be configurable on all engines, with default of `True` [#6434](https://github.com/ethyca/fides/pull/6434)

### Developer Experience
- Switching from Vault to 1password for SaaS test credentials [#6363](https://github.com/ethyca/fides/pull/6363)
- Add `nox -s dev -- workers-all` and rename `worker-other` [#6445](https://github.com/ethyca/fides/pull/6445)
- Upgraded PostgreSQL from version 12 to 16 and Redis from version 6.2 to 8.0 in local development and test environments [#6456](https://github.com/ethyca/fides/pull/6456)

### Fixed
- Fixed an issue with the preview while creating a new TCF Experience in the AdminUI [#6428](https://github.com/ethyca/fides/pull/6428)
- Fixed link in Manage Secure Access modal [#6436](https://github.com/ethyca/fides/pull/6436)
- Fixed some CI testing gaps [#6419](https://github.com/ethyca/fides/pull/6419)
- Fixed a bug where providing an invalid `fides_string` as an override caused GPP to fail to initialize [#6452](https://github.com/ethyca/fides/pull/6452)
- Fixed encoding of privacy request filters and CSV export parameters. [#6449](https://github.com/ethyca/fides/pull/6449)


## [2.67.2](https://github.com/ethyca/fides/compare/2.67.1...2.67.2)

### Changed
- Configured AWS S3 role assumption in client creation code so that all uses support role assumption [#6443](https://github.com/ethyca/fides/pull/6443)



## [2.67.1](https://github.com/ethyca/fides/compare/2.67.0...2.67.1)

### Added
- Added protection against multiple FidesJS script loading on the same page with configurable override option [#6416](https://github.com/ethyca/fides/pull/6416)

### Fixed
- Fix default tab not being set in the integration detail page for Manual Tasks integrations [#6417](https://github.com/ethyca/fides/pull/6417)


## [2.67.0](https://github.com/ethyca/fides/compare/2.66.2...2.67.0)

### Added
- Added the ability to edit more fields for GVL vendors [#6341](https://github.com/ethyca/fides/pull/6341)
- Added `release_version` to the global `window.Fides` object in FidesJS [#6239](https://github.com/ethyca/fides/pull/6239)
- Added new Conditional Dependencies and Evaluator data structures for eventual use with Manual Tasks on DSRs. [#6354](https://github.com/ethyca/fides/pull/6354)
- Added a memory watcher for Celery tasks on Privacy Requests and a configuration to enable (memory_watchdog_enabled) [#6375](https://github.com/ethyca/fides/pull/6375)
- Added display of special-purpose-only vendors in a separate list within the FidesJS overlay. [#6358](https://github.com/ethyca/fides/pull/6358)
- Added Manual Task Conditional Dependencies table [#6356](https://github.com/ethyca/fides/pull/6356)
- Added record counts to the privacy request event log entries in the Admin UI [#6374](https://github.com/ethyca/fides/pull/6374)
- Added traditional Chinese support to FidesJS [#6372](https://github.com/ethyca/fides/pull/6372)
- Added support for Internal Respondent users to manage their own profile and change password [#6377] (https://github.com/ethyca/fides/pull/6377)
- Introduce manual finalization step in privacy request lifecycle [#6301](https://github.com/ethyca/fides/pull/6301) https://github.com/ethyca/fides/labels/db-migration
- Added vendor id to the vendors page [#6348](https://github.com/ethyca/fides/pull/6348)
- Added filtering and sorting capabilities to discovered assets table in action center [#6401](https://github.com/ethyca/fides/pull/6401)

### Changed
- Removes `data-testid` attributes from FidesJS production builds [#6351](https://github.com/ethyca/fides/pull/6351)
- Optimized BigQuery deletions by issuing only a single delete statement per partition [#6340](https://github.com/ethyca/fides/pull/6340)
- Increased the limit for dataset configurations from 50 to 1000 on the integration config page [#6367](https://github.com/ethyca/fides/pull/6367)
- Updates the API so respondents will only be able to see their own user info [#6368](https://github.com/ethyca/fides/pull/6368)
- Moved masking secrets from Redis to database [#6002](https://github.com/ethyca/fides/pull/6002)
- Pass `IS_TEST` build parameter to Dockfile for dev builds to preserve dev `data-testid` attributes [#6382] (https://github.com/ethyca/fides/pull/6382)
- Migrated datamap lineage visualization from Cytoscape.js to ReactFlow with Dagre layout engine [#6381](https://github.com/ethyca/fides/pull/6381)
- Created new module for ManualTaskAddress and updated ManualTaskGraphTask functionality using unique constraints on ManualTask parent_entity. [#6383](https://github.com/ethyca/fides/pull/6383)
- Enhanced privacy request handling with retry limits and cancellation logic for interrupted tasks [#6396](https://github.com/ethyca/fides/pull/6396)
- Collections with missing tables are now skipped instead of causing privacy requests to error [#6397](https://github.com/ethyca/fides/pull/6397)


### Developer Experience
- Migrated Action Center tables to Ant Design [#6349](https://github.com/ethyca/fides/pull/6349)

### Fixed
- Fixed an issue where row selections in Action Center tables did not persist across pages [#6357](https://github.com/ethyca/fides/pull/6357)
- Fixed bug where an error toast appeared in a privacy request page when running Fides OSS [#6364](https://github.com/ethyca/fides/pull/6364)
- Enhanced TCF API loading and failure handling [#6387](https://github.com/ethyca/fides/pull/6387)
- Escaping column names with spaces for BigQuery [#6380](https://github.com/ethyca/fides/pull/6380)
- Fixed horizontal scroll appearing in the privacy request detail page when datasets with very long names are used [#6389](https://github.com/ethyca/fides/pull/6389)
- Fixed performance issues with large dataset traversals [#6353](https://github.com/ethyca/fides/pull/6353)
- Fixing S3 KMS presigned URLs by configuring signature version 4 for all S3 client connections [#6365](https://github.com/ethyca/fides/pull/6365)

## [2.66.2](https://github.com/ethyca/fides/compare/2.66.1...2.66.2)

### Fixed
- Fixed an issue where the Data Detection & Discovery pages were missing some filter parameters for the results [#6394](https://github.com/ethyca/fides/pull/6394)

## [2.66.1](https://github.com/ethyca/fides/compare/2.66.0...2.66.1)

### Added
- Added traditional Chinese support to FidesJS [#6372](https://github.com/ethyca/fides/pull/6372)

## [2.66.0](https://github.com/ethyca/fides/compare/2.65.2...2.66.0)

### Added
- Replaced Asset's `with_consent` field with the enum `consent_status` field and added indexes to the `StagedResource` table [#6287](https://github.com/ethyca/fides/pull/6287)
- New 'Internal Respondent' user role that only has access to complete their assigned manual tasks [#6329](https://github.com/ethyca/fides/pull/6329)
- Added consent status to the Action Center, including a new discovery status column and a details modal for assets detected without consent [#6283](https://github.com/ethyca/fides/pull/6283)
- Added new option to FidesJS to change default tab in TCF modal [#6338](https://github.com/ethyca/fides/pull/6338)
- Added new entries for manual task completion in the activity tab of a privacy request [#6345](https://github.com/ethyca/fides/pull/6345)

### Changed
- Viewer users can now view/complete their assigned manual tasks [#6329](https://github.com/ethyca/fides/pull/6329)
- Updated the attachment list to distinguish internal attachment and attachments for the access package [#6344](https://github.com/ethyca/fides/pull/6344)
- Changed behavior of beta feature flags to persist across user login sessions


### Developer Experience
- Migrate tabs to Ant Design [#6260](https://github.com/ethyca/fides/pull/6260)
- Refactored GPP utility functions to reduce code duplication and improve maintainability [#6318](https://github.com/ethyca/fides/pull/6318)
- Upgraded RollupJS to latest version for FidesJS builds [#6330](https://github.com/ethyca/fides/pull/6330)

### Fixed
- Fixed FidesJS GPP to use national section when a supported US state has no specific notices and approach is set to both. [#6307](https://github.com/ethyca/fides/pull/6307)
- Fixed taxonomy search behavior to include label and value text
- Fixed FidesJS to use consistent served_notice_history_id across all consent flows for improved analytics correlation [#6312](https://github.com/ethyca/fides/pull/6312)
- Fixed Detection & Discovery menu items showing in the UI to users without the required permissions [#6337](https://github.com/ethyca/fides/pull/6337)
- Fixed bug where FidesJS modals wouldn't scroll on very short screens [#6327](https://github.com/ethyca/fides/pull/6327)

## [2.65.2](https://github.com/ethyca/fides/compare/2.65.1...2.65.2)

### Fixed
- Fixed hanging test privacy requests by removing all logger calls from `get_cache` [#6328](https://github.com/ethyca/fides/pull/6328)

## [2.65.1](https://github.com/ethyca/fides/compare/2.65.0...2.65.1)

### Changed
- Improvements to Generic Erasure Email Integrations so email batch jobs run with a Redis lock and execution time is configurable [#6316](https://github.com/ethyca/fides/pull/6316)
- Privacy Center now only disables `custom-fides.css` polling when it receives a 404. It will continue to poll after receiving other HTTP Status Codes [#6319](https://github.com/ethyca/fides/pull/6319)
- Privacy Center now retries when it receives an error HTTP Status code while retrieving `custom-fides.css` [#6319](https://github.com/ethyca/fides/pull/6319)
- Manual tasks table will now filter by the logged in user by default [#6317](https://github.com/ethyca/fides/pull/6317)

## [2.65.0](https://github.com/ethyca/fides/compare/2.64.2...2.65.0)

### Added
- Added single select and multiselect custom field support to Privacy Center forms [#6232](https://github.com/ethyca/fides/pull/6232)
- Added ManualTaskInstance and ManualTaskSubmission models, foundational for manual DSRs [#6212](https://github.com/ethyca/fides/pull/6212) https://github.com/ethyca/fides/labels/db-migration
- Expose shopify() interface on Fides within docs [#6269](https://github.com/ethyca/fides/pull/6269)
- Added a new time-based partitioning spec to simplify BigQuery partition definitions [#6182](https://github.com/ethyca/fides/pull/6182)
- Added new Manual Tasks integration with UI for resolving manual tasks [#6290](https://github.com/ethyca/fides/pull/6290)
- Added manual tasks to DSR execution (Fidesplus) [#6261](https://github.com/ethyca/fides/pull/6261)
- Added an `extract_for_execution_log` postprocessor for SaaS integrations [#6201](https://github.com/ethyca/fides/pull/6201)
- Added Masking Strategy `preserve` for preserving original field values while adding them to masking payloads [#6295](https://github.com/ethyca/fides/pull/6295)
- Added `fides_legacy_event` configuration option to control deprecated event dispatching for backward compatibility [#6249](https://github.com/ethyca/fides/pull/6249)
- Added user_id field to the ManualTaskLog model and implemented request-scoped user tracking using contextvars [#6296](https://github.com/ethyca/fides/pull/6296)
- Ability to prefill Privacy Center fields with query parameters [#6271](https://github.com/ethyca/fides/pull/6271)


### Changed
- Update FastAPI to 0.115.2 for starlette 0.40.0 [#6244](https://github.com/ethyca/fides/pull/6244)
- Refactored fides-js SDK to use React Context for global state management and simplified consent updating method [#6257](https://github.com/ethyca/fides/pull/6257)
- Update Shopify integration so that we do not pass consent keys to Shopify with undefined values [#6270](https://github.com/ethyca/fides/pull/6270)
- Privacy Center visitors can get validation feedback by pressing submit [#6271](https://github.com/ethyca/fides/pull/6271)

### Developer Experience
- Updated SQLAlchemy models to match the contents of the Alembic migrations [#6262](https://github.com/ethyca/fides/pull/6262)

### Fixed
- Fixed an accessibility issue where tooltips could not be triggered by keyboard focus. [#6276](https://github.com/ethyca/fides/pull/6276)
- Fixed accessibility issues with text contrast and interactive Tags in Admin UI. [#6278](https://github.com/ethyca/fides/pull/6278)
- Improved FidesJS banner dialog accessibility by providing proper ARIA roles, states, and regions. [#6291](https://github.com/ethyca/fides/pull/6291)
- Improved FidesJS accessibility by giving HTML rendered links more prominent styling [#6293](https://github.com/ethyca/fides/pull/6293)
- Fixed an issue in FidesJS where "IAB TCF" badges were misaligned when translation changed from English. [#6294](https://github.com/ethyca/fides/pull/6294)
- Appropriately expose Shopify interface docs [#6284](https://github.com/ethyca/fides/pull/6284)
- Ensure dataset API serialization does not block main server thread [#6310](https://github.com/ethyca/fides/pull/6310)
- Update admin UI to query for `minimal` dataset representation when only minimal information is needed [#6310](https://github.com/ethyca/fides/pull/6310)

## [2.64.2](https://github.com/ethyca/fides/compare/2.64.1...2.64.2)

### Fixed
- Fixed a bug where number fields in integration forms were un-editable [#6275](https://github.com/ethyca/fides/pull/6275)

## [2.64.1](https://github.com/ethyca/fides/compare/2.64.0...2.64.1)

### Fixed
- Fixed Postgres Monitor's usage of SSL Mode [#6247](https://github.com/ethyca/fides/pull/6247)


## [2.64.0](https://github.com/ethyca/fides/compare/2.63.3...2.64.0)

### Added
- Added support for Salesforce custom object monitoring using Helios [#6096](https://github.com/ethyca/fides/pull/6096)
- Added ManualTaskConfig and ManualTaskConfigField models, foundational for for ManualDSRs [#6208](https://github.com/ethyca/fides/pull/6208) https://github.com/ethyca/fides/labels/db-migration
- Adds config for sale_of_data default in Fides Shopify integration [#6233](https://github.com/ethyca/fides/pull/6233)
- Added detailed trigger tracking to all FidesJS events including element type, label, and interaction origin [#6229](https://github.com/ethyca/fides/pull/6229)
- Added validation for URLs in website integration forms [#6230](https://github.com/ethyca/fides/pull/6230)
- Adds Janus SDK enum to PrivacyRequestSource [#6243](https://github.com/ethyca/fides/pull/6243)

### Changed
- Integrations detail page now includes a setup guide component. [#6096](https://github.com/ethyca/fides/pull/6096)
- Minor improvements to Redis read-only connections [#6227](https://github.com/ethyca/fides/pull/6227)

### Fixed
- Added missing "Awaiting email send" status to privacy request statuses [#6218](https://github.com/ethyca/fides/pull/6218)
- Fixed FidesJS AMD module loading conflicts when RequireJS or other AMD loaders are present [#6210](https://github.com/ethyca/fides/pull/6210)
- Fixed the system integration form formatting dataset references incorrectly [#6225](https://github.com/ethyca/fides/pull/6225)
- Fixed a bug with pagination on the action center tables [#6231](https://github.com/ethyca/fides/pull/6231)
- Ensured that property ID is always included when saving consent in fides.js [#6238](https://github.com/ethyca/fides/pull/6238)


## [2.63.3](https://github.com/ethyca/fides/compare/2.63.2...2.63.3)

### Changed
- Updated the `re-classify` button to avoid sending `monitored` fields back to classification [#6236](https://github.com/ethyca/fides/pull/6236)


## [2.63.2](https://github.com/ethyca/fides/compare/2.63.1...2.63.2)

### Added
- AWS SES notification service now supports assumed roles through environment variable configuration through `FIDES__CREDENTIALS__NOTIFICATIONS__AWS_SES_ASSUME_ROLE_ARN` [#6206](https://github.com/ethyca/fides/pull/6206)
- Added Fides-Client header to http logger middleware [#6195](https://github.com/ethyca/fides/pull/6195)
- Added settings for read-only Redis instance [#6217](https://github.com/ethyca/fides/pull/6217)

### Changed
- TCF Banners will no longer resurface on reload after dismissal [#6200](https://github.com/ethyca/fides/pull/6200)
- Earlier initialization strategy for Shopify integration [#6202](https://github.com/ethyca/fides/pull/6202)
- Upgraded GPP library to `3.1.7` and added support for Oregon section [#6215](https://github.com/ethyca/fides/pull/6215)


## [2.63.1](https://github.com/ethyca/fides/compare/2.63.0...2.63.1)
- Added support for large (>1GB) database columns by writing the contents to external storage [#6199](https://github.com/ethyca/fides/pull/6199)
- Added `MonitorTask` and `MonitorTaskExecutionLog` models and db tables [#6178](https://github.com/ethyca/fides/pull/6178) https://github.com/ethyca/fides/labels/db-migration
- Added ManualTask and ManualTaskReference models, foundational for for ManualDSRs [#6205](https://github.com/ethyca/fides/pull/6205) https://github.com/ethyca/fides/labels/db-migration

## [2.63.0](https://github.com/ethyca/fides/compare/2.62.0...2.63.0)

### Added
- Added ability to add internal comments to privacy requests [#6165](https://github.com/ethyca/fides/pull/6165)
- Attachments can now be stored with GCS [#6161](https://github.com/ethyca/fides/pull/6161)
- Attachments can now retrieve their content as well as their download urls [#6169 ](https://github.com/ethyca/fides/pull/6169)
- Added pagination support to integrations list page for better navigation with large datasets [#6184](https://github.com/ethyca/fides/pull/6184)
- Shared monitor config model [#6167](https://github.com/ethyca/fides/pull/6167)
- Added data_sales to Shopify consent_map [#6169](https://github.com/ethyca/fides/pull/6189)
- Added new user types respondent and external_respondent [#6177](https://github.com/ethyca/fides/pull/6177) https://github.com/ethyca/fides/labels/db-migration
- Added Execution logging for uploading Access Packages [#6191](https://github.com/ethyca/fides/pull/6191)
- Added UI for creating shared monitor configurations [#6188](https://github.com/ethyca/fides/pull/6188)
- Added StagedResourceAncestor table to support dynamic `child_diff_statuses` calculations [#6185](https://github.com/ethyca/fides/pull/6185) https://github.com/ethyca/fides/labels/high-risk https://github.com/ethyca/fides/labels/db-migration

### Changed
- Deprecated `FidesInitialized` event and added `FidesConsentLoaded` and `FidesReady` events for more granular initialization state handling [#6181](https://github.com/ethyca/fides/pull/6181)
- Changed GPC to support custom notices in TCF experiences [#6176](https://github.com/ethyca/fides/pull/6176)
- Removed `masking_strict` configuration for a better onboarding experience [#6180](https://github.com/ethyca/fides/pull/6180)
- Detection resources can no longer show a "Confirm" button and will always show "Monitor" [#6193](https://github.com/ethyca/fides/pull/6193)
- Integration secrets forms now show select inputs for enums and schemas with `options` [#6190](https://github.com/ethyca/fides/pull/6190/)

### Developer Experience
- Refactored FidesJS init logic for better clarity and TCF separation [#6173](https://github.com/ethyca/fides/pull/6173)

### Fixed
- Fixed Monitor button not appearing for tables with both classified fields and new discoveries in Data detection view [#6179](https://github.com/ethyca/fides/pull/6179)
- Fixed TCF banner incorrectly resurfacing when consent was previously set by override [#6186](https://github.com/ethyca/fides/pull/6186)

## [2.62.0](https://github.com/ethyca/fides/compare/2.61.1...2.62.0)

### Added
- Exposes configuration settings for the async db engine connection [#6128](https://github.com/ethyca/fides/pull/6128)
- Added support for uploading files as internal attachments to privacy requests [#6069](https://github.com/ethyca/fides/pull/6069)
- Implements Fallback Locations in CMP [#6158](https://github.com/ethyca/fides/pull/6158)
- Added dedicated Celery queues for discovery monitor operations (detection, classification, and promotion) [#6144](https://github.com/ethyca/fides/pull/6144)
- Added a new method to Fides object for updating user consent [#6151](https://github.com/ethyca/fides/pull/6151)
- Privacy Center log level support and additional logging [#6133](https://github.com/ethyca/fides/pull/6133)
- Privacy Center support for throwing an error when an experience could not be prefetched [#6133](https://github.com/ethyca/fides/pull/6133)
- Privacy Center support for retrying the experience prefetch when an error is encountered calling the API [#6133](https://github.com/ethyca/fides/pull/6133)

### Changed
- Attachment uploads now check for file extension types, retrieving and attachment also returns the file size. [#6124](https://github.com/ethyca/fides/pull/6124)
- Updated the AC string version from v1 to v2 format, which now includes a disclosed vendors section [#6155](https://github.com/ethyca/fides/pull/6155)
- Locked down the version for @iabtechlabtcf packages for better control [#6145](https://github.com/ethyca/fides/pull/6145)

### Developer Experience
- Refactored Fides initialization code to reduce duplication and improve maintainability. [#6143](https://github.com/ethyca/fides/pull/6143)
- Improved endpoint profiler to output all frames. [#6153](https://github.com/ethyca/fides/pull/6153)

### Fixed
- Fix Special-purpose vendors with restricted purposes not correctly encoded in TC string [#6145](https://github.com/ethyca/fides/pull/6145) https://github.com/ethyca/fides/labels/high-risk
- Fixed an issue where consent mechanism string values and/or non-applicable notices not applied to Fides.consent during initialization [#6157](https://github.com/ethyca/fides/pull/6157)
- Fixed vendor display when switching between consent and legitimate interest purposes in TCF UI [#6171](https://github.com/ethyca/fides/pull/6171)

## [2.61.1](https://github.com/ethyca/fides/compare/2.61.0...2.61.1)

### Fixed
- Added certifi to fix SSL CA Error [#6139](https://github.com/ethyca/fides/pull/6139)

## [2.61.0](https://github.com/ethyca/fides/compare/2.60.1...2.61.0)

### Added
- Added Recorded URL to Consent Report [#6077](https://github.com/ethyca/fides/pull/6077)
- Added support for consent mechanism string values and non-applicable notices in FidesJS [#6115](https://github.com/ethyca/fides/pull/6115)
- Added ConnectionType.okta, OktaSchema, OktaConnector as support for the Okta Monitor [#6078](https://github.com/ethyca/fides/pull/6078)
- Added "View" detail links to success toasts in action center [#6113](https://github.com/ethyca/fides/pull/6113)
- Setting to allow Admin UI errors to be surfaced to a toast. [#6121](https://github.com/ethyca/fides/pull/6121)

### Changed
- Abstract OT consent migration logic, allow write to Fides preferences api [#6099](https://github.com/ethyca/fides/pull/6099)
- Tweaked discovered assets table so rows remain selected after bulk actions [#6108](https://github.com/ethyca/fides/pull/6108)
- Migrated some dropdown menus to use Ant's Dropdown component [#6107](https://github.com/ethyca/fides/pull/6107)
- Refactor OT consent migration [#6099](https://github.com/ethyca/fides/pull/6126)

### Developer Experience
- Cleaning up test fixtures [#6008](https://github.com/ethyca/fides/pull/6008)
- Migrated last remaining Chakra icon button to Ant [#6127](https://github.com/ethyca/fides/pull/6127)

### Fixed
- Fixed handling of empty SSL mode in the MySQL connector [#6123](https://github.com/ethyca/fides/pull/6123)
- Suppressing SQLAlchemy logging related to caching queries [#6089](https://github.com/ethyca/fides/pull/6089)
- FidesJS css variable `--fides-overlay-container-border-width` now applies to banner (only applied to modal before) [#6097](https://github.com/ethyca/fides/pull/6097) https://github.com/ethyca/fides/labels/high-risk
- Fixed vendor restriction form validation and input handling [#6101](https://github.com/ethyca/fides/pull/6101)
- Fixed special purpose vendor check in Fides JS logic [#6118](https://github.com/ethyca/fides/pull/6118)
- Update Add Vendor tooltip to match navigation option [#6111](https://github.com/ethyca/fides/pull/6111)
- Fixed UX issues with action center tables [#6116](https://github.com/ethyca/fides/pull/6116)
- Fixed incorrect font styling on some table headers [#6129](https://github.com/ethyca/fides/pull/6129)
- Fixed a bug with refreshing or deep-linking to pages sometimes redirecting to homepage [#6125](https://github.com/ethyca/fides/pull/6125)
- Fixed a bug that prevented from showing all the integrations when on the system page [#6138](https://github.com/ethyca/fides/pull/6138)

### Removed
- Removed unused libxslt-dev dependency [#6119](https://github.com/ethyca/fides/pull/6119)

## [2.60.1](https://github.com/ethyca/fides/compare/2.60.0...2.60.1)

### Fixed
- Fixed GTM integration to properly handle duplicate notice keys [#6090](https://github.com/ethyca/fides/pull/6090)
- Fix Special-purpose only vendors not correctly encoded in TC string [#6086](https://github.com/ethyca/fides/pull/6086)

## [2.60.0](https://github.com/ethyca/fides/compare/2.59.2...2.60.0)

### Added
- Migrate `Cookies` resources to `Asset` resources of type `Cookie` [#5776](https://github.com/ethyca/fides/pull/5776) https://github.com/ethyca/fides/labels/db-migration https://github.com/ethyca/fides/labels/high-risk
- Added support for selecting TCF Publisher Override configuration when configuring Privacy Experience (behind beta feature flag) [#6033](https://github.com/ethyca/fides/pull/6033)
- Added Google Cloud Storage as a storage option [#6006](https://github.com/ethyca/fides/pull/6006)
- Update the Datahub Permissions section to include required permissions from Datahub [#6052](https://github.com/ethyca/fides/pull/6052)
- Added assumed role arn capabilities to aws Storage [#6027](https://github.com/ethyca/fides/pull/6027)
- Added the ability to create new TCF Experiences within Admin UI [#6055](https://github.com/ethyca/fides/pull/6055)
- PostgreSQL connection config now supports SSL Mode [#6068](https://github.com/ethyca/fides/pull/6068)
- Added ability to "restore" ignored assets in action center [#6080](https://github.com/ethyca/fides/pull/6080)
- Added support for TCF publisher restrictions in FidesJS [#6102](https://github.com/ethyca/fides/pull/6102)

### Changed
- Changed how TCF Publisher Overrides gets configured in consent settings (behind beta feature flag) [#6013](https://github.com/ethyca/fides/pull/6013)
- Frontend now do not generate `key` when creating a Website Monitor [#6041](https://github.com/ethyca/fides/pull/6041)
- Integrations manage modals now are cappable of showing a small description [#6037](https://github.com/ethyca/fides/pull/6037)
- UI now allows assigning of non-consent-category data uses to system assets [#6049](https://github.com/ethyca/fides/pull/6049)
- Updated bulk ignore assets toast message [#6043](https://github.com/ethyca/fides/pull/6043)
- Updated UI behavior for editing languages in the Experience config for consistency and clarity [#6055](https://github.com/ethyca/fides/pull/6055)
- Moved detection & discovery features out of beta [#6059](https://github.com/ethyca/fides/pull/6059)
- Show notice-only notices before other notices in modals of non-TCF experiences [#6074](https://github.com/ethyca/fides/pull/6074)

### Developer Experience
- Reduced animations on Cypress tests in Privacy Center for quicker results [#5976](https://github.com/ethyca/fides/pull/5976)
- Migrated Tooltip components to Ant Design across Admin UI [#6060](https://github.com/ethyca/fides/pull/6060)
- Added custom Typography component to FidesUI with configurable text sizes [#6062](https://github.com/ethyca/fides/pull/6062)
- Updated the Docker image used for MSSQL integration tests [#6063](https://github.com/ethyca/fides/pull/6063)
- Improved Docker image build times by using separate amd64/arm64 Github runners [#6073](https://github.com/ethyca/fides/pull/6073)
- Enhanced Fides.js demo pages with improved styling and JSON visualization [#6075](https://github.com/ethyca/fides/pull/6075)

### Fixed
- Fixed typo in Vermont US state name [#6029](https://github.com/ethyca/fides/pull/6029)
- Fixed two Georgia's in regions list and incorrect name for the state SD [#6036](https://github.com/ethyca/fides/pull/6036)
- Fixed performance issues in Data map report in Admin UI [#6046](https://github.com/ethyca/fides/pull/6046)
- Fixed details requirements in AWS SES setup [#6047](https://github.com/ethyca/fides/pull/6047)
- Addressed some performance issues with Experience configuration previews [#6055](https://github.com/ethyca/fides/pull/6055)
- Fixed icon sizing in request manager table [#6079](https://github.com/ethyca/fides/pull/6079)
- Fixed GCP SQL connection to support ip_type [#6065](https://github.com/ethyca/fides/pull/6065)
- TCF overlay option no longer an Experience option when TCF is not enabled [#6091](https://github.com/ethyca/fides/pull/6091)

## [2.59.2](https://github.com/ethyca/fides/compare/2.59.1...2.59.2)

### Added
- Added PostgreSQL connection config form to the "integrations" page to support use with discovery monitors [#6018](https://github.com/ethyca/fides/pull/6018)
- Added SSL Mode field for MySQL connections [#6048](https://github.com/ethyca/fides/pull/6048)

### Changed
- Removed `dbname` as a required field for PostgreSQL connection configs to support use with discovery monitors [#6018](https://github.com/ethyca/fides/pull/6018)
- Updated consent automation models to support echo detection in Fidesplus [#6054](https://github.com/ethyca/fides/pull/6054)

### Fixed
- Fixed Privacy Center issue where unconfigured fields (eg. phone) were being passed as null form values [#6045](https://github.com/ethyca/fides/pull/6045)
- Fixed startup issues with Celery workers [#6058](https://github.com/ethyca/fides/pull/6058)


## [2.59.1](https://github.com/ethyca/fides/compare/2.59.0...2.59.1)

### Added
- Adds embedded-consent route to Privacy Center [#6040](https://github.com/ethyca/fides/pull/6040)

## [2.59.0](https://github.com/ethyca/fides/compare/2.58.2...2.59.0)

### Added
- Added `reject_all_mechanism` to `PrivacyExperienceConfig` [#5952](https://github.com/ethyca/fides/pull/5952) https://github.com/ethyca/fides/labels/db-migration
- Added DataHub dataset sync functionality UI with feedback and error handling [#5949](https://github.com/ethyca/fides/pull/5949)
- Added support for TCF preview in Admin UI experience form [#5962](https://github.com/ethyca/fides/pull/5962)
- Added `opt_in_only` to `Layer1ButtonOption` [#5958](https://github.com/ethyca/fides/pull/5958)
- Added support for links in `<a>` tags on the custom HTML description [#5960](https://github.com/ethyca/fides/pull/5960)
- Added "Reject all" behavior and visibility options to TCF Experience config form [#5964](https://github.com/ethyca/fides/pull/5964)
- Added `TCFConfiguration` and `TCFPublisherRestriction` models [#5983](https://github.com/ethyca/fides/pull/5983) https://github.com/ethyca/fides/labels/db-migration
- Added tab navigation to action center system aggregate table [#6011](https://github.com/ethyca/fides/pull/6011)
- Support `Quarterly` and `Yearly` monitor scheduling [#5981](https://github.com/ethyca/fides/pull/5981)
- Adds integration tests for Enterprise Bigquery DSR nested fields [#5969](https://github.com/ethyca/fides/pull/5969)
- Added `tcf_configuration_id` to `PrivacyExperienceConfig` and fixes `TCFPublisherRestriction` validations [#6012](https://github.com/ethyca/fides/pull/6012) https://github.com/ethyca/fides/labels/db-migration
- Added a `--separate-files` flag to the `fides pull dataset` CLI command to pull each dataset into its own file [#6007](https://github.com/ethyca/fides/pull/6007)
- Added a `readonly_server` database setting to support specifying a read-only database [#6023](https://github.com/ethyca/fides/pull/6023)

### Changed
- Bumped Next.js for all frontend apps to latest patch versions. [#5946](https://github.com/ethyca/fides/pull/5946)
- Updating UI for Integrations, the tags now represent capabilities of the integrations [#5973](https://github.com/ethyca/fides/pull/5973)
- Changed action center result tables to use expandable cells for multi-value results [#5963](https://github.com/ethyca/fides/pull/5963)
- Changed action center homepage to use CSS grid layout [#5982](https://github.com/ethyca/fides/pull/5982)
- Updated the UI for the activity tab of the privacy request detail page [#6005](https://github.com/ethyca/fides/pull/6005)
- Unified frontend formatKey method, so its behavior is closer to the backend behavior [#6010](https://github.com/ethyca/fides/pull/6010)
- Action center table's checkboxes were improved, also improved change indications [#6021](https://github.com/ethyca/fides/pull/6021)

### Fixed
- Updated relationships for Comments, Attachments and PrivacyRequests to remove overlap sqlalchemy error. [#5929](https://github.com/ethyca/fides/pull/5929)
- Hide "Reclassify" option on fields in D&D tables [#5956](https://github.com/ethyca/fides/pull/5956)
- Fix D&D action errors not surfacing in UI [#5997](https://github.com/ethyca/fides/pull/5997)
- Fixes translation bug in TCF custom notices [#6003](https://github.com/ethyca/fides/pull/6003)
- Fixed issue with SaaS integration update payloads [#6001](https://github.com/ethyca/fides/pull/6001)
- Fix non-consent-category data uses showing up in system assets table [#5999](https://github.com/ethyca/fides/pull/5999)
- Fix `TCFConfiguration` relationship definitions [#6031](https://github.com/ethyca/fides/pull/6031)

### Removed
- Removed datasetClassificationUpdates flag from admin UI. [#5950](https://github.com/ethyca/fides/pull/5950)

## [2.58.2](https://github.com/ethyca/fides/compare/2.58.1...2.58.2)

### Changed
- Writes fides consent cookie during OT consent migration [#6009](https://github.com/ethyca/fides/pull/6009)

## [2.58.1](https://github.com/ethyca/fides/compare/2.58.0...2.58.1)

### Fixed
- Fixed an issue with banner dismisal resulting in resurfaced banner [#5979](https://github.com/ethyca/fides/pull/5979)

## [2.58.0](https://github.com/ethyca/fides/compare/2.57.1...2.58.0)

### Added
- Support for location based privacy center actions [#5803](https://github.com/ethyca/fides/pull/5803)
- Added `is_country` field on locations [#5885](https://github.com/ethyca/fides/pull/5885)
- Added `page` column to `Asset` table/model [#5898](https://github.com/ethyca/fides/pull/5898) https://github.com/ethyca/fides/labels/db-migration
- Added new `has_next` parameter for the `cursor` pagination strategy [#5888](https://github.com/ethyca/fides/pull/5888)
- Support `FIDES_PRIVACY_CENTER__FIDES_JS_MAX_AGE_SECONDS` configuration option for `fides-privacy-center` to override default cache duration for /fides.js [#5909](https://github.com/ethyca/fides/pull/5909)
- Add properties for user assigned systems/data_uses on staged resources [5841](https://github.com/ethyca/fides/pull/5841) https://github.com/ethyca/fides/labels/db-migration
- Added tooltips to the buttons in the dataset test UI [#5899](https://github.com/ethyca/fides/pull/5899)
- Added the ability to stop a test privacy request in the dataset test UI [#5901](https://github.com/ethyca/fides/pull/5901)
- Support setting publisher country code in Consent Settings [#5902](https://github.com/ethyca/fides/pull/5902)
- Added option for disabling consent notice toggles [#5872](https://github.com/ethyca/fides/pull/5872)
- Added UI to manually update Assets in the system asset view [#5914](https://github.com/ethyca/fides/pull/5914)
- Use the experience's `tcf_publisher_country_code` when building TC strings [#5921](https://github.com/ethyca/fides/pull/5921)
- Added size thresholds to S3 upload and retrieval methods for more efficient document processing. [#5922](https://github.com/ethyca/fides/pull/5922)
- Added support for Notice Consent String integration in Fides String [#5895](https://github.com/ethyca/fides/pull/5895)
- Added support for new options for Fides.gtm method [#5917](https://github.com/ethyca/fides/pull/5917)
- Added tab-based filtering and row persistence to web monitor assets table [#5933](https://github.com/ethyca/fides/pull/5933)
- Add inline editing for system assets table [#5940](https://github.com/ethyca/fides/pull/5940)

### Changed
- Privacy Center was updated to use React 19 and Nextjs 15 [#5803](https://github.com/ethyca/fides/pull/5803) https://github.com/ethyca/fides/labels/high-risk
- Change `Browser Request` values to `Browser request` in Asset and StagedResource models [#5898](https://github.com/ethyca/fides/pull/5898) https://github.com/ethyca/fides/labels/db-migration
- Changed discovered asset "system" cell to use `user_assigned_system_key` property [#5908](https://github.com/ethyca/fides/pull/5908)
- Changed Dataset endpoint, it now has `minimal` parameter, and can be filtered by `fides_meta.namespace.connection_type` [#5915](https://github.com/ethyca/fides/pull/5915)
- Datahub integration now allows datasets to be selected [#5926](https://github.com/ethyca/fides/pull/5926)
- Enable Consent Reporting screen by default. Update consent lookup table column. [#5936](https://github.com/ethyca/fides/pull/5936)

### Fixed
- Fixed UX issues with website monitor form [#5884](https://github.com/ethyca/fides/pull/5884)
- Fixed consent reporting table issues, add external id column [#5918](https://github.com/ethyca/fides/pull/5918)
- Removed excessive authorization debug logs [#5920](https://github.com/ethyca/fides/pull/5920)
- Fixed fix incorrect calls to TCF api update method [#5916](https://github.com/ethyca/fides/pull/5916)
- Fixed "unvisited edges" error when dealing with optional identities [#5923](https://github.com/ethyca/fides/pull/5923)
- Fixed issue where sometimes an experience translation couldn't be added [#5942](https://github.com/ethyca/fides/pull/5942)

### Removed
- Removed beta flag for Datahub feature [#5937](https://github.com/ethyca/fides/pull/5937)

## [2.57.1](https://github.com/ethyca/fides/compare/2.57.0...2.57.1)

### Changed
- Added extra debug logging and fixed handler time calculation [#5927](https://github.com/ethyca/fides/pull/5927)

## [2.57.0](https://github.com/ethyca/fides/compare/2.56.2...2.57.0)

### Added
- DB model support for Attachments [#5784](https://github.com/ethyca/fides/pull/5784) https://github.com/ethyca/fides/labels/db-migration
- DB migration to add `description` column to `asset` [#5822](https://github.com/ethyca/fides/pull/5822) https://github.com/ethyca/fides/labels/db-migration
- DB model support for messages on `MonitorExecution` records [#5846](https://github.com/ethyca/fides/pull/5846) https://github.com/ethyca/fides/labels/db-migration
- Added support for GPP String integration in Fides String [#5845](https://github.com/ethyca/fides/pull/5845)
- Attachments storage capabilities (S3 or local) [#5812](https://github.com/ethyca/fides/pull/5812) https://github.com/ethyca/fides/labels/db-migration
- DB model support for Comments [#5833](https://github.com/ethyca/fides/pull/5833/files) https://github.com/ethyca/fides/labels/db-migration
- Added UI for configuring website integrations and monitors [#5867](https://github.com/ethyca/fides/pull/5867)
- Adding support for BigQuery struct updates [#5849](https://github.com/ethyca/fides/pull/5849)
- Added support for OneTrust Consent Migration [#5873](https://github.com/ethyca/fides/pull/5873)

### Changed
- Bumped supported Python versions to `3.10.16` and `3.9.21` [#5840](https://github.com/ethyca/fides/pull/5840)
- Update the privacy request detail page to a new layout and improved styling [#5824](https://github.com/ethyca/fides/pull/5824)
- Updated privacy request handling to still succeed if not all identities are provided [#5836](https://github.com/ethyca/fides/pull/5836)
- Refactored privacy request processing to never re-use sessions [#5862](https://github.com/ethyca/fides/pull/5862)
- Updated hover state of menu items to be more visible [#5868](https://github.com/ethyca/fides/pull/5868)
- Use `gpp_settings.cmp_api_required` to determine if GPP CMP API should be included in bundle [#5883](https://github.com/ethyca/fides/pull/5883)
- Updates Fides interface docs to expose additional fields [#5878](https://github.com/ethyca/fides/pull/5878)

### Developer Experience
- Moved non-prod Admin UI dependencies to devDependencies [#5832](https://github.com/ethyca/fides/pull/5832)
- Prevent Admin UI and Privacy Center from starting when running `nox -s dev` with datastore params [#5843](https://github.com/ethyca/fides/pull/5843)
- Remove plotly (unused package) to reduce fides image size [#5852](https://github.com/ethyca/fides/pull/5852)
- Fixed issue where the log_context decorator didn't support positional arguments [#5866](https://github.com/ethyca/fides/pull/5866)

### Fixed
- Fixed pagination bugs on some tables [#5819](https://github.com/ethyca/fides/pull/5819)
- Fixed load_samples to wrap variables in quotes to prevent YAML parsing errors [#5857](https://github.com/ethyca/fides/pull/5857)
- Fixed incorrect value being set for `MonitorExecution.started` column [#5864](https://github.com/ethyca/fides/pull/5864)
- Improved the behavior and state management of MSPA-related settings [#5861](https://github.com/ethyca/fides/pull/5861)
- Fixed CORS origins handling to be more consistent across config (toml/env var) and API settings; allow `0.0.0.0` as an origin [#5853](https://github.com/ethyca/fides/pull/5853)
- Fixed an issue with the update payloads for select SaaS integrations [#5860](https://github.com/ethyca/fides/pull/5860)
- Fixed `/privacy-request/<id>/resubmit` endpoint so it doesn't queue the request twice [#5870](https://github.com/ethyca/fides/pull/5870)
- Fixed the system assets table being the wrong width [#5879](https://github.com/ethyca/fides/pull/5879)
- Fixed vendor override handling in FidesJS CMP [#5886](https://github.com/ethyca/fides/pull/5886)
- Fix `extraDetails.preference` on `FidesUIChanged` events from FidesJS SDK to include the correct `notice_key` when using custom purposes in TCF experience [#5892](https://github.com/ethyca/fides/pull/5892)

## [2.56.2](https://github.com/ethyca/fides/compare/2.56.1...2.56.2)

### Added
- Update FidesJS to push all `FidesEvent` types to GTM (except `FidesInitializing`) [#5821](https://github.com/ethyca/fides/pull/5821)
- Added a consent reporting table and consent lookup feature [#5839](https://github.com/ethyca/fides/pull/5839)
- Added a high-precision `timestamp` to all `FidesEvents` from FidesJS SDK [#5859](https://github.com/ethyca/fides/pull/5859)
- Added a `extraDetails.trigger` to `FidesUIChanged` events from FidesJS SDK with info about the UI element that triggered the event [#5859](https://github.com/ethyca/fides/pull/5859)
- Added a `extraDetails.preference` to `FidesUIChanged` events from FidesJS SDK with info about the preference that was changed (notice, TCF purpose, TCF vendor, etc.) [#5859](https://github.com/ethyca/fides/pull/5859)

### Fixed
- Addressed TCModel console error when opting into some purposes [#5850](https://github.com/ethyca/fides/pull/5850)
- Opt out of all in TCF no longer affects "notice only" notices [#5850](https://github.com/ethyca/fides/pull/5850)
- Corrected the Tag color for some columns of the Privacy requests table. [#5848](https://github.com/ethyca/fides/pull/5848)

## [2.56.1](https://github.com/ethyca/fides/compare/2.56.0...2.56.1)

### Changed
- Custom TCF purposes respect NOTICE_ONLY [#5830](https://github.com/ethyca/fides/pull/5830)

### Fixed
- Fixed usage of stale DB sessions when running privacy requests [#5834](https://github.com/ethyca/fides/pull/5834)

## [2.56.0](https://github.com/ethyca/fides/compare/2.55.4...2.56.0)

### Added
- DB model support for Web Monitoring [#5616](https://github.com/ethyca/fides/pull/5616) https://github.com/ethyca/fides/labels/db-migration
- Added support for queue-specific Celery workers [#5761](https://github.com/ethyca/fides/pull/5761)
- Added support for AWS SES as an email provider [#5804](https://github.com/ethyca/fides/pull/5804)
- Nested identity query support for BigQuery [#5814](https://github.com/ethyca/fides/pull/5814)
- Added job that automatically requeues interrupted tasks for in progress privacy requests [#5800](https://github.com/ethyca/fides/pull/5800)
- Added "Assets" tab on system view for web monitor assets [#5811](https://github.com/ethyca/fides/pull/5811)
- Support for MySQL Data Detection & Discovery Monitors [#5798](https://github.com/ethyca/fides/pull/5798)

### Changed
- Improved dataset validation for namespace metadata and dataset reachability [#5744](https://github.com/ethyca/fides/pull/5744)
- Taxonomy page can now be accessed by users with only read permissions [#5815](https://github.com/ethyca/fides/pull/5815)

### Developer Experience
- Modified Dependabot configuration to support monorepo security updates [#5810](https://github.com/ethyca/fides/pull/5810)
- Fix load_samples to correctly collect & load sample connections with "False" secret values [#5828](https://github.com/ethyca/fides/pull/5828)

### Docs
- Removed version pins in LDFLAGS & CFLAGS for local MSSQL builds [#5760](https://github.com/ethyca/fides/pull/5760)

### Fixed
- Fixed background color of the message indicating the rows selected [#5847](https://github.com/ethyca/fides/pull/5847)
- Fixed bug with D&D table column widths [#5813](https://github.com/ethyca/fides/pull/5813)
- Fixed `poll_for_exited_privacy_request_tasks` for DSR-processing improvements [#5820](https://github.com/ethyca/fides/pull/5820)

## [2.55.4](https://github.com/ethyca/fides/compare/2.55.3...2.55.4)

### Added
- Added setting to control fuzzy search for privacy requests [#5748](https://github.com/ethyca/fides/pull/5748)

### Fixed
- Fixed BQ partition clause validation to allow `-` characters in operands [#5796](https://github.com/ethyca/fides/pull/5796)

## [2.55.3](https://github.com/ethyca/fides/compare/2.55.2...2.55.3)

### Fixed
- Fixed BigQuery DSR integration generates invalid queries when having a dataset with nested fields [#5785](https://github.com/ethyca/fides/pull/5785)

## [2.55.2](https://github.com/ethyca/fides/compare/2.55.1...2.55.2)

### Changed
- Release version bump. No code changes.

## [2.55.1](https://github.com/ethyca/fides/compare/2.55.0...2.55.1)

### Fixed
- Fixed GPP string and section inconsistencies [#5765](https://github.com/ethyca/fides/pull/5765)
- Fixed sending of notifications for privacy request receipts [#5777](https://github.com/ethyca/fides/pull/5777)
- Fixed create systems with vendor_deleted_at field [#5786](https://github.com/ethyca/fides/pull/5786)

## [2.55.0](https://github.com/ethyca/fides/compare/2.54.0...2.55.0)

### Added
- Added editing support for categories of consent on discovered assets [#5739](https://github.com/ethyca/fides/pull/5739)
- Added a read-only consent category cell to Action Center aggregate system results table [#5737](https://github.com/ethyca/fides/pull/5737)
- Added detail trays to items in data catalog view [#5729](https://github.com/ethyca/fides/pull/5729)
- Support rendering and saving consent from custom notices in TCF Overlay [#5742](https://github.com/ethyca/fides/pull/5742)
- Added worker stats endpoint to monitor worker status and task queue length [#5725](https://github.com/ethyca/fides/pull/5725)
- New "Headless" experience type to support custom UI implementations [#5751](https://github.com/ethyca/fides/pull/5751)

### Changed
- Added frequency field to DataHubSchema integration config [#5716](https://github.com/ethyca/fides/pull/5716)
- Added glossary_node field to DataHubSchema integration config [#5734](https://github.com/ethyca/fides/pull/5734)
- Added initial support for upcoming "headless" CMP experience type [#5731](https://github.com/ethyca/fides/pull/5731)
- All Select dropdowns will now allow searching to narrow down the options by default [#5738](https://github.com/ethyca/fides/pull/5738)
- Exposes privacy notice picker for TCF components [#5730](https://github.com/ethyca/fides/pull/5730)
- Model changes to support new privacy center config options [5732](https://github.com/ethyca/fides/pull/5732)

### Fixed
- Fixed `fides annotate dataset` command enters incorrect value on the `direction` field. [#5727](https://github.com/ethyca/fides/pull/5727)
- Fixed Bigquery flakey tests. [#5713](https://github.com/ethyca/fides/pull/5713)
- Fixed breadcrumb navigation issues in data catalog view [#5717](https://github.com/ethyca/fides/pull/5717)
- Fixed `window.Fides.experience` of FidesJS to be a merged version of the minimal and full experience. [#5726](https://github.com/ethyca/fides/pull/5726)
- Fixed vendor count template string on FidesJS embedded layer 2 descriptions [#5736](https://github.com/ethyca/fides/pull/5736)
- Allowing a list with a single dataset in the YAML dataset editor [#5750](https://github.com/ethyca/fides/pull/5750)
- Fixed edge case translation string issue on FidesJS embedded layer 2 [#5749](https://github.com/ethyca/fides/pull/5749)
- Standardized taxonomy endpoint behavior for URLs with and without trailing slashes to ensure all endpoints properly enforce the latest data validation rules [#5753](https://github.com/ethyca/fides/pull/5753)

## [2.54.0](https://github.com/ethyca/fides/compare/2.53.0...2.54.0)

### Added
- Migration to add the `data_uses` column to `stagedresource` table, prereqs for Data Catalog work in Fidesplus [#5600](https://github.com/ethyca/fides/pull/5600/) https://github.com/ethyca/fides/labels/db-migration
- Added a new endpoint to fully resubmit any errored privacy requests [#5658](https://github.com/ethyca/fides/pull/5658) https://github.com/ethyca/fides/labels/db-migration
- Migration to add the `monitorexecution` table used by fidesplus to persist `MonitorExecution` records to DB [#5704](https://github.com/ethyca/fides/pull/5704) https://github.com/ethyca/fides/labels/db-migration

### Changed
- Updated UI colors to new brand. Update logo, homepage cards. [#5668](https://github.com/ethyca/fides/pull/5668)
- Privacy request status tags colors have been updated [#5699](https://github.com/ethyca/fides/pull/5699)
- The privacy declarations for a system are now sorted alphabetically by name. [#5683](https://github.com/ethyca/fides/pull/5683)
- Upgraded GPP library to `3.1.5` and added support for all available state sections (ustx, usde, usia, etc.) [#5696](https://github.com/ethyca/fides/pull/5696)
- Updating DSR execution to allow collections to be unreachable when they don't contain policy-relevant data categories [#5689](https://github.com/ethyca/fides/pull/5689)
- Added "All activity" root breadcrumb to D&D results tables [#5694](https://github.com/ethyca/fides/pull/5694)

### Developer Experience
- Migrated radio buttons and groups to Ant Design [#5681](https://github.com/ethyca/fides/pull/5681)

### Fixed
- Updating mongodb connectors so it can support usernames and password with URL encoded characters [#5682](https://github.com/ethyca/fides/pull/5682)
- After creating a new system, the url is now updated correctly to the new system edit page [#5701](https://github.com/ethyca/fides/pull/5701)
- Visual fixes for table header buttons [#5693](https://github.com/ethyca/fides/pull/5693)

## [2.53.0](https://github.com/ethyca/fides/compare/2.52.0...2.53.0)

### Added
- Added Action Center MVP behind new feature flag [#5622](https://github.com/ethyca/fides/pull/5622)
- Added Data Catalog MVP behind new feature flag [#5628](https://github.com/ethyca/fides/pull/5628)
- Added cache-clearing methods to the `DBCache` model to allow deleting cache entries [#5629](https://github.com/ethyca/fides/pull/5629)
- Adds partitioning, custom identities, multiple identities to test coverage for BigQuery Enterprise [#5618](https://github.com/ethyca/fides/pull/5618)
- Added Datahub groundwork required by Fidesplus [#5666](https://github.com/ethyca/fides/pull/5666)

### Changed
- Updated brand link url [#5656](https://github.com/ethyca/fides/pull/5656)
- Changed "Reclassify" D&D button to show in an overflow menu when row actions are overcrowded [#5655](https://github.com/ethyca/fides/pull/5655)
- Removed primary key requirements for BigQuery and Postgres erasures [#5591](https://github.com/ethyca/fides/pull/5591)
- Updated `DBCache` model so setting cache value always updates the updated_at field [#5669](https://github.com/ethyca/fides/pull/5669)
- Changed sizes of buttons in table headers [#5654](https://github.com/ethyca/fides/pull/5654)
- Adds new config for max number of rows in DSR download through Admin-UI [#5671](https://github.com/ethyca/fides/pull/5671)
- Added CSS variable to FidesJS: `--fides-base-font-size: 16px` for better consistency. Overriding this variable with "1rem" will mimic legacy behavior. [#5673](https://github.com/ethyca/fides/pull/5673) https://github.com/ethyca/fides/labels/high-risk

### Fixed
- Fixed issue where the custom report "reset" button was not working as expected [#5649](https://github.com/ethyca/fides/pull/5649)
- Fixed column ordering issue in the Data Map report [#5649](https://github.com/ethyca/fides/pull/5649)
- Fixed issue where the Data Map report filter dialog was missing an Accordion item label [#5649](https://github.com/ethyca/fides/pull/5649)
- Improved database session management for long running access request tasks [#5667](https://github.com/ethyca/fides/pull/5667)
- Ensured decode_password function properly handles plaintext but valid base64 passwords [#5698](https://github.com/ethyca/fides/pull/5698)

## [2.52.0](https://github.com/ethyca/fides/compare/2.51.2...2.52.0)

### Added
- New page in the Cookie House sample app to demonstrate the use of embedding the FidesJS SDK on the page [#5564](https://github.com/ethyca/fides/pull/5564)
- Added event based communication example to the Cookie House sample app [#5597](https://github.com/ethyca/fides/pull/5597)
- Added new erasure tests for BigQuery Enterprise [#5554](https://github.com/ethyca/fides/pull/5554)
- Added new `has_next` parameter for the `link` pagination strategy [#5596](https://github.com/ethyca/fides/pull/5596)
- Added a `DBCache` model for database-backed caching [#5613](https://github.com/ethyca/fides/pull/5613) https://github.com/ethyca/fides/labels/db-migration
- Adds "reclassify" button to discovery result tables [#5574](https://github.com/ethyca/fides/pull/5574)
- Added support for exporting datamaps with column renaming, reordering and visibility options [#5543](https://github.com/ethyca/fides/pull/5543)

### Changed
- Adjusted Ant's Select component colors and icon [#5594](https://github.com/ethyca/fides/pull/5594)
- Replaced taxonomies page with new UI based on an interactive tree visualization [#5602](https://github.com/ethyca/fides/pull/5602)
- Adjusted functionality around updating taxonomy active field, includes data migration to re-activate taxonomy nodes [#5617](https://github.com/ethyca/fides/pull/5617)
- Migrated breadcrumbs to Ant Design [#5610](https://github.com/ethyca/fides/pull/5610)
- Updated `CustomReportConfig` to be more intuitive on its contents [#5543](https://github.com/ethyca/fides/pull/5543)

### Fixed
- Fixing quickstart.py script [#5585](https://github.com/ethyca/fides/pull/5585)
- Removed unnecessary double notification when updating database integrations [#5612](https://github.com/ethyca/fides/pull/5612)

## [2.51.2](https://github.com/ethyca/fides/compare/2.51.1...2.51.2)

### Fixed
- Fixed miscellaneous performance issues with Systems and PrivacyDeclarations [#5601](https://github.com/ethyca/fides/pull/5601)

## [2.51.1](https://github.com/ethyca/fides/compare/2.51.0...2.51.1)

### Fixed
- SaaS integrations using `oauth_client_credentials` now properly update their access token when editing the secrets. [#5548](https://github.com/ethyca/fides/pull/5548)
- Saas integrations using `oauth_client_credentials` now properly refresh their access token when the current token expires [#5569](https://github.com/ethyca/fides/pull/5569)
- Adding `dsr_testing_tools_enabled` security setting [#5573](https://github.com/ethyca/fides/pull/5573)
- Reverted elimination of connection pool in worker tasks to prevent DB performance issues [#5592](https://github.com/ethyca/fides/pull/5592)

## [2.51.0](https://github.com/ethyca/fides/compare/2.50.0...2.51.0)

### Added
- Added new column for Action Type in privacy request event logs [#5546](https://github.com/ethyca/fides/pull/5546)
- Added `fides_consent_override` option in FidesJS SDK [#5541](https://github.com/ethyca/fides/pull/5541)
- Added new `script` ConsentMethod in FidesJS SDK for tracking automated consent [#5541](https://github.com/ethyca/fides/pull/5541)
- Added a new page under system integrations to run standalone dataset tests (Fidesplus) [#5549](https://github.com/ethyca/fides/pull/5549)

### Changed
- Adding hashes to system tab URLs [#5535](https://github.com/ethyca/fides/pull/5535)
- Boolean inputs will now show as a select with true/false values in the connection form [#5555](https://github.com/ethyca/fides/pull/5555)
- Updated Cookie House to be responsive [#5541](https://github.com/ethyca/fides/pull/5541)
- Updated `/system` endpoint to filter vendor deleted systems [#5553](https://github.com/ethyca/fides/pull/5553)

### Developer Experience
- Migrated remaining instances of Chakra's Select component to use Ant's Select component [#5502](https://github.com/ethyca/fides/pull/5502)

### Fixed
- Updating dataset PUT to allow deleting all datasets [#5524](https://github.com/ethyca/fides/pull/5524)
- Adds support for fides_key generation when parent_key is provided in Taxonomy create endpoints [#5542](https://github.com/ethyca/fides/pull/5542)
- An integration will no longer re-enable after saving the connection form [#5555](https://github.com/ethyca/fides/pull/5555)
- Fixed positioning of Fides brand link in privacy center [#5572](https://github.com/ethyca/fides/pull/5572)

### Removed
- Removed unnecessary debug logging from the load_file config helper [#5544](https://github.com/ethyca/fides/pull/5544)


## [2.50.0](https://github.com/ethyca/fides/compare/2.49.1...2.50.0)

### Added
- Added namespace support for Snowflake [#5486](https://github.com/ethyca/fides/pull/5486)
- Added support for field-level masking overrides [#5446](https://github.com/ethyca/fides/pull/5446)
- Added BigQuery Enterprise access request integration test [#5504](https://github.com/ethyca/fides/pull/5504)
- Added MD5 email hashing for Segment's Right to Forget endpoint requests [#5514](https://github.com/ethyca/fides/pull/5514)
- Added loading state to the toggle switches on the Privacy experiences page [#5529](https://github.com/ethyca/fides/pull/5529)
- Added new env variable to set a privacy center to default to a specific property  [#5532](https://github.com/ethyca/fides/pull/5532)

### Changed
- Allow hiding systems via a `hidden` parameter and add two flags on the `/system` api endpoint; `show_hidden` and `dnd_relevant`, to display only systems with integrations [#5484](https://github.com/ethyca/fides/pull/5484)
- The CMP override `fides_privacy_policy_url` will now apply even if the `fides_override_language` doesn't match [#5515](https://github.com/ethyca/fides/pull/5515)
- Updated POST taxonomy endpoints to handle creating resources without specifying fides_key [#5468](https://github.com/ethyca/fides/pull/5468)
- Disabled connection pooling for task workers and added retries and keep-alive configurations for database connections [#5448](https://github.com/ethyca/fides/pull/5448) https://github.com/ethyca/fides/labels/high-risk
- Added timeout handling in the UI for async discovery monitor-related queries [#5519](https://github.com/ethyca/fides/pull/5519)

### Developer Experience
- Migrated several instances of Chakra's Select component to use Ant's Select component [#5475](https://github.com/ethyca/fides/pull/5475)
- Fixing BigQuery integration tests [#5491](https://github.com/ethyca/fides/pull/5491)
- Enhanced logging for privacy requests [#5500](https://github.com/ethyca/fides/pull/5500)

### Docs
- Added docs for PrivacyNoticeRegion type [#5488](https://github.com/ethyca/fides/pull/5488)

### Fixed
- Fixed deletion of ConnectionConfigs that have related MonitorConfigs [#5478](https://github.com/ethyca/fides/pull/5478)
- Fixed extra delete icon on Domains page [#5513](https://github.com/ethyca/fides/pull/5513)
- Fixed incorrect display names on some D&D resources [#5498](https://github.com/ethyca/fides/pull/5498)
- Fixed position of "Integration" button on system detail page [#5497](https://github.com/ethyca/fides/pull/5497)
- Fixing issue where "privacy request received" emails would not be sent if the request had custom identities [#5518](https://github.com/ethyca/fides/pull/5518)
- Fixed issue with long-running privacy request tasks losing their connection to the database [#5500](https://github.com/ethyca/fides/pull/5500)
- Fixed missing "Manage privacy preferences" button label option in TCF experience translations [#5528](https://github.com/ethyca/fides/pull/5528)
- Fixed privacy center not fetching the correct experience when using custom property paths  [#5532](https://github.com/ethyca/fides/pull/5532)

### Security
 - Password Policy is now Enforced in Accept Invite API [CVE-2024-52008](https://github.com/ethyca/fides/security/advisories/GHSA-v7vm-rhmg-8j2r)

## [2.49.1](https://github.com/ethyca/fides/compare/2.49.0...2.49.1)

### Added
- Added support for GPP national string to be used alongside state-by-state using a new approach option [#5480](https://github.com/ethyca/fides/pull/5480)
- Added "Powered by" branding link to privacy center and Layer 2 CMP [#5483](https://github.com/ethyca/fides/pull/5483)
- Added loading state to the toggle switches on the Manage privacy notices page [#5489](https://github.com/ethyca/fides/pull/5489)
- Support BlueConic objectives [#5479](https://github.com/ethyca/fides/pull/5479)

### Fixed
- Use BlueConic Profile API correctly. [#5487](https://github.com/ethyca/fides/pull/5487)
- Fixed a bug where branding link was sometimes misaligned [#5496](https://github.com/ethyca/fides/pull/5496)

## [2.49.0](https://github.com/ethyca/fides/compare/2.48.2...2.49.0)

### Added
- Added DataHub integration config [#5401](https://github.com/ethyca/fides/pull/5401)
- Added keepalive settings to the Redshift integration [#5433](https://github.com/ethyca/fides/pull/5433)
- Remediation endpoint `/datasets/clean` to clean up dataset names generated with previous version of fides nested field support [#5461](https://github.com/ethyca/fides/pull/5461)

### Changed
- Migrated the base Select component for Vendor selection to Ant Design [#5459](https://github.com/ethyca/fides/pull/5459)
- Added a security setting that must be set to true to enable the access request download feature [#5451](https://github.com/ethyca/fides/pull/5451)
- Preventing erasures for the Zendesk integration if there are any open tickets [#5429](https://github.com/ethyca/fides/pull/5429)
- Updated look/feel of all badges in the Data map report [#5464](https://github.com/ethyca/fides/pull/5464)
- Allow adding data categories to nested fields [#5434](https://github.com/ethyca/fides/pull/5434)

### Fixed
 - Fix rendering of subfield names in D&D tables [#5439](https://github.com/ethyca/fides/pull/5439)
 - Fix "Save" button on system source/destination page not working [#5469](https://github.com/ethyca/fides/pull/5469)
 - Updating Salesforce erasure request with overrides so it properly passes validation. Removing Account endpoint since it does not contain user data [#5452](https://github.com/ethyca/fides/pull/5452)
 - Fix Pytest-Ctl-External tests [#5457](https://github.com/ethyca/fides/pull/5457)

### Developer Experience
- Added Carbon Icons to FidesUI [#5416](https://github.com/ethyca/fides/pull/5416)
- Apply new color palette as scss module [#5453](https://github.com/ethyca/fides/pull/5453)
- Fixing external SaaS connector tests [#5463](https://github.com/ethyca/fides/pull/5463)
- Updating Paramiko to version 3.4.1 to prevent warning during server startup [#5467](https://github.com/ethyca/fides/pull/5467)

## [2.48.2](https://github.com/ethyca/fides/compare/2.48.1...2.48.2)

### Fixed
- Fixed ValidationError for datasets with a connection_type [#5447](https://github.com/ethyca/fides/pull/5447)

## [2.48.1](https://github.com/ethyca/fides/compare/2.48.0...2.48.1)

### Fixed
 - API router sanitizer being too aggressive with NextJS Catch-all Segments [#5438](https://github.com/ethyca/fides/pull/5438)
 - Fix rendering of subfield names in D&D tables [#5439](https://github.com/ethyca/fides/pull/5439)
 - Fix BigQuery `partitioning` queries to properly support multiple identity clauses [#5432](https://github.com/ethyca/fides/pull/5432)

## [2.48.0](https://github.com/ethyca/fides/compare/2.47.1...2.48.0)

### Added
- Added Azure as an SSO provider. [#5402](https://github.com/ethyca/fides/pull/5402)
- Added endpoint to get privacy request access results urls [#5379](https://github.com/ethyca/fides/pull/5379)
- Added `connection_type` key in the `namespace` attribute of a Dataset's `fides_meta` [#5387](https://github.com/ethyca/fides/pull/5387)
- Added new RDS Postgres Connector [#5380](https://github.com/ethyca/fides/pull/5380)
- Added ability to customize column names in the Data Map report [#5400](https://github.com/ethyca/fides/pull/5400)
- Added Experience Config docs to the FidesJS documentation [#5405](https://github.com/ethyca/fides/pull/5405)
- Added UI for downloading privacy request access results [#5407](https://github.com/ethyca/fides/pull/5407)

### Fixed
- Fixed a bug where D&D tables were rendering stale data [#5372](https://github.com/ethyca/fides/pull/5372)
- Fixed issue where multiple login redirects could end up losing login return path [#5389](https://github.com/ethyca/fides/pull/5389)
- Fixed issue where Dataset with nested fields was unable to edit Categories [#5383](https://github.com/ethyca/fides/pull/5383)
- Fixed a visual bug where the "download" icon was off-center in some buttons [#5409](https://github.com/ethyca/fides/pull/5409)
- Fixed styling on "Dataset" field on system integration form [#5408](https://github.com/ethyca/fides/pull/5408)
- Fixed Snowflake DSR integration failing with syntax error [#5417](https://github.com/ethyca/fides/pull/5417)

### Changed
- The `Monitor` button trigger the same `confirmResourceMutation` (monitor, start classification) on muted parent resources as well as un-muted resources. Un-mute button for muted field resources which simply changes their status to `monitored`. [#5362](https://github.com/ethyca/fides/pull/5362)

### Developer Experience
- Fix warning messages from slowapi and docker [#5385](https://github.com/ethyca/fides/pull/5385)

## [2.47.1](https://github.com/ethyca/fides/compare/2.47.0...2.47.1)

### Added
- Adding access and erasure support for Gladly [#5346](https://github.com/ethyca/fides/pull/5346)
- Added icons for the Gladly, ShipStation, Microsoft Ads, and PowerReviews integrations [#5374](https://github.com/ethyca/fides/pull/5374)

### Changed
- Make the dbname in GoogleCloudSQLPostgresSchema optional [#5358](https://github.com/ethyca/fides/pull/5358)

### Fixed
- Fixed race condition where GPC being updated after FidesJS initialization caused Privacy Notices to be in the wrong state [#5384](https://github.com/ethyca/fides/pull/5384)
- Fixed issue where Dataset with nested fields was unable to edit Categories [#5383](https://github.com/ethyca/fides/pull/5383)
- Fixed button styling issues [#5386](https://github.com/ethyca/fides/pull/5386)
- Allow Responsys and Firebase connectors to ignore extra identities [#5388](https://github.com/ethyca/fides/pull/5388)
- Fixed cookies not deleting on opt-out [#5338](https://github.com/ethyca/fides/pull/5338)

## [2.47.0](https://github.com/ethyca/fides/compare/2.46.2...2.47.0)

### Added
- Make all "Description" table columns expandable in Admin UI tables [#5340](https://github.com/ethyca/fides/pull/5340)
- Added access support for Shipstation [#5343](https://github.com/ethyca/fides/pull/5343)
- Introduce custom reports to Data map report [#5352](https://github.com/ethyca/fides/pull/5352)
- Added models to support custom reports (Fidesplus) [#5344](https://github.com/ethyca/fides/pull/5344)

### Changed
- Updated the filter postprocessor (SaaS integration framework) to support dataset references [#5343](https://github.com/ethyca/fides/pull/5343)

### Developer Experience
- Migrate toggle switches from Chakra to Ant Design [#5323](https://github.com/ethyca/fides/pull/5323)
- Migrate buttons from Chakra to Ant Design [#5357](https://github.com/ethyca/fides/pull/5357)
- Replace `debugLog` with global scoped `fidesDebugger` for better debug experience and optimization of prod code [#5335](https://github.com/ethyca/fides/pull/5335)

### Fixed
- Updating the hash migration status check query to use the available indexes [#5336](https://github.com/ethyca/fides/pull/5336)
- Fixed column resize jank on all tables in Admin UI [#5340](https://github.com/ethyca/fides/pull/5340)
- Better handling of empty storage secrets in aws_util [#5347](https://github.com/ethyca/fides/pull/5347)
- Fix SSO Provider form saving when clicking the cancel button with a fully filled form [#5365](https://github.com/ethyca/fides/pull/5365)
- Fix bleedover of Data Categories into next column on Data map reporting [#5369](https://github.com/ethyca/fides/pull/5369)

### Removed
- Removing Adobe Campaign integration [#5364](https://github.com/ethyca/fides/pull/5364)

## [2.46.2](https://github.com/ethyca/fides/compare/2.46.1...2.46.2)

### Added
- Initial support for DSR requests against partitioned BigQuery tables [#5325](https://github.com/ethyca/fides/pull/5325)
- Added MySQL on RDS as a detection/discovery integration[#5275](https://github.com/ethyca/fides/pull/5275)
- Added new RDS MySQL Connector [#5343](https://github.com/ethyca/fides/pull/5343)

## [2.46.1](https://github.com/ethyca/fides/compare/2.46.0...2.46.1)

### Added
- Implement Soft Delete for PrivacyRequests [#5321](https://github.com/ethyca/fides/pull/5321/files)

### Removed
- Removing Shippo integration [#5349](https://github.com/ethyca/fides/pull/5349)

### Fixed
- Updated Attentive DSR integration [#5319](https://github.com/ethyca/fides/pull/5319)

## [2.46.0](https://github.com/ethyca/fides/compare/2.45.2...2.46.0)

### Fixed
- Ignore `400` errors from Talkable's `person` endpoint. [#5317](https://github.com/ethyca/fides/pull/5317)
- Fix Email Connector logs so they use configuration key instead of name [#5286](https://github.com/ethyca/fides/pull/5286)
- Updated Responsys and Firebase Auth integrations to allow multiple identities [#5318](https://github.com/ethyca/fides/pull/5318)
- Updated Shopify dataset in order to flag country, province, and other location values as read-only [#5282](https://github.com/ethyca/fides/pull/5282)
- Fix issues with cached or `window.fides_overrides` languages in the Minimal TCF banner [#5306](https://github.com/ethyca/fides/pull/5306)
- Fix issue with fides-js where the experience was incorrectly initialized as an empty object which appeared valid, when `undefined` was expected [#5309](https://github.com/ethyca/fides/pull/5309)
- Fix issue where newly added languages in Admin-UI were not being rendered in the preview [#5316](https://github.com/ethyca/fides/pull/5316)
- Fix bug where consent automation accordion shows for integrations that don't support consent automation [#5330](https://github.com/ethyca/fides/pull/5330)
- Fix issue where custom overrides (title, description, privacy policy url, etc.) were not being applied to the full TCF overlay [#5333](https://github.com/ethyca/fides/pull/5333)


### Added
- Added support for hierarchical notices in Privacy Center [#5291](https://github.com/ethyca/fides/pull/5291)
- Support row-level deletes for BigQuery and add erase_after support for database connectors [#5293](https://github.com/ethyca/fides/pull/5293)
- Added PUT endpoint for dataset configs [#5324](https://github.com/ethyca/fides/pull/5324)
- Namespace support for the BigQuery integration and datasets [#5294](https://github.com/ethyca/fides/pull/5294)
- Added ability to select multiple datasets on integrations in system integration view [#5327](https://github.com/ethyca/fides/pull/5327)
- Updated Fides.shopify() integration for Shopify Plus Consent [#5329](https://github.com/ethyca/fides/pull/5329)

### Changed
- Updated privacy notices to support notice hierarchies [#5272](https://github.com/ethyca/fides/pull/5272)
- Defaulting SecuritySettings.env to prod [#5326](https://github.com/ethyca/fides/pull/5326)

### Developer Experience
- Initialized Ant Design and Tailwindcss in Admin-UI to prepare for Design System migration [#5308](https://github.com/ethyca/fides/pull/5308)

## [2.45.2](https://github.com/ethyca/fides/compare/2.45.1...2.45.2)

### Fixed
- Updated the hash migration script to only run on tables with less than 1 million rows. [#5310](https://github.com/ethyca/fides/pull/5310)

## [2.45.1](https://github.com/ethyca/fides/compare/2.45.0...2.45.1)

### Added
- Support minimal GVL in minimal TCF response allowing Accept/Reject from banner before full GVL is loaded [#5298](https://github.com/ethyca/fides/pull/5298)

### Fixed
- Fixed discovery pagination [#5304](https://github.com/ethyca/fides/pull/5304)
- Fixed fides-no-scroll so it works in all browsers [#5299](https://github.com/ethyca/fides/pull/5299)

## [2.45.0](https://github.com/ethyca/fides/compare/2.44.0...2.45.0)

### Added
- Adding erasure support for PowerReviews [#5258](https://github.com/ethyca/fides/pull/5258)
- Adding erasure support for Attentive [#5258](https://github.com/ethyca/fides/pull/5261)
- Added a scheduled job to incrementally migrate from bcrypt hashes to SHA-256 hashes for stored identity values [#5256](https://github.com/ethyca/fides/pull/5256)
- Added the new Dynamic Erasure Email integrations [#5226](https://github.com/ethyca/fides/pull/5226)
- Add ability to edit dataset YAML from dataset view [#5262](https://github.com/ethyca/fides/pull/5262)
- Added support for "in progress" status in classification [#5248](https://github.com/ethyca/fides/pull/5248)
- Clarify GCP service account permissions when setting up Google Cloud SQL for Postgres in Admin-UI [#5245](https://github.com/ethyca/fides/pull/5266)
- Add onFidesEvent method for an alternative way to subscribe to Fides events [#5297](https://github.com/ethyca/fides/pull/5297)

### Changed
- Validate no path in `server_host` var for CLI config; if there is one then take only up until the first forward slash
- Update the Datamap report's Data categories column to support better expand/collapse behavior [#5265](https://github.com/ethyca/fides/pull/5265)
- Rename/refactor Privacy Notice Properties to support performance improvements [#5259](https://github.com/ethyca/fides/pull/5259)
- Improved logging and error visibility for TraversalErrors [#5263](https://github.com/ethyca/fides/pull/5263)

### Developer Experience
- Added performance mark timings to debug logs for fides.js [#5245](https://github.com/ethyca/fides/pull/5245)

### Fixed
- Fix wording in tooltip for Yotpo Reviews [#5274](https://github.com/ethyca/fides/pull/5274)
- Hardcode ConnectionConfigurationResponse.secrets [#5283](https://github.com/ethyca/fides/pull/5283)
- Fix Fides.shouldShouldShowExperience() to return false for modal-only experiences [#5281](https://github.com/ethyca/fides/pull/5281)

## [2.44.0](https://github.com/ethyca/fides/compare/2.43.1...2.44.0)

### Added
- Added Gzip Middleware for responses [#5225](https://github.com/ethyca/fides/pull/5225)
- Adding source and submitted_by fields to privacy requests (Fidesplus) [#5206](https://github.com/ethyca/fides/pull/5206)
- Added Action Required / Monitored / Unmonitored tabs to Data Detection & Discovery page [#5236](https://github.com/ethyca/fides/pull/5236)
- Adding erasure support for Microsoft Advertising [#5197](https://github.com/ethyca/fides/pull/5197)
- Implements fuzzy search for identities in Admin-UI Request Manager [#5232](https://github.com/ethyca/fides/pull/5232)
- New purpose header field for TCF banner [#5246](https://github.com/ethyca/fides/pull/5246)
- `fides` subcommand `pull` has resource name subcommands that take a `fides_key` argument allowing you to pull only one resource by name and type [#5260](https://github.com/ethyca/fides/pull/5260)

### Changed
- Removed unused `username` parameter from the Delighted integration configuration [#5220](https://github.com/ethyca/fides/pull/5220)
- Removed unused `ad_account_id` parameter from the Snap integration configuration [#5229](https://github.com/ethyca/fides/pull/5220)
- Updates to support consent signal processing (Fidesplus) [#5200](https://github.com/ethyca/fides/pull/5200)
- TCF Optimized for performance on initial load by offsetting most experience data until after banner is shown [#5230](https://github.com/ethyca/fides/pull/5230)
- Updates to support DynamoDB schema with Tokenless IAM auth [#5240](https://github.com/ethyca/fides/pull/5240)

### Developer Experience
- Sourcemaps are now working for fides-js in debug mode [#5222](https://github.com/ethyca/fides/pull/5222)

### Fixed
- Fix bug where Data Detection & Discovery table pagination fails to reset after navigating or searching  [#5234](https://github.com/ethyca/fides/pull/5234)
- Ignoring HTTP 400 error responses from the unsubscribe endpoint for HubSpot [#5237](https://github.com/ethyca/fides/pull/5237)
- Fix all `fides` API subcommands (`push`, `user`, etc) failing with an invalid server even when only passing `--help` [#5243](https://github.com/ethyca/fides/pull/5243)
- Fix bug where empty datasets / table wouldn't show a Monitor button  [#5249](https://github.com/ethyca/fides/pull/5249)

### Security
- Reduced timing differences in login endpoint [CVE-2024-45052](https://github.com/ethyca/fides/security/advisories/GHSA-2h46-8gf5-fmxv)
- Removed Jinja2 for email templates, the variables syntax changed from `{{variable_name}}` to `__VARIABLE_NAME__` [CVE-2024-45053](https://github.com/ethyca/fides/security/advisories/GHSA-c34r-238x-f7qx)


## [2.43.1](https://github.com/ethyca/fides/compare/2.43.0...2.43.1)

### Added
- Pydantic v1 -> Pydantic v2 upgrade [#5020](https://github.com/ethyca/fides/pull/5020)
- Added success toast on muting/ignoring resources in D&D tables [#5214](https://github.com/ethyca/fides/pull/5214)
- Added "data type" column to fields and subfields on D&D tables [#5218](https://github.com/ethyca/fides/pull/5218)
- Added support for navigating and editing nested fields in the Datasets page [#5216](https://github.com/ethyca/fides/pull/5216)

### Fixed
- Ignore `404` errors on Oracle Responsys deletions [#5203](https://github.com/ethyca/fides/pull/5203)
- Fix white screen issue when privacy request has null value for daysLeft [#5213](https://github.com/ethyca/fides/pull/5213)

### Changed
- Visual updates to badges in D&D result tables [#5212](https://github.com/ethyca/fides/pull/5212)
- Tweaked behavior of loading state on D&D table actions buttons [#5201](https://github.com/ethyca/fides/pull/5201)


## [2.43.0](https://github.com/ethyca/fides/compare/2.42.1...2.43.0)

### Added
- Added support for mapping a system's integration's consentable items to privacy notices [#5156](https://github.com/ethyca/fides/pull/5156)
- Added support for SSO Login with multiple providers (Fides Plus feature) [#5134](https://github.com/ethyca/fides/pull/5134)
- Adds user_read scope to approver role so that they can update their own password [#5178](https://github.com/ethyca/fides/pull/5178)
- Added PATCH endpoint for partially updating connection secrets [#5172](https://github.com/ethyca/fides/pull/5172)
- Add success toast on confirming classification in data discovery tables [#5182](https://github.com/ethyca/fides/pull/5182)
- Add function to return list of StagedResource objs according to list of URNs [#5192](https://github.com/ethyca/fides/pull/5192)
- Add DSR Support for ScyllaDB [#5140](https://github.com/ethyca/fides/pull/5140)
- Added support for nested fields in BigQuery in D&D result views [#5175](https://github.com/ethyca/fides/pull/5175)
- Added support for Vendor Count in Fides-JS overlay descriptions [#5210](https://github.com/ethyca/fides/pull/5210)

### Fixed
- Fixed the OAuth2 configuration for the Snap integration [#5158](https://github.com/ethyca/fides/pull/5158)
- Fixes a Marigold Sailthru error when a user does not exist [#5145](https://github.com/ethyca/fides/pull/5145)
- Fixed malformed HTML issue on switch components [#5166](https://github.com/ethyca/fides/pull/5166)
- Edit integration modal no longer requires reentering credentials when doing partial edits [#2436](https://github.com/ethyca/fides/pull/2436)
- Fixed a timing issue with tcf/gpp locator iframe naming [#5173](https://github.com/ethyca/fides/pull/5173)
- Detection & Discovery: The when column will now display the correct value with a tooltip showing the full date and time [#5177](https://github.com/ethyca/fides/pull/5177)
- Fixed minor issues with the SSO providers form [#5183](https://github.com/ethyca/fides/pull/5183)

### Changed
- Removed PRIVACY_REQUEST_READ scope from Viewer role [#5184](https://github.com/ethyca/fides/pull/5184)
- Asynchronously load GVL translations in FidesJS instead of blocking UI rendering [#5187](https://github.com/ethyca/fides/pull/5187)
- Model changes to support consent signals (Fidesplus) [#5190](https://github.com/ethyca/fides/pull/5190)
- Updated Datasets page with new UI for better usability and consistency with Detection and Discovery UI [#5191](https://github.com/ethyca/fides/pull/5191)
- Updated the Yotpo Reviews integration to use email and phone number identities instead of external ID [#5169](https://github.com/ethyca/fides/pull/5169)
- Update TCF banner button layout and styles [#5204](https://github.com/ethyca/fides/pull/5204)


### Developer Experience
- Fixes some ESLint configuration issues [#5176](https://github.com/ethyca/fides/pull/5176)

## [2.42.1](https://github.com/ethyca/fides/compare/2.42.0...2.42.1)

### Fixed
- Fixed language picker cut-off in mobile on CMP banner and modal [#5159](https://github.com/ethyca/fides/pull/5159)
- Fixed button sizes on CMP modal [#5161](https://github.com/ethyca/fides/pull/5161)

## [2.42.0](https://github.com/ethyca/fides/compare/2.41.0...2.42.0)

### Added
- Add AWS Tags in the meta field for Fides system when using `fides generate` [#4998](https://github.com/ethyca/fides/pull/4998)
- Added access and erasure support for Checkr integration [#5121](https://github.com/ethyca/fides/pull/5121)
- Added support for special characters in SaaS request payloads [#5099](https://github.com/ethyca/fides/pull/5099)
- Added support for displaying notices served in the Consent Banner [#5125](https://github.com/ethyca/fides/pull/5125)
- Added ability to choose whether to use Opt In/Out buttons or Acknowledge button in the Consent Banner [#5125](https://github.com/ethyca/fides/pull/5125)
- Add "status" field to detection & discovery tables [#5141](https://github.com/ethyca/fides/pull/5141)
- Added optional filters `exclude_saas_datasets` and `only_unlinked_datasets` to the list datasets endpoint [#5132](https://github.com/ethyca/fides/pull/5132)
- Add new config options to support notice-only banner and modal [#5136](https://github.com/ethyca/fides/pull/5136)
- Added models to support bidirectional consent (Fides Plus feature) [#5118](https://github.com/ethyca/fides/pull/5118)

### Changed
- Moving Privacy Center endpoint logging behind debug flag [#5103](https://github.com/ethyca/fides/pull/5103)
- Serve GVL languages as they are requested [#5112](https://github.com/ethyca/fides/pull/5112)
- Changed text on system integrations tab to direct to new integration management [#5097](https://github.com/ethyca/fides/pull/5097)
- Updates to consent experience styling [#5085](https://github.com/ethyca/fides/pull/5085)
- Updated the dataset page to display the new table and support pagination [#5130](https://github.com/ethyca/fides/pull/5130)
- Improve performance by removing the need to load every system into redux store [#5135](https://github.com/ethyca/fides/pull/5135)
- Use the `user_id` from a Segment Trait instead of an `email` when deleting a user in Segment [#5004](https://github.com/ethyca/fides/pull/5004)
- Moves some endpoints for property-specific messaging from OSS -> plus [#5069](https://github.com/ethyca/fides/pull/5069)
- Text changes in monitor config table and form [#5142](https://github.com/ethyca/fides/pull/5142)
- Improve API error messages when using is_default field on taxonomy resources [#5147](https://github.com/ethyca/fides/pull/5147)

### Developer Experience
- Add `.syncignore` to reduce file sync size with new volumes [#5104](https://github.com/ethyca/fides/pull/5104)
- Fix sourcemap generation in development version of FidesJS [#5119](https://github.com/ethyca/fides/pull/5119)
- Upgrade to Next.js v14 [#5111](https://github.com/ethyca/fides/pull/5111)
- Upgrade and consolidate linting and formatting tools [#5128](https://github.com/ethyca/fides/pull/5128)

### Fixed
- Resolved an issue pulling all blog authors for the Shopify integration [#5043](https://github.com/ethyca/fides/pull/5043)
- Fixed typo in the BigQuery integration description [#5120](https://github.com/ethyca/fides/pull/5120)
- Fixed default values of Experience config toggles [#5123](https://github.com/ethyca/fides/pull/5123)
- Skip indexing Custom Privacy Request Field array values [#5127](https://github.com/ethyca/fides/pull/5127)
- Fixed Admin UI issue where banner would disappear in Experience Preview with GPC enabled [#5131](https://github.com/ethyca/fides/pull/5131)
- Fixed not being able to edit a monitor from scheduled to not scheduled [#5114](https://github.com/ethyca/fides/pull/5114)
- Migrating missing Fideslang 2.0 data categories [#5073](https://github.com/ethyca/fides/pull/5073)
- Fixed wrong system count on Datamap page [#5151](https://github.com/ethyca/fides/pull/5151)
- Fixes some responsive styling issues in the consent banner on mobile sized screens [#5157](https://github.com/ethyca/fides/pull/5157)

## [2.41.0](https://github.com/ethyca/fides/compare/2.40.0...2.41.0)

### Added
- Added erasure support for Alchemer integration [#4925](https://github.com/ethyca/fides/pull/4925)
- Added new columns and action buttons to discovery monitors table [#5068](https://github.com/ethyca/fides/pull/5068)
- Added field to exclude databases on MonitorConfig [#5080](https://github.com/ethyca/fides/pull/5080)
- Added key pair authentication for the Snowflake integration [#5079](https://github.com/ethyca/fides/pull/5079)

### Changed
- Updated the sample dataset for the Amplitude integration [#5063](https://github.com/ethyca/fides/pull/5063)
- Updated System's page to display a table that uses a paginated endpoint [#5084](https://github.com/ethyca/fides/pull/5084)
- Messaging page now shows a notice if you have properties without any templates [#5077](https://github.com/ethyca/fides/pull/5077)
- Endpoints for listing systems (GET /system) and datasets (GET /dataset) now support optional pagination [#5071](https://github.com/ethyca/fides/pull/5071)
- Messaging page will now show a notice about using global mode [#5090](https://github.com/ethyca/fides/pull/5090)
- Changed behavior of project selection modal in discovery monitor form [#5092](https://github.com/ethyca/fides/pull/5092)
- Data category selector for Discovery results won't show disabled categories [#5102](https://github.com/ethyca/fides/pull/5102)

### Developer Experience
- Upgrade to React 18 and Chakra 2, including other dependencies [#5036](https://github.com/ethyca/fides/pull/5036)
- Added support for "output templates" in read SaaS requests [#5054](https://github.com/ethyca/fides/pull/5054)
- URL for deployment instructions when the webserver is running [#5088](https://github.com/ethyca/fides/pull/5088)
- Optimize TCF bundle with just-in-time GVL translations [#5074](https://github.com/ethyca/fides/pull/5074)
- Added `performance.mark()` to FidesJS events for performance testing. [#5105](https://github.com/ethyca/fides/pull/5105)

### Fixed
- Fixed bug with unescaped table names in mysql queries [#5072](https://github.com/ethyca/fides/pull/5072/)
- Fixed bug with unresponsive messaging ui [#5081](https://github.com/ethyca/fides/pull/5081/)
- Fixed FidesKey constructor bugs in CLI [#5113](https://github.com/ethyca/fides/pull/5113)


## [2.40.0](https://github.com/ethyca/fides/compare/2.39.2...2.40.0)

### Added
- Adds last_monitored and enabled attributes to MonitorConfig [#4991](https://github.com/ethyca/fides/pull/4991)
- New messaging page. Allows managing messaging templates for different properties. [#5005](https://github.com/ethyca/fides/pull/5005)
- Ability to configure "Enforcement Level" for Privacy Notices [#5025](https://github.com/ethyca/fides/pull/5025)
- BE cleanup for property-specific messaging [#5006](https://github.com/ethyca/fides/pull/5006)
- If property_id param was used, store it as part of the consent request [#4915](https://github.com/ethyca/fides/pull/4915)
- Invite users via email flow [#4539](https://github.com/ethyca/fides/pull/4539)
- Added new Google Cloud SQL for Postgres Connector [#5014](https://github.com/ethyca/fides/pull/5014)
- Added access and erasure support for the Twilio SMS integration [#4979](https://github.com/ethyca/fides/pull/4979)
- Added erasure support for Snap integration [#5011](https://github.com/ethyca/fides/pull/5011)

### Changed
- Navigation changes. 'Management' was renamed 'Settings'. Properties was moved to Settings section. [#5005](https://github.com/ethyca/fides/pull/5005)
- Changed discovery monitor form behavior around execution date/time selection [#5017](https://github.com/ethyca/fides/pull/5017)
- Changed integration form behavior when errors occur [#5023](https://github.com/ethyca/fides/pull/5023)
- Replaces typescript-cookie with js-cookie [#5022](https://github.com/ethyca/fides/pull/5022)
- Updated pymongo version to 4.7.3 [#5019](https://github.com/ethyca/fides/pull/5019)
- Upgraded Datamap instance of `react-table` to v8 [#5024](https://github.com/ethyca/fides/pull/5024)
- Updated create privacy request modal from admin-ui to include all custom fields  [#5029](https://github.com/ethyca/fides/pull/5029)
- Update name of Ingress/Egress columns in Datamap Report to Sources/Destinations [#5045](https://github.com/ethyca/fides/pull/5045)
- Datamap report now includes a 'cookies' column [#5052](https://github.com/ethyca/fides/pull/5052)
- Changed behavior of project selection UI in discovery monitor form [#5049](https://github.com/ethyca/fides/pull/5049)
- Updating DSR filtering to use collection-level data categories [#4999](https://github.com/ethyca/fides/pull/4999)
- Changed discovery monitor form to skip project selection UI when no projects exist [#5056](https://github.com/ethyca/fides/pull/5056)

### Fixed
- Fixed intermittent connection issues with Redshift by increasing timeout and preferring SSL in test connections [#4981](https://github.com/ethyca/fides/pull/4981)
- Fixed data detection & discovery results not displaying correctly across multiple pages[#5060](https://github.com/ethyca/fides/pull/5060)

### Developer Experience
- Fixed various environmental issues when running Cypress tests locally [#5040](https://github.com/ethyca/fides/pull/5040)

## [2.39.2](https://github.com/ethyca/fides/compare/2.39.1...2.39.2)

### Fixed
- Restrict Delete Systems API endpoint such that user must have "SYSTEM_DELETE" scope [#5037](https://github.com/ethyca/fides/pull/5037)

### Security
- Remove the SERVER_SIDE_FIDES_API_URL env variable from the client clientSettings [CVE-2024-31223](https://github.com/ethyca/fides/security/advisories/GHSA-53q7-4874-24qg)

## [2.39.1](https://github.com/ethyca/fides/compare/2.39.0...2.39.1)

### Fixed
- Fixed a bug where system information form was not loading for Viewer users [#5034](https://github.com/ethyca/fides/pull/5034)
- Fixed viewers being given the option to delete systems [#5035](https://github.com/ethyca/fides/pull/5035)
- Restrict Delete Systems API endpoint such that user must have "SYSTEM_DELETE" scope [#5037](https://github.com/ethyca/fides/pull/5037)

### Removed
- Removed the `fetch` polyfill from FidesJS [#5026](https://github.com/ethyca/fides/pull/5026)

### Security
- Removed FidesJS's exposure to `polyfill.io` supply chain attack [CVE-2024-38537](https://github.com/ethyca/fides/security/advisories/GHSA-cvw4-c69g-7v7m)

## [2.39.0](https://github.com/ethyca/fides/compare/2.38.1...2.39.0)

### Added
- Adds the start of the Scylla DB Integration [#4946](https://github.com/ethyca/fides/pull/4946)
- Added model and data migrations and CRUD-layer operations for property-specific messaging [#4901](https://github.com/ethyca/fides/pull/4901)
- Added option in FidesJS SDK to only disable notice-served API [#4965](https://github.com/ethyca/fides/pull/4965)
- External ID support for consent management [#4927](https://github.com/ethyca/fides/pull/4927)
- Added access and erasure support for the Greenhouse Harvest integration [#4945](https://github.com/ethyca/fides/pull/4945)
- Add an S3 connection type (currently used for discovery and detection only) [#4930](https://github.com/ethyca/fides/pull/4930)
- Support for Limited FIDES__CELERY__* Env Vars [#4980](https://github.com/ethyca/fides/pull/4980)
- Implement sending emails via property-specific messaging templates [#4950](https://github.com/ethyca/fides/pull/4950)
- New privacy request search to replace existing endpoint [#4987](https://github.com/ethyca/fides/pull/4987)
- Added new Google Cloud SQL for MySQL Connector [#4949](https://github.com/ethyca/fides/pull/4949)
- Add new options for integrations for discovery & detection [#5000](https://github.com/ethyca/fides/pull/5000)
- Add new `FidesInitializing` event for when FidesJS begins initialization [#5010](https://github.com/ethyca/fides/pull/5010)

### Changed
- Move new data map reporting table out of beta and remove old table from Data Lineage map. [#4963](https://github.com/ethyca/fides/pull/4963)
- Disable the 'connect to a database' button if the `dataDiscoveryAndDetection` feature flag is enabled [#1455](https://github.com/ethyca/fidesplus/pull/1455)
- Upgrade Privacy Request table to use FidesTable V2 [#4990](https://github.com/ethyca/fides/pull/4990)
- Add copy to project selection modal and tweak copy on discovery monitors table [#5007](https://github.com/ethyca/fides/pull/5007)

### Fixed
- Fixed an issue where the GPP signal status was prematurely set to `ready` in some scenarios [#4957](https://github.com/ethyca/fides/pull/4957)
- Removed exteraneous `/` from the several endpoint URLs [#4962](https://github.com/ethyca/fides/pull/4962)
- Fixed and optimized Database Icon SVGs used in Datamap [#4969](https://github.com/ethyca/fides/pull/4969)
- Masked "Keyfile credentials" input on integration config form [#4971](https://github.com/ethyca/fides/pull/4971)
- Fixed validations for privacy declaration taxonomy labels when creating/updating a System [#4982](https://github.com/ethyca/fides/pull/4982)
- Allow property-specific messaging to work with non-custom templates [#4986](https://github.com/ethyca/fides/pull/4986)
- Fixed an issue where config object was being passed twice to `fides.js` output [#5010](https://github.com/ethyca/fides/pull/5010)
- Disabling Fides initialization now also disables GPP initialization [#5010](https://github.com/ethyca/fides/pull/5010)
- Fixes Vendor table formatting [#5013](https://github.com/ethyca/fides/pull/5013)

## [2.38.1](https://github.com/ethyca/fides/compare/2.38.0...2.38.1)

### Changed
- Disable the 'connect to a database' button if the `dataDiscoveryAndDetection` feature flag is enabled [#4972](https://github.com/ethyca/fidesplus/pull/4972)
- Oracle Responsys: Include Profile Extension Tables in DSRs[#4937](https://github.com/ethyca/fides/pull/4937)

### Fixed
- Fixed "add" icons on some buttons being wrong size [#4975](https://github.com/ethyca/fides/pull/4975)
- Fixed ability to update consent preferences after they've previously been set [#4984](https://github.com/ethyca/fides/pull/4984)

## [2.38.0](https://github.com/ethyca/fides/compare/2.37.0...2.38.0)

### Added
- Deprecate LastServedNotice (lastservednoticev2) table [#4910](https://github.com/ethyca/fides/pull/4910)
- Added erasure support to the Recurly integration [#4891](https://github.com/ethyca/fides/pull/4891)
- Added UI for configuring integrations for detection/discovery [#4922](https://github.com/ethyca/fides/pull/4922)
- New queue for saving privacy preferences/notices served [#4931](https://github.com/ethyca/fides/pull/4931)
- Expose number of tasks in queue in worker health check [#4931](https://github.com/ethyca/fides/pull/4931)
- Track when preferences/notices served received [#4931](https://github.com/ethyca/fides/pull/4931)
- Request overrides for opt-in and opt-out consent requests [#4920](https://github.com/ethyca/fides/pull/4920)
- Added query_param_key to Privacy Center schema [#4939](https://github.com/ethyca/fides/pull/4939)
- Fill custom privacy request fields with query_param_key [#4948](https://github.com/ethyca/fides/pull/4948)
- Add `datasource_params` column to MonitorConfig DB model [#4951](https://github.com/ethyca/fides/pull/4951)
- Added ability to open system preview side panel from new data map table [#4944](https://github.com/ethyca/fides/pull/4944)
- Added success toast message after monitoring a resource [#4958](https://github.com/ethyca/fides/pull/4958)
- Added UI for displaying, adding and editing discovery monitors [#4954](https://github.com/ethyca/fides/pull/4954)

### Changed
- Set default ports for local development of client projects (:3001 for privacy center and :3000 for admin-ui) [#4912](https://github.com/ethyca/fides/pull/4912)
- Update privacy center port to :3001 for nox [#4918](https://github.com/ethyca/fides/pull/4918)
- Optimize speed by generating the uuids in the client side for consent requests [#4933](https://github.com/ethyca/fides/pull/4933)
- Update Privacy Center toast text for consistent capitalization [#4936](https://github.com/ethyca/fides/pull/4936)
- Update Custom Fields table and Domain Verification table to use FidesTable V2. Remove V1 components. [#4932](https://github.com/ethyca/fides/pull/4932)
- Updated how Fields are generated for DynamoDB, improved error handling [#4943](https://github.com/ethyca/fides/pull/4943)

### Fixed
- Fixed an issue where the test integration action failed for the Zendesk integration [#4929](https://github.com/ethyca/fides/pull/4929)
- Fixed an issue where language form field error message was not displaying properly [#4942](https://github.com/ethyca/fides/pull/4942)
- Fixed an issue where the consent cookie could not be set on multi-level root domain (e.g. co.uk, co.jp) [#4935](https://github.com/ethyca/fides/pull/4935)
- Fixed an issue where the unique device ID was not being retained when Fides.js was reinitialized [#4947](https://github.com/ethyca/fides/pull/4947)
- Fixed inconsistent font sizes on new integrations UI [#4959](https://github.com/ethyca/fides/pull/4959)

## [2.37.0](https://github.com/ethyca/fides/compare/2.36.0...2.37.0)

### Added
- Added initial version for Helios: Data Discovery and Detection [#4839](https://github.com/ethyca/fides/pull/4839)
- Added shouldShowExperience to the Fides global and FidesInitialized events [#4895](https://github.com/ethyca/fides/pull/4895)
- Enhancements to `MonitorConfig` DB model to support new functionality [#4888](https://github.com/ethyca/fides/pull/4888)
- Added developer option to disable auto-initialization on FidesJS bundles. [#4900](https://github.com/ethyca/fides/pull/4900)
- Adding property ID to served notice history and privacy preference history [#4886](https://github.com/ethyca/fides/pull/4886)
- Adding privacy_center_config and stylesheet fields to the Property model [#4879](https://github.com/ethyca/fides/pull/4879)
- Adds generic async callback integration support [#4865](https://github.com/ethyca/fides/pull/4865)
- Ability to `downgrade` the application DB through the `/admin/db` endpoint [#4893](https://github.com/ethyca/fides/pull/4893)
- Added support for custom property paths, configs and stylesheets for privacy center [#4907](https://github.com/ethyca/fides/pull/4907)
- Include the scopes required for a given action in `403` response when client does not have sufficient permissions [#4905](https://github.com/ethyca/fides/pull/4905)

### Changed
- Rename MinimalPrivacyExperience class and usages [#4889](https://github.com/ethyca/fides/pull/4889)
- Included fidesui as part of the monorepo [#4880](https://github.com/ethyca/fides/pull/4880)
- Improve `geolocation` and `property_id` error response to return 400 status instead of 500 server error on /fides.js endpoint [#4884](https://github.com/ethyca/fides/pull/4884)
- Fixing middleware logging in Fides.js to remove incorrect status codes and durations [#4885](https://github.com/ethyca/fides/pull/4885)
- Improve load performance and DOM monitoring for FidesJS [#4896](https://github.com/ethyca/fides/pull/4896)

### Fixed
- Fixed an issue with the Iterate connector returning at least one param_value references an invalid field for the 'update' request of user [#4528](https://github.com/ethyca/fides/pull/4528)
- Enhanced classification of the dataset used with Twilio [#4872](https://github.com/ethyca/fides/pull/4872)
- Reduce privacy center logging to not show response size limit when the /fides.js endpoint has a size bigger than 4MB [#4878](https://github.com/ethyca/fides/pull/4878)
- Fixed an issue where sourcemaps references were unintentionally included in the FidesJS bundle [#4887](https://github.com/ethyca/fides/pull/4887)
- Handle a 404 response from Segment when a user ID or email is not found [#4902](https://github.com/ethyca/fides/pull/4902)
- Fixed TCF styling issues [#4904](https://github.com/ethyca/fides/pull/4904)
- Fixed an issue where the Trigger Modal Link was not being populated correctly in the translation form [#4911](https://github.com/ethyca/fides/pull/4911)

### Security
- Escape SQLAlchemy passwords [CVE-2024-34715](https://github.com/ethyca/fides/security/advisories/GHSA-8cm5-jfj2-26q7)
- Properly mask nested BigQuery secrets in connection configuration endpoints [CVE-2024-35189](https://github.com/ethyca/fides/security/advisories/GHSA-rcvg-jj3g-rj7c)

## [2.36.0](https://github.com/ethyca/fides/compare/2.35.1...2.36.0)

### Added
- Added multiple language translations support for privacy center consent page [#4785](https://github.com/ethyca/fides/pull/4785)
- Added ability to export the contents of datamap report [#1545](https://ethyca.atlassian.net/browse/PROD-1545)
- Added `System` model support for new `vendor_deleted_date` field on Compass vendor records [#4818](https://github.com/ethyca/fides/pull/4818)
- Added custom JSON (de)serialization to shared DB engines to handle non-standard data types in JSONB columns [#4818](https://github.com/ethyca/fides/pull/4818)
- Added state persistence across sessions to the datamap report table [#4853](https://github.com/ethyca/fides/pull/4853)
- Removed currentprivacypreference and lastservednotice tables [#4846](https://github.com/ethyca/fides/pull/4846)
- Added initial version for Helios: Data Discovery and Detection [#4839](https://github.com/ethyca/fides/pull/4839)
- Adds new var to track fides js overlay types [#4869](https://github.com/ethyca/fides/pull/4869)

### Changed
- Changed filters on the data map report table to use checkbox collapsible tree view [#4864](https://github.com/ethyca/fides/pull/4864)

### Fixed
- Remove the extra 'white-space: normal' CSS for FidesJS HTML descriptions [#4850](https://github.com/ethyca/fides/pull/4850)
- Fixed data map report to display second level names from the taxonomy as primary (bold) label [#4856](https://github.com/ethyca/fides/pull/4856)
- Ignore invalid three-character country codes for FidesJS geolocation (e.g. "USA") [#4877](https://github.com/ethyca/fides/pull/4877)

### Developer Experience
- Update typedoc-plugin-markdown to 4.0.0 [#4870](https://github.com/ethyca/fides/pull/4870)

## [2.35.1](https://github.com/ethyca/fides/compare/2.35.0...2.35.1)

### Added
- Added access and erasure support for Marigold Engage by Sailthru integration [#4826](https://github.com/ethyca/fides/pull/4826)
- Update fides_disable_save_api option in FidesJS SDK to disable both privacy-preferences & notice-served APIs [#4860](https://github.com/ethyca/fides/pull/4860)

### Fixed
- Fixing issue where privacy requests not approved before upgrading to 2.34 couldn't be processed [#4855](https://github.com/ethyca/fides/pull/4855)
- Ensure only GVL vendors from Compass are labeled as such [#4857](https://github.com/ethyca/fides/pull/4857)
- Fix handling of some ISO-3166 geolocation edge cases in Privacy Center /fides.js endpoint [#4858](https://github.com/ethyca/fides/pull/4858)

### Changed
- Hydrates GTM datalayer to match supported FidesEvent Properties [#4847](https://github.com/ethyca/fides/pull/4847)
- Allows a SaaS integration request to process HTTP 204 No Content without erroring trying to unwrap the response. [#4834](https://github.com/ethyca/fides/pull/4834)
- Sets `sslmode` to prefer for Redshift connections when generating datasets [#4849](https://github.com/ethyca/fides/pull/4849)
- Included searching by `email` for the Segment integration [#4851](https://github.com/ethyca/fides/pull/4851)

## [2.35.0](https://github.com/ethyca/fides/compare/2.34.0...2.35.0)

### Added
- Added DSR 3.0 Scheduling which supports running DSR's in parallel with first-class request tasks [#4760](https://github.com/ethyca/fides/pull/4760)
- Added carets to collapsible sections in the overlay modal [#4793](https://github.com/ethyca/fides/pull/4793)
- Added erasure support for OpenWeb [#4735](https://github.com/ethyca/fides/pull/4735)
- Added support for configuration of pre-approval webhooks [#4795](https://github.com/ethyca/fides/pull/4795)
- Added fides_clear_cookie option to FidesJS SDK to load CMP without preferences on refresh [#4810](https://github.com/ethyca/fides/pull/4810)
- Added FidesUpdating event to FidesJS SDK [#4816](https://github.com/ethyca/fides/pull/4816)
- Added `reinitialize` method to FidesJS SDK [#4812](https://github.com/ethyca/fides/pull/4812)
- Added undeclared data category columns to data map report table [#4781](https://github.com/ethyca/fides/pull/4781)
- Fully implement pre-approval webhooks [#4822](https://github.com/ethyca/fides/pull/4822)
- Sync models and database for pre-approval webhooks [#4838](https://github.com/ethyca/fides/pull/4838)

### Changed
- Removed the Celery startup banner from the Fides worker logs [#4814](https://github.com/ethyca/fides/pull/4814)
- Improve performance of Snowflake schema generation [#4587](https://github.com/ethyca/fides/pull/4587)

### Fixed
- Fixed bug prevented adding new privacy center translations [#4786](https://github.com/ethyca/fides/pull/4786)
- Fixed bug where Privacy Policy links would be shown without a configured URL [#4801](https://github.com/ethyca/fides/pull/4801)
- Fixed bug prevented adding new privacy center translations [#4786](https://github.com/ethyca/fides/pull/4786)
- Fixed bug where Language selector button was overlapping other buttons when Privacy Policy wasn't present. [#4815](https://github.com/ethyca/fides/pull/4815)
- Fixed bug where icons of the Language selector were displayed too small on some sites [#4815](https://github.com/ethyca/fides/pull/4815)
- Fixed bug where GPP US National Section was incorrectly included when the State by State approach was selected [#4823]https://github.com/ethyca/fides/pull/4823
- Fixed DSR 3.0 Scheduling bug where Approved Privacy Requests that failed wouldn't change status [#4837](https://github.com/ethyca/fides/pull/4837)

## [2.34.0](https://github.com/ethyca/fides/compare/2.33.1...2.34.0)

### Added

- Added new field for modal trigger link translation [#4761](https://github.com/ethyca/fides/pull/4761)
- Added `getModalLinkLabel` method to global fides object [#4766](https://github.com/ethyca/fides/pull/4766)
- Added language switcher to fides overlay modal [#4773](https://github.com/ethyca/fides/pull/4773)
- Added modal link label to experience translation model [#4767](https://github.com/ethyca/fides/pull/4767)
- Added support for custom identities [#4764](https://github.com/ethyca/fides/pull/4764)
- Added developer option to force GPP API on FidesJS bundles [#4799](https://github.com/ethyca/fides/pull/4799)

### Changed

- Changed the Stripe integration for `Cards` to delete instead of update due to possible issues of a past expiration date [#4768](https://github.com/ethyca/fides/pull/4768)
- Changed display of Data Uses, Categories and Subjects to user friendly names in the Data map report [#4774](https://github.com/ethyca/fides/pull/4774)
- Update active disabled Fides.js toggle color to light grey [#4778](https://github.com/ethyca/fides/pull/4778)
- Update FidesJS fides_embed option to support embedding both banner & modal components [#4782](https://github.com/ethyca/fides/pull/4782)
- Add a few CSS classes to help with styling FidesJS button groups [#4789](https://github.com/ethyca/fides/pull/4789)
- Changed GPP extension to be pre-bundled in appropriate circumstances, as opposed to another fetch [#4780](https://github.com/ethyca/fides/pull/4780)

### Fixed

- Fixed select dropdowns being cut off by edges of modal forms [#4757](https://github.com/ethyca/fides/pull/4757)
- Changed "allow user to dismiss" toggle to show on config form for TCF experience [#4755](https://github.com/ethyca/fides/pull/4755)
- Fixed issue when loading the privacy request detail page [#4775](https://github.com/ethyca/fides/pull/4775)
- Fixed connection test for Aircall [#4756](https://github.com/ethyca/fides/pull/4756/pull)
- Fixed issues connecting to Redshift due to character encoding and SSL requirements [#4790](https://github.com/ethyca/fides/pull/4790)
- Fixed the way the name identity is handled in the Privacy Center [#4791](https://github.com/ethyca/fides/pull/4791)

### Developer Experience

- Build a `fides-types.d.ts` type declaration file to include alongside our FidesJS developer docs [#4772](https://github.com/ethyca/fides/pull/4772)

## [2.33.1](https://github.com/ethyca/fides/compare/2.33.0...2.33.1)

### Added

- Adds CUSTOM_OPTIONS_PATH to Privacy Center env vars [#4769](https://github.com/ethyca/fides/pull/4769)

## [2.33.0](https://github.com/ethyca/fides/compare/2.32.0...2.33.0)

### Added

- Added models for Privacy Center configuration (for plus users) [#4716](https://github.com/ethyca/fides/pull/4716)
- Added ability to delete properties [#4708](https://github.com/ethyca/fides/pull/4708)
- Add interface for submitting privacy requests in admin UI [#4738](https://github.com/ethyca/fides/pull/4738)
- Added language switching support to the FidesJS UI based on configured translations [#4737](https://github.com/ethyca/fides/pull/4737)
- Added ability to override some experience language and primary color [#4743](https://github.com/ethyca/fides/pull/4743)
- Generate FidesJS SDK Reference Docs from tsdoc comments [#4736](https://github.com/ethyca/fides/pull/4736)
- Added erasure support for Adyen [#4735](https://github.com/ethyca/fides/pull/4735)
- Added erasure support for Iterable [#4695](https://github.com/ethyca/fides/pull/4695)

### Changed

- Updated privacy notice & experience forms to hide translation UI when user doesn't have translation feature [#4728](https://github.com/ethyca/fides/pull/4728), [#4734](https://github.com/ethyca/fides/pull/4734)
- Custom privacy request fields now support list values [#4686](https://github.com/ethyca/fides/pull/4686)
- Update when GPP API reports signal status: ready [#4635](https://github.com/ethyca/fides/pull/4635)
- Update non-dismissable TCF and notice banners to show a black overlay and prevent scrolling [#4748](https://github.com/ethyca/fidesplus/pull/4748)
- Cleanup config vars for preview in Admin-UI [#4745](https://github.com/ethyca/fides/pull/4745)
- Show a "systems displayed" count on datamap map & table reporting page [#4752](https://github.com/ethyca/fides/pull/4752)
- Change default Canada Privacy Experience Config in migration to reference generic `ca` region [#4762](https://github.com/ethyca/fides/pull/4762)

### Fixed

- Fixed responsive issues with the buttons on the integration screen [#4729](https://github.com/ethyca/fides/pull/4729)
- Fixed hover/focus issues with the v2 tables [#4730](https://github.com/ethyca/fides/pull/4730)
- Disable editing of data use declaration name and type after creation [#4731](https://github.com/ethyca/fides/pull/4731)
- Cleaned up table borders [#4733](https://github.com/ethyca/fides/pull/4733)
- Initialization issues with ExperienceNotices (#4723)[https://github.com/ethyca/fides/pull/4723]
- Re-add CORS origin regex field to admin UI (#4742)[https://github.com/ethyca/fides/pull/4742]

### Developer Experience

- Added new script to allow recompiling of fides-js when the code changes [#4744](https://github.com/ethyca/fides/pull/4744)
- Update Cookie House to support for additional locations (Canada, Quebec, EEA) and a "property_id" override [#4750](https://github.com/ethyca/fides/pull/4750)

## [2.32.0](https://github.com/ethyca/fides/compare/2.31.1...2.32.0)

### Added

- Updated configuration pages for Experiences with live Preview of FidesJS banner & modal components [#4576](https://github.com/ethyca/fides/pull/4576)
- Added ability to configure multiple language translations for Notices & Experiences [#4576](https://github.com/ethyca/fides/pull/4576)
- Automatically localize all strings in FidesJS CMP UIs (banner, modal, and TCF overlay) based on user's locale and experience configuration [#4576](https://github.com/ethyca/fides/pull/4576)
- Added fides_locale option to override FidesJS locale detection [#4576](https://github.com/ethyca/fides/pull/4576)
- Update FidesJS to report notices served and preferences saved linked to the specific translations displayed [#4576](https://github.com/ethyca/fides/pull/4576)
- Added ability to prevent dismissal of FidesJS CMP UI via Experience configuration [#4576](https://github.com/ethyca/fides/pull/4576)
- Added ability to create & link Properties to support multiple Experiences in a single location [#4658](https://github.com/ethyca/fides/pull/4658)
- Added property_id query param to fides.js to filter experiences by Property when installed [#4676](https://github.com/ethyca/fides/pull/4676)
- Added Locations & Regulations pages to allow a wider selection of locations for consent [#4660](https://github.com/ethyca/fides/pull/4660)
- Erasure support for Simon Data [#4552](https://github.com/ethyca/fides/pull/4552)
- Added notice there will be no preview for Privacy Center types in the Experience preview [#4709](https://github.com/ethyca/fides/pull/4709)
- Removed properties beta flag [#4710](https://github.com/ethyca/fides/pull/4710)
- Add acknowledge button label to default Experience English form [#4714](https://github.com/ethyca/fides/pull/4714)
- Update FidesJS to support localizing CMP UI with configurable, non-English default locales [#4720](https://github.com/ethyca/fides/pull/4720)
- Add loading of template translations for notices and experiences [#4718](https://github.com/ethyca/fides/pull/4718)

### Changed

- Moved location-targeting from Notices to Experiences [#4576](https://github.com/ethyca/fides/pull/4576)
- Replaced previous default Notices & Experiences with new versions with updated locations, translations, etc. [#4576](https://github.com/ethyca/fides/pull/4576)
- Automatically migrate existing Notices & Experiences to updated model where possible [#4576](https://github.com/ethyca/fides/pull/4576)
- Replaced ability to configure banner "display configuration" to separate banner & modal components [#4576](https://github.com/ethyca/fides/pull/4576)
- Modify `fides user login` to not store plaintext password in `~/.fides-credentials` [#4661](https://github.com/ethyca/fides/pull/4661)
- Data model changes to support Notice and Experience-level translations [#4576](https://github.com/ethyca/fides/pull/4576)
- Data model changes to support Consent setup being Experience instead of Notice-driven [#4576](https://github.com/ethyca/fides/pull/4576)
- Build PrivacyNoticeRegion from locations and location groups [#4620](https://github.com/ethyca/fides/pull/4620)
- When saving locations, calculate and save location groups [#4620](https://github.com/ethyca/fides/pull/4620)
- Update privacy experiences page to use the new table component [#4652](https://github.com/ethyca/fides/pull/4652)
- Update privacy notices page to use the new table component [#4641](https://github.com/ethyca/fides/pull/4641)
- Bumped supported Python versions to `3.10.13`, `3.9.18`, and `3.8.18`. Bumped Debian base image from `-bullseye` to `-bookworm`. [#4630](https://github.com/ethyca/fides/pull/4630)
- Bumped Node.js base image from `16` to `20`. [#4684](https://github.com/ethyca/fides/pull/4684)

### Fixed

- Ignore 404 errors from Delighted and Kustomer when an erasure client is not found [#4593](https://github.com/ethyca/fides/pull/4593)
- Various FE fixes for Admin-UI experience config form [#4707](https://github.com/ethyca/fides/pull/4707)
- Fix modal preview in Admin-UI experience config form [#4712](https://github.com/ethyca/fides/pull/4712)
- Optimize FidesJS bundle size by only loading TCF static stings when needed [#4711](https://github.com/ethyca/fides/pull/4711)

## [2.31.0](https://github.com/ethyca/fides/compare/2.30.1...2.31.0)

### Added

- Add Great Britain as a consent option [#4628](https://github.com/ethyca/fides/pull/4628)
- Navbar update and new properties page [#4633](https://github.com/ethyca/fides/pull/4633)
- Access and erasure support for Oracle Responsys [#4618](https://github.com/ethyca/fides/pull/4618)

### Fixed

- Fix issue where "x" button on Fides.js components overwrites saved preferences [#4649](https://github.com/ethyca/fides/pull/4649)
- Initialize Fides.consent with default values from experience when saved consent cookie (fides_consent) does not exist [#4665](https://github.com/ethyca/fides/pull/4665)

### Changed

- Sets GPP applicableSections to -1 when a user visits from a state that is not part of the GPP [#4727](https://github.com/ethyca/fides/pull/4727)

## [2.30.1](https://github.com/ethyca/fides/compare/2.30.0...2.30.1)

### Fixed

- Configure logger correctly on worker initialization [#4624](https://github.com/ethyca/fides/pull/4624)

## [2.30.0](https://github.com/ethyca/fides/compare/2.29.0...2.30.0)

### Added

- Add enum and registry of supported languages [#4592](https://github.com/ethyca/fides/pull/4592)
- Access and erasure support for Talkable [#4589](https://github.com/ethyca/fides/pull/4589)
- Support temporary credentials in AWS generate + scan features [#4607](https://github.com/ethyca/fides/pull/4603), [#4608](https://github.com/ethyca/fides/pull/4608)
- Add ability to store and read Fides cookie in Base64 format [#4556](https://github.com/ethyca/fides/pull/4556)
- Structured logging for SaaS connector requests [#4594](https://github.com/ethyca/fides/pull/4594)
- Added Fides.showModal() to fides.js to allow programmatic opening of consent modals [#4617](https://github.com/ethyca/fides/pull/4617)

### Fixed

- Fixing issue when modifying Policies, Rules, or RuleTargets as a root user [#4582](https://github.com/ethyca/fides/pull/4582)

## [2.29.0](https://github.com/ethyca/fides/compare/2.28.0...2.29.0)

### Added

- View more modal to regulations page [#4574](https://github.com/ethyca/fides/pull/4574)
- Columns in data map reporting, adding multiple systems, and consent configuration tables can be resized. In the data map reporting table, fields with multiple values can show all or collapse all [#4569](https://github.com/ethyca/fides/pull/4569)
- Show custom fields in the data map report table [#4579](https://github.com/ethyca/fides/pull/4579)

### Changed

- Delay rendering the nav until all necessary queries are finished loading [#4571](https://github.com/ethyca/fides/pull/4571)
- Updating return value for crud.get_custom_fields_filtered [#4575](https://github.com/ethyca/fides/pull/4575)
- Updated user deletion confirmation flow to only require one confirmatory input [#4402](https://github.com/ethyca/fides/pull/4402)
- Moved `pymssl` to an optional dependency no longer installed by default with our python package [#4581](https://github.com/ethyca/fides/pull/4581)
- Fixed CORS domain update functionality [#4570](https://github.com/ethyca/fides/pull/4570)
- Update Domains page with ability to add/remove "organization" domains, view "administrator" domains set via security settings, and improve various UX bugs and copy [#4584](https://github.com/ethyca/fides/pull/4584)

### Fixed

- Fixed CORS domain update functionality [#4570](https://github.com/ethyca/fides/pull/4570)
- Completion emails are no longer attempted for consent requests [#4578](https://github.com/ethyca/fides/pull/4578)

## [2.28.0](https://github.com/ethyca/fides/compare/2.27.0...2.28.0)

### Added

- Erasure support for AppsFlyer [#4512](https://github.com/ethyca/fides/pull/4512)
- Datamap Reporting page [#4519](https://github.com/ethyca/fides/pull/4519)
- Consent support for Klaviyo [#4513](https://github.com/ethyca/fides/pull/4513)
- Form for configuring GPP settings [#4557](https://github.com/ethyca/fides/pull/4557)
- Custom privacy request field support for consent requests [#4546](https://github.com/ethyca/fides/pull/4546)
- Support GPP in privacy notices [#4554](https://github.com/ethyca/fides/pull/4554)

### Changed

- Redesigned nav bar for the admin UI [#4548](https://github.com/ethyca/fides/pull/4548)
- Fides.js GPP for US geographies now derives values from backend privacy notices [#4559](https://github.com/ethyca/fides/pull/4559)
- No longer generate the `vendors_disclosed` section of the TC string in `fides.js` [#4553](https://github.com/ethyca/fides/pull/4553)
- Changed consent management vendor add flow [#4550](https://github.com/ethyca/fides/pull/4550)

### Fixed

- Fixed an issue blocking Salesforce sandbox accounts from refreshing tokens [#4547](https://github.com/ethyca/fides/pull/4547)
- Fixed DSR zip packages to be unzippable on Windows [#4549](https://github.com/ethyca/fides/pull/4549)
- Fixed browser compatibility issues with Object.hasOwn [#4568](https://github.com/ethyca/fides/pull/4568)

### Developer Experience

- Switch to anyascii for unicode transliteration [#4550](https://github.com/ethyca/fides/pull/4564)

## [2.27.0](https://github.com/ethyca/fides/compare/2.26.0...2.27.0)

### Added

- Tooltip and styling for disabled rows in add multiple vendor view [#4498](https://github.com/ethyca/fides/pull/4498)
- Preliminary GPP support for US regions [#4498](https://github.com/ethyca/fides/pull/4504)
- Access and erasure support for Statsig Enterprise [#4429](https://github.com/ethyca/fides/pull/4429)
- New page for setting locations [#4517](https://github.com/ethyca/fides/pull/4517)
- New modal for setting granular locations [#4531](https://github.com/ethyca/fides/pull/4531)
- New page for setting regulations [#4530](https://github.com/ethyca/fides/pull/4530)
- Update fides.js to support multiple descriptions (banner, overlay) and render HTML descriptions [#4542](https://github.com/ethyca/fides/pull/4542)

### Fixed

- Fixed incorrect Compass button behavior in system form [#4508](https://github.com/ethyca/fides/pull/4508)
- Omit certain fields from system payload when empty [#4508](https://github.com/ethyca/fides/pull/4525)
- Fixed issues with Compass vendor selector behavior [#4521](https://github.com/ethyca/fides/pull/4521)
- Fixed an issue where the background overlay remained visible after saving consent preferences [#4515](https://github.com/ethyca/fides/pull/4515)
- Fixed system name being editable when editing GVL systems [#4533](https://github.com/ethyca/fides/pull/4533)
- Fixed an issue where a privacy policy link could not be removed from privacy experiences [#4542](https://github.com/ethyca/fides/pull/4542)

### Changed

- Upgrade to use Fideslang `3.0.0` and remove associated concepts [#4502](https://github.com/ethyca/fides/pull/4502)
- Model overhaul for saving privacy preferences and notices served [#4481](https://github.com/ethyca/fides/pull/4481)
- Moves served notice endpoints, consent reporting, purpose endpoints and TCF queries to plus [#4481](https://github.com/ethyca/fides/pull/4481)
- Moves served notice endpoints, consent reporting, and TCF queries to plus [#4481](https://github.com/ethyca/fides/pull/4481)
- Update frontend to account for changes to notices served and preferences saved APIs [#4518](https://github.com/ethyca/fides/pull/4518)
- `fides.js` now sets `supportsOOB` to `false` [#4516](https://github.com/ethyca/fides/pull/4516)
- Save consent method ("accept", "reject", "save", etc.) to `fides_consent` cookie as extra metadata [#4529](https://github.com/ethyca/fides/pull/4529)
- Allow CORS for privacy center `fides.js` and `fides-ext-gpp.js` endpoints
- Replace `GPP_EXT_PATH` env var in favor of a more flexible `FIDES_JS_BASE_URL` environment variable
- Change vendor add modal on consent configuration screen to use new vendor selector [#4532](https://github.com/ethyca/fides/pull/4532)
- Remove vendor add modal [#4535](https://github.com/ethyca/fides/pull/4535)

## [2.26.0](https://github.com/ethyca/fides/compare/2.25.0...main)

### Added

- Dynamic importing for GPP bundle [#4447](https://github.com/ethyca/fides/pull/4447)
- Paging to vendors in the TCF overlay [#4463](https://github.com/ethyca/fides/pull/4463)
- New purposes endpoint and indices to improve system lookups [#4452](https://github.com/ethyca/fides/pull/4452)
- Cypress tests for fides.js GPP extension [#4476](https://github.com/ethyca/fides/pull/4476)
- Add support for global TCF Purpose Overrides [#4464](https://github.com/ethyca/fides/pull/4464)
- TCF override management [#4484](https://github.com/ethyca/fides/pull/4484)
- Readonly consent management table and modal [#4456](https://github.com/ethyca/fides/pull/4456), [#4477](https://github.com/ethyca/fides/pull/4477)
- Access and erasure support for Gong [#4461](https://github.com/ethyca/fides/pull/4461)
- Add new UI for CSV consent reporting [#4488](https://github.com/ethyca/fides/pull/4488)
- Option to prevent the dismissal of the consent banner and modal [#4470](https://github.com/ethyca/fides/pull/4470)

### Changed

- Increased max number of preferences allowed in privacy preference API calls [#4469](https://github.com/ethyca/fides/pull/4469)
- Reduce size of tcf_consent payload in fides_consent cookie [#4480](https://github.com/ethyca/fides/pull/4480)
- Change log level for FidesUserPermission retrieval to `debug` [#4482](https://github.com/ethyca/fides/pull/4482)
- Remove Add Vendor button from the Manage your vendors page[#4509](https://github.com/ethyca/fides/pull/4509)

### Fixed

- Fix type errors when TCF vendors have no dataDeclaration [#4465](https://github.com/ethyca/fides/pull/4465)
- Fixed an error where editing an AC system would mistakenly lock it for GVL [#4471](https://github.com/ethyca/fides/pull/4471)
- Refactor custom Get Preferences function to occur after our CMP API initialization [#4466](https://github.com/ethyca/fides/pull/4466)
- Fix an error where a connector response value of None causes a DSR failure due to a missing value [#4483](https://github.com/ethyca/fides/pull/4483)
- Fixed system name being non-editable when locked for GVL [#4475](https://github.com/ethyca/fides/pull/4475)
- Fixed a bug with "null" values for retention period field on data uses [#4487](https://github.com/ethyca/fides/pull/4487)

## [2.25.0](https://github.com/ethyca/fides/compare/2.24.1...2.25.0)

### Added

- Stub for initial GPP support [#4431](https://github.com/ethyca/fides/pull/4431)
- Added confirmation modal on deleting a data use declaration [#4439](https://github.com/ethyca/fides/pull/4439)
- Added feature flag for separating system name and Compass vendor selector [#4437](https://github.com/ethyca/fides/pull/4437)
- Fire GPP events per spec [#4433](https://github.com/ethyca/fides/pull/4433)
- New override option `fides_tcf_gdpr_applies` for setting `gdprApplies` on the CMP API [#4453](https://github.com/ethyca/fides/pull/4453)

### Changed

- Improved bulk vendor adding table UX [#4425](https://github.com/ethyca/fides/pull/4425)
- Flexible legal basis for processing has a db default of True [#4434](https://github.com/ethyca/fides/pull/4434)
- Give contributor role access to config API, including cors origin updates [#4438](https://github.com/ethyca/fides/pull/4438)
- Disallow setting `*` and other non URL values for `security.cors_origins` config property via the API [#4438](https://github.com/ethyca/fides/pull/4438)
- Consent modal hides the opt-in/opt-out buttons if only one privacy notice is enabled [#4441](https://github.com/ethyca/fides/pull/4441)
- Initialize TCF stub earlier [#4453](https://github.com/ethyca/fides/pull/4453)
- Change focus outline color of form inputs [#4467](https://github.com/ethyca/fides/pull/4467)

### Fixed

- Fixed a bug where selected vendors in "configure consent" add vendor modal were unstyled [#4454](https://github.com/ethyca/fides/pull/4454)
- Use correct defaults when there is no associated preference in the cookie [#4451](https://github.com/ethyca/fides/pull/4451)
- IP Addresses behind load balancers for consent reporting [#4440](https://github.com/ethyca/fides/pull/4440)

## [2.24.1](https://github.com/ethyca/fides/compare/2.24.0...2.24.1)

### Added

- Logging when root user and client credentials are used [#4432](https://github.com/ethyca/fides/pull/4432)
- Allow for custom path at which to retrieve Fides override options [#4462](https://github.com/ethyca/fides/pull/4462)

### Changed

- Run fides with non-root user [#4421](https://github.com/ethyca/fides/pull/4421)

## [2.24.0](https://github.com/ethyca/fides/compare/2.23.3...2.24.0)

### Added

- Adds fides_disable_banner config option to Fides.js [#4378](https://github.com/ethyca/fides/pull/4378)
- Deletions that fail due to foreign key constraints will now be more clearly communicated [#4406](https://github.com/ethyca/fides/pull/4378)
- Added support for a custom get preferences API call provided through Fides.init [#4375](https://github.com/ethyca/fides/pull/4375)
- Hidden custom privacy request fields in the Privacy Center [#4370](https://github.com/ethyca/fides/pull/4370)
- Backend System-level Cookie Support [#4383](https://github.com/ethyca/fides/pull/4383)
- High Level Tracking of Compass System Sync [#4397](https://github.com/ethyca/fides/pull/4397)
- Erasure support for Qualtrics [#4371](https://github.com/ethyca/fides/pull/4371)
- Erasure support for Ada Chatbot [#4382](https://github.com/ethyca/fides/pull/4382)
- Erasure support for Typeform [#4366](https://github.com/ethyca/fides/pull/4366)
- Added notice that a system is GVL when adding/editing from system form [#4327](https://github.com/ethyca/fides/pull/4327)
- Added the ability to select the request types to enable per integration (for plus users) [#4374](https://github.com/ethyca/fides/pull/4374)
- Adds support for custom get experiences fn and custom patch notices served fn [#4410](https://github.com/ethyca/fides/pull/4410)
- Adds more granularity to tracking consent method, updates custom savePreferencesFn and FidesUpdated event to take consent method [#4419](https://github.com/ethyca/fides/pull/4419)

### Changed

- Add filtering and pagination to bulk vendor add table [#4351](https://github.com/ethyca/fides/pull/4351)
- Determine if the TCF overlay needs to surface based on backend calculated version hash [#4356](https://github.com/ethyca/fides/pull/4356)
- Moved Experiences and Preferences endpoints to Plus to take advantage of dynamic GVL [#4367](https://github.com/ethyca/fides/pull/4367)
- Add legal bases to Special Purpose schemas on the backend for display [#4387](https://github.com/ethyca/fides/pull/4387)
- "is_service_specific" default updated when building TC strings on the backend [#4377](https://github.com/ethyca/fides/pull/4377)
- "isServiceSpecific" default updated when building TC strings on the frontend [#4384](https://github.com/ethyca/fides/pull/4384)
- Redact cli, database, and redis configuration information from GET api/v1/config API request responses. [#4379](https://github.com/ethyca/fides/pull/4379)
- Button ordering in fides.js UI [#4407](https://github.com/ethyca/fides/pull/4407)
- Add different classnames to consent buttons for easier selection [#4411](https://github.com/ethyca/fides/pull/4411)
- Updates default consent preference to opt-out for TCF when fides_string exists [#4430](https://github.com/ethyca/fides/pull/4430)

### Fixed

- Persist bulk system add filter modal state [#4412](https://github.com/ethyca/fides/pull/4412)
- Fixing labels for request type field [#4414](https://github.com/ethyca/fides/pull/4414)
- User preferences from cookie should always override experience preferences [#4405](https://github.com/ethyca/fides/pull/4405)
- Allow fides_consent cookie to be set from a subdirectory [#4426](https://github.com/ethyca/fides/pull/4426)

### Security

-- Use a more cryptographically secure random function for security code generation

## [2.23.3](https://github.com/ethyca/fides/compare/2.23.2...2.23.3)

### Fixed

- Fix button arrangment and spacing for TCF and non-TCF consent overlay banner and modal [#4391](https://github.com/ethyca/fides/pull/4391)
- Replaced h1 element with div to use exisitng fides styles in consent modal [#4399](https://github.com/ethyca/fides/pull/4399)
- Fixed privacy policy alignment for non-TCF consent overlay banner and modal [#4403](https://github.com/ethyca/fides/pull/4403)
- Fix dynamic class name for TCF-variant of consent banner [#4404](https://github.com/ethyca/fides/pull/4403)

### Security

-- Fix an HTML Injection vulnerability in DSR Packages

## [2.23.2](https://github.com/ethyca/fides/compare/2.23.1...2.23.2)

### Fixed

- Fixed fides.css to vary banner width based on tcf [[#4381](https://github.com/ethyca/fides/issues/4381)]

## [2.23.1](https://github.com/ethyca/fides/compare/2.23.0...2.23.1)

### Changed

- Refactor Fides.js embedded modal to not use A11y dialog [#4355](https://github.com/ethyca/fides/pull/4355)
- Only call `FidesUpdated` when a preference has been saved, not during initialization [#4365](https://github.com/ethyca/fides/pull/4365)
- Updated double toggle styling in favor of single toggles with a radio group to select legal basis [#4376](https://github.com/ethyca/fides/pull/4376)

### Fixed

- Handle invalid `fides_string` when passed in as an override [#4350](https://github.com/ethyca/fides/pull/4350)
- Bug where vendor opt-ins would not initialize properly based on a `fides_string` in the TCF overlay [#4368](https://github.com/ethyca/fides/pull/4368)

## [2.23.0](https://github.com/ethyca/fides/compare/2.22.1...2.23.0)

### Added

- Added support for 3 additional config variables in Fides.js: fidesEmbed, fidesDisableSaveApi, and fidesTcString [#4262](https://github.com/ethyca/fides/pull/4262)
- Added support for fidesEmbed, fidesDisableSaveApi, and fidesTcString to be passed into Fides.js via query param, cookie, or window object [#4297](https://github.com/ethyca/fides/pull/4297)
- New privacy center environment variables `FIDES_PRIVACY_CENTER__IS_FORCED_TCF` which can make the privacy center always return the TCF bundle (`fides-tcf.js`) [#4312](https://github.com/ethyca/fides/pull/4312)
- Added a `FidesUIChanged` event to Fides.js to track when user preferences change without being saved [#4314](https://github.com/ethyca/fides/pull/4314) and [#4253](https://github.com/ethyca/fides/pull/4253)
- Add AC Systems to the TCF Overlay under Vendor Consents section [#4266](https://github.com/ethyca/fides/pull/4266/)
- Added bulk system/vendor creation component [#4309](https://github.com/ethyca/fides/pull/4309/)
- Support for passing in an AC string as part of a fides string for the TCF overlay [#4308](https://github.com/ethyca/fides/pull/4308)
- Added support for overriding the save user preferences API call with a custom fn provided through Fides.init [#4318](https://github.com/ethyca/fides/pull/4318)
- Return AC strings in GET Privacy Experience meta and allow saving preferences against AC strings [#4295](https://github.com/ethyca/fides/pull/4295)
- New GET Privacy Experience Meta Endpoint [#4328](https://github.com/ethyca/fides/pull/4328)
- Access and erasure support for SparkPost [#4328](https://github.com/ethyca/fides/pull/4238)
- Access and erasure support for Iterate [#4332](https://github.com/ethyca/fides/pull/4332)
- SSH Support for MySQL connections [#4310](https://github.com/ethyca/fides/pull/4310)
- Added served notice history IDs to the TCF privacy preference API calls [#4161](https://github.com/ethyca/fides/pull/4161)

### Fixed

- Cleans up CSS for fidesEmbed mode [#4306](https://github.com/ethyca/fides/pull/4306)
- Stacks that do not have any purposes will no longer render an empty purpose block [#4278](https://github.com/ethyca/fides/pull/4278)
- Forcing hidden sections to use display none [#4299](https://github.com/ethyca/fides/pull/4299)
- Handles Hubspot requiring and email to be formatted as email when processing an erasure [#4322](https://github.com/ethyca/fides/pull/4322)
- Minor CSS improvements for the consent/TCF banners and modals [#4334](https://github.com/ethyca/fides/pull/4334)
- Consistent font sizes for labels in the system form and data use forms in the Admin UI [#4346](https://github.com/ethyca/fides/pull/4346)
- Bug where not all system forms would appear to save when used with Compass [#4347](https://github.com/ethyca/fides/pull/4347)
- Restrict TCF Privacy Experience Config if TCF is disabled [#4348](https://github.com/ethyca/fides/pull/4348)
- Removes overflow styling for embedded modal in Fides.js [#4345](https://github.com/ethyca/fides/pull/4345)

### Changed

- Derive cookie storage info, privacy policy and legitimate interest disclosure URLs, and data retention data from the data map instead of directly from gvl.json [#4286](https://github.com/ethyca/fides/pull/4286)
- Updated TCF Version for backend consent reporting [#4305](https://github.com/ethyca/fides/pull/4305)
- Update Version Hash Contents [#4313](https://github.com/ethyca/fides/pull/4313)
- Change vendor selector on system information form to typeahead[#4333](https://github.com/ethyca/fides/pull/4333)
- Updates experience API calls from Fides.js to include new meta field [#4335](https://github.com/ethyca/fides/pull/4335)

## [2.22.1](https://github.com/ethyca/fides/compare/2.22.0...2.22.1)

### Added

- Custom fields are now included in system history change tracking [#4294](https://github.com/ethyca/fides/pull/4294)

### Security

- Added hostname checks for external SaaS connector URLs [CVE-2023-46124](https://github.com/ethyca/fides/security/advisories/GHSA-jq3w-9mgf-43m4)
- Use a Pydantic URL type for privacy policy URLs [CVE-2023-46126](https://github.com/ethyca/fides/security/advisories/GHSA-fgjj-5jmr-gh83)
- Remove the CONFIG_READ scope from the Viewer role [CVE-2023-46125](https://github.com/ethyca/fides/security/advisories/GHSA-rjxg-rpg3-9r89)

## [2.22.0](https://github.com/ethyca/fides/compare/2.21.0...2.22.0)

### Added

- Added an option to link to vendor tab from an experience config description [#4191](https://github.com/ethyca/fides/pull/4191)
- Added two toggles for vendors in the TCF overlay, one for Consent, and one for Legitimate Interest [#4189](https://github.com/ethyca/fides/pull/4189)
- Added two toggles for purposes in the TCF overlay, one for Consent, and one for Legitimate Interest [#4234](https://github.com/ethyca/fides/pull/4234)
- Added support for new TCF-related fields on `System` and `PrivacyDeclaration` models [#4228](https://github.com/ethyca/fides/pull/4228)
- Support for AC string to `fides-tcf` [#4244](https://github.com/ethyca/fides/pull/4244)
- Support for `gvl` prefixed vendor IDs [#4247](https://github.com/ethyca/fides/pull/4247)

### Changed

- Removed `TCF_ENABLED` environment variable from the privacy center in favor of dynamically figuring out which `fides-js` bundle to send [#4131](https://github.com/ethyca/fides/pull/4131)
- Updated copy of info boxes on each TCF tab [#4191](https://github.com/ethyca/fides/pull/4191)
- Clarified messages for error messages presented during connector upload [#4198](https://github.com/ethyca/fides/pull/4198)
- Refactor legal basis dimension regarding how TCF preferences are saved and how the experience is built [#4201](https://github.com/ethyca/fides/pull/4201/)
- Add saving privacy preferences via a TC string [#4221](https://github.com/ethyca/fides/pull/4221)
- Updated fides server to use an environment variable for turning TCF on and off [#4220](https://github.com/ethyca/fides/pull/4220)
- Update frontend to use new legal basis dimension on vendors [#4216](https://github.com/ethyca/fides/pull/4216)
- Updated privacy center patch preferences call to handle updated API response [#4235](https://github.com/ethyca/fides/pull/4235)
- Added our CMP ID [#4233](https://github.com/ethyca/fides/pull/4233)
- Allow Admin UI users to turn on Configure Consent flag [#4246](https://github.com/ethyca/fides/pull/4246)
- Styling improvements for the fides.js consent banners and modals [#4222](https://github.com/ethyca/fides/pull/4222)
- Update frontend to handle updated Compass schema [#4254](https://github.com/ethyca/fides/pull/4254)
- Assume Universal Vendor ID usage in TC String translation [#4256](https://github.com/ethyca/fides/pull/4256)
- Changed vendor form on configuring consent page to use two-part selection for consent uses [#4251](https://github.com/ethyca/fides/pull/4251)
- Updated system form to have new TCF fields [#4271](https://github.com/ethyca/fides/pull/4271)
- Vendors disclosed string is now narrowed to only the vendors shown in the UI, not the whole GVL [#4250](https://github.com/ethyca/fides/pull/4250)
- Changed naming convention "fides_string" instead of "tc_string" for developer friendly consent API's [#4267](https://github.com/ethyca/fides/pull/4267)

### Fixed

- TCF overlay can initialize its consent preferences from a cookie [#4124](https://github.com/ethyca/fides/pull/4124)
- Various improvements to the TCF modal such as vendor storage disclosures, vendor counts, privacy policies, etc. [#4167](https://github.com/ethyca/fides/pull/4167)
- An issue where Braze could not mask an email due to formatting [#4187](https://github.com/ethyca/fides/pull/4187)
- An issue where email was not being overridden correctly for Braze and Domo [#4196](https://github.com/ethyca/fides/pull/4196)
- Use `stdRetention` when there is not a specific value for a purpose's data retention [#4199](https://github.com/ethyca/fides/pull/4199)
- Updating the unflatten_dict util to accept flattened dict values [#4200](https://github.com/ethyca/fides/pull/4200)
- Minor CSS styling fixes for the consent modal [#4252](https://github.com/ethyca/fides/pull/4252)
- Additional styling fixes for issues caused by a CSS reset [#4268](https://github.com/ethyca/fides/pull/4268)
- Bug where vendor legitimate interests would not be set unless vendor consents were first set [#4250](https://github.com/ethyca/fides/pull/4250)
- Vendor count over-counting in TCF overlay [#4275](https://github.com/ethyca/fides/pull/4275)

## [2.21.0](https://github.com/ethyca/fides/compare/2.20.2...2.21.0)

### Added

- "Add a vendor" flow to configuring consent page [#4107](https://github.com/ethyca/fides/pull/4107)
- Initial TCF Backend Support [#3804](https://github.com/ethyca/fides/pull/3804)
- Add initial layer to TCF modal [#3956](https://github.com/ethyca/fides/pull/3956)
- Support for rendering in the TCF modal whether or not a vendor is part of the GVL [#3972](https://github.com/ethyca/fides/pull/3972)
- Features and legal bases dropdown for TCF modal [#3995](https://github.com/ethyca/fides/pull/3995)
- TCF CMP stub API [#4000](https://github.com/ethyca/fides/pull/4000)
- Fides-js can now display preliminary TCF data [#3879](https://github.com/ethyca/fides/pull/3879)
- Fides-js can persist TCF preferences to the backend [#3887](https://github.com/ethyca/fides/pull/3887)
- TCF modal now supports setting legitimate interest fields [#4037](https://github.com/ethyca/fides/pull/4037)
- Embed the GVL in the GET Experiences response [#4143](https://github.com/ethyca/fides/pull/4143)
- Button to view how many vendors and to open the vendor tab in the TCF modal [#4144](https://github.com/ethyca/fides/pull/4144)
- "Edit vendor" flow to configuring consent page [#4162](https://github.com/ethyca/fides/pull/4162)
- TCF overlay description updates [#4051] https://github.com/ethyca/fides/pull/4151
- Added developer-friendly TCF information under Experience meta [#4160](https://github.com/ethyca/fides/pull/4160/)
- Added fides.css customization for Plus users [#4136](https://github.com/ethyca/fides/pull/4136)

### Changed

- Added further config options to customize the privacy center [#4090](https://github.com/ethyca/fides/pull/4090)
- CORS configuration page [#4073](https://github.com/ethyca/fides/pull/4073)
- Refactored `fides.js` components so that they can take data structures that are not necessarily privacy notices [#3870](https://github.com/ethyca/fides/pull/3870)
- Use hosted GVL.json from the backend [#4159](https://github.com/ethyca/fides/pull/4159)
- Features and Special Purposes in the TCF modal do not render toggles [#4139](https://github.com/ethyca/fides/pull/4139)
- Moved the initial TCF layer to the banner [#4142](https://github.com/ethyca/fides/pull/4142)
- Misc copy changes for the system history table and modal [#4146](https://github.com/ethyca/fides/pull/4146)

### Fixed

- Allows CDN to cache empty experience responses from fides.js API [#4113](https://github.com/ethyca/fides/pull/4113)
- Fixed `identity_special_purpose` unique constraint definition [#4174](https://github.com/ethyca/fides/pull/4174/files)

## [2.20.2](https://github.com/ethyca/fides/compare/2.20.1...2.20.2)

### Fixed

- added version_added, version_deprecated, and replaced_by to data use, data subject, and data category APIs [#4135](https://github.com/ethyca/fides/pull/4135)
- Update fides.js to not fetch experience client-side if pre-fetched experience is empty [#4149](https://github.com/ethyca/fides/pull/4149)
- Erasure privacy requests now pause for input if there are any manual process integrations [#4115](https://github.com/ethyca/fides/pull/4115)
- Caching the values of authorization_required and user_guide on the connector templates to improve performance [#4128](https://github.com/ethyca/fides/pull/4128)

## [2.20.1](https://github.com/ethyca/fides/compare/2.20.0...2.20.1)

### Fixed

- Avoid un-optimized query pattern in bulk `GET /system` endpoint [#4120](https://github.com/ethyca/fides/pull/4120)

## [2.20.0](https://github.com/ethyca/fides/compare/2.19.1...2.20.0)

### Added

- Initial page for configuring consent [#4069](https://github.com/ethyca/fides/pull/4069)
- Vendor cookie table for configuring consent [#4082](https://github.com/ethyca/fides/pull/4082)

### Changed

- Refactor how multiplatform builds are handled [#4024](https://github.com/ethyca/fides/pull/4024)
- Added new Performance-related nox commands and included them as part of the CI suite [#3997](https://github.com/ethyca/fides/pull/3997)
- Added dictionary suggestions for data uses [4035](https://github.com/ethyca/fides/pull/4035)
- Privacy notice regions now render human readable names instead of country codes [#4029](https://github.com/ethyca/fides/pull/4029)
- Privacy notice templates are disabled by default [#4010](https://github.com/ethyca/fides/pull/4010)
- Added optional "skip_processing" flag to collections for DSR processing [#4047](https://github.com/ethyca/fides/pull/4047)
- Admin UI now shows all privacy notices with an indicator of whether they apply to any systems [#4010](https://github.com/ethyca/fides/pull/4010)
- Add case-insensitive privacy experience region filtering [#4058](https://github.com/ethyca/fides/pull/4058)
- Adds check for fetch before loading fetch polyfill for fides.js [#4074](https://github.com/ethyca/fides/pull/4074)
- Updated to support Fideslang 2.0, including data migrations [#3933](https://github.com/ethyca/fides/pull/3933)
- Disable notices that are not systems applicable to support new UI [#4094](https://github.com/ethyca/fides/issues/4094)

### Fixed

- Ensures that fides.js toggles are not hidden by other CSS libs [#4075](https://github.com/ethyca/fides/pull/4075)
- Migrate system > meta > vendor > id to system > meta [#4088](https://github.com/ethyca/fides/pull/4088)
- Enable toggles in various tables now render an error toast if an error occurs [#4095](https://github.com/ethyca/fides/pull/4095)
- Fixed a bug where an unsaved changes notification modal would appear even without unsaved changes [#4095](https://github.com/ethyca/fides/pull/4070)

## [2.19.1](https://github.com/ethyca/fides/compare/2.19.0...2.19.1)

### Fixed

- re-enable custom fields for new data use form [#4050](https://github.com/ethyca/fides/pull/4050)
- fix issue with saving source and destination systems [#4065](https://github.com/ethyca/fides/pull/4065)

### Added

- System history UI with diff modal [#4021](https://github.com/ethyca/fides/pull/4021)
- Relax system legal basis for transfers to be any string [#4049](https://github.com/ethyca/fides/pull/4049)

## [2.19.0](https://github.com/ethyca/fides/compare/2.18.0...2.19.0)

### Added

- Add dictionary suggestions [#3937](https://github.com/ethyca/fides/pull/3937), [#3988](https://github.com/ethyca/fides/pull/3988)
- Added new endpoints for healthchecks [#3947](https://github.com/ethyca/fides/pull/3947)
- Added vendor list dropdown [#3857](https://github.com/ethyca/fides/pull/3857)
- Access support for Adobe Sign [#3504](https://github.com/ethyca/fides/pull/3504)

### Fixed

- Fixed issue when generating masked values for invalid data paths [#3906](https://github.com/ethyca/fides/pull/3906)
- Code reload now works when running `nox -s dev` [#3914](https://github.com/ethyca/fides/pull/3914)
- Reduce verbosity of privacy center logging further [#3915](https://github.com/ethyca/fides/pull/3915)
- Resolved an issue where the integration dropdown input lost focus during typing. [#3917](https://github.com/ethyca/fides/pull/3917)
- Fixed dataset issue that was preventing the Vend connector from loading during server startup [#3923](https://github.com/ethyca/fides/pull/3923)
- Adding version check to version-dependent migration script [#3951](https://github.com/ethyca/fides/pull/3951)
- Fixed a bug where some fields were not saving correctly on the system form [#3975](https://github.com/ethyca/fides/pull/3975)
- Changed "retention period" field in privacy declaration form from number input to text input [#3980](https://github.com/ethyca/fides/pull/3980)
- Fixed issue where unsaved changes modal appears incorrectly [#4005](https://github.com/ethyca/fides/pull/4005)
- Fixed banner resurfacing after user consent for pre-fetch experience [#4009](https://github.com/ethyca/fides/pull/4009)

### Changed

- Systems and Privacy Declaration schema and data migration to support the Dictionary [#3901](https://github.com/ethyca/fides/pull/3901)
- The integration search dropdown is now case-insensitive [#3916](https://github.com/ethyca/fides/pull/3916)
- Removed deprecated fields from the taxonomy editor [#3909](https://github.com/ethyca/fides/pull/3909)
- Bump PyMSSQL version and remove workarounds [#3996](https://github.com/ethyca/fides/pull/3996)
- Removed reset suggestions button [#4007](https://github.com/ethyca/fides/pull/4007)
- Admin ui supports fides cloud config API [#4034](https://github.com/ethyca/fides/pull/4034)

### Security

- Resolve custom integration upload RCE vulnerability [CVE-2023-41319](https://github.com/ethyca/fides/security/advisories/GHSA-p6p2-qq95-vq5h)

## [2.18.0](https://github.com/ethyca/fides/compare/2.17.0...2.18.0)

### Added

- Additional consent reporting calls from `fides-js` [#3845](https://github.com/ethyca/fides/pull/3845)
- Additional consent reporting calls from privacy center [#3847](https://github.com/ethyca/fides/pull/3847)
- Access support for Recurly [#3595](https://github.com/ethyca/fides/pull/3595)
- HTTP Logging for the Privacy Center [#3783](https://github.com/ethyca/fides/pull/3783)
- UI support for OAuth2 authorization flow [#3819](https://github.com/ethyca/fides/pull/3819)
- Changes in the `data` directory now trigger a server reload (for local development) [#3874](https://github.com/ethyca/fides/pull/3874)

### Fixed

- Fix datamap zoom for low system counts [#3835](https://github.com/ethyca/fides/pull/3835)
- Fixed connector forms with external dataset reference fields [#3873](https://github.com/ethyca/fides/pull/3873)
- Fix ability to make server side API calls from privacy-center [#3895](https://github.com/ethyca/fides/pull/3895)

### Changed

- Simplified the file structure for HTML DSR packages [#3848](https://github.com/ethyca/fides/pull/3848)
- Simplified the database health check to improve `/health` performance [#3884](https://github.com/ethyca/fides/pull/3884)
- Changed max width of form components in "system information" form tab [#3864](https://github.com/ethyca/fides/pull/3864)
- Remove manual system selection screen [#3865](https://github.com/ethyca/fides/pull/3865)
- System and integration identifiers are now auto-generated [#3868](https://github.com/ethyca/fides/pull/3868)

## [2.17.0](https://github.com/ethyca/fides/compare/2.16.0...2.17.0)

### Added

- Tab component for `fides-js` [#3782](https://github.com/ethyca/fides/pull/3782)
- Added toast for successfully linking an existing integration to a system [#3826](https://github.com/ethyca/fides/pull/3826)
- Various other UI components for `fides-js` to support upcoming TCF modal [#3803](https://github.com/ethyca/fides/pull/3803)
- Allow items in taxonomy to be enabled or disabled [#3844](https://github.com/ethyca/fides/pull/3844)

### Developer Experience

- Changed where db-dependent routers were imported to avoid dependency issues [#3741](https://github.com/ethyca/fides/pull/3741)

### Changed

- Bumped supported Python versions to `3.10.12`, `3.9.17`, and `3.8.17` [#3733](https://github.com/ethyca/fides/pull/3733)
- Logging Updates [#3758](https://github.com/ethyca/fides/pull/3758)
- Add polyfill service to fides-js route [#3759](https://github.com/ethyca/fides/pull/3759)
- Show/hide integration values [#3775](https://github.com/ethyca/fides/pull/3775)
- Sort system cards alphabetically by name on "View systems" page [#3781](https://github.com/ethyca/fides/pull/3781)
- Update admin ui to use new integration delete route [#3785](https://github.com/ethyca/fides/pull/3785)
- Pinned `pymssql` and `cython` dependencies to avoid build issues on ARM machines [#3829](https://github.com/ethyca/fides/pull/3829)

### Removed

- Removed "Custom field(s) successfully saved" toast [#3779](https://github.com/ethyca/fides/pull/3779)

### Added

- Record when consent is served [#3777](https://github.com/ethyca/fides/pull/3777)
- Add an `active` property to taxonomy elements [#3784](https://github.com/ethyca/fides/pull/3784)
- Erasure support for Heap [#3599](https://github.com/ethyca/fides/pull/3599)

### Fixed

- Privacy notice UI's list of possible regions now matches the backend's list [#3787](https://github.com/ethyca/fides/pull/3787)
- Admin UI "property does not existing" build issue [#3831](https://github.com/ethyca/fides/pull/3831)
- Flagging sensitive inputs as passwords to mask values during entry [#3843](https://github.com/ethyca/fides/pull/3843)

## [2.16.0](https://github.com/ethyca/fides/compare/2.15.1...2.16.0)

### Added

- Empty state for when there are no relevant privacy notices in the privacy center [#3640](https://github.com/ethyca/fides/pull/3640)
- GPC indicators in fides-js banner and modal [#3673](https://github.com/ethyca/fides/pull/3673)
- Include `data_use` and `data_category` metadata in `upload` of access results [#3674](https://github.com/ethyca/fides/pull/3674)
- Add enable/disable toggle to integration tab [#3593] (https://github.com/ethyca/fides/pull/3593)

### Fixed

- Render linebreaks in the Fides.js overlay descriptions, etc. [#3665](https://github.com/ethyca/fides/pull/3665)
- Broken link to Fides docs site on the About Fides page in Admin UI [#3643](https://github.com/ethyca/fides/pull/3643)
- Add Systems Applicable Filter to Privacy Experience List [#3654](https://github.com/ethyca/fides/pull/3654)
- Privacy center and fides-js now pass in `Unescape-Safestr` as a header so that special characters can be rendered properly [#3706](https://github.com/ethyca/fides/pull/3706)
- Fixed ValidationError for saving PrivacyPreferences [#3719](https://github.com/ethyca/fides/pull/3719)
- Fixed issue preventing ConnectionConfigs with duplicate names from saving [#3770](https://github.com/ethyca/fides/pull/3770)
- Fixed creating and editing manual integrations [#3772](https://github.com/ethyca/fides/pull/3772)
- Fix lingering integration artifacts by cascading deletes from System [#3771](https://github.com/ethyca/fides/pull/3771)

### Developer Experience

- Reorganized some `api.api.v1` code to avoid circular dependencies on `quickstart` [#3692](https://github.com/ethyca/fides/pull/3692)
- Treat underscores as special characters in user passwords [#3717](https://github.com/ethyca/fides/pull/3717)
- Allow Privacy Notices banner and modal to scroll as needed [#3713](https://github.com/ethyca/fides/pull/3713)
- Make malicious url test more robust to environmental differences [#3748](https://github.com/ethyca/fides/pull/3748)
- Ignore type checker on click decorators to bypass known issue with `click` version `8.1.4` [#3746](https://github.com/ethyca/fides/pull/3746)

### Changed

- Moved GPC preferences slightly earlier in Fides.js lifecycle [#3561](https://github.com/ethyca/fides/pull/3561)
- Changed results from clicking "Test connection" to be a toast instead of statically displayed on the page [#3700](https://github.com/ethyca/fides/pull/3700)
- Moved "management" tab from nav into settings icon in top right [#3701](https://github.com/ethyca/fides/pull/3701)
- Remove name and description fields from integration form [#3684](https://github.com/ethyca/fides/pull/3684)
- Update EU PrivacyNoticeRegion codes and allow experience filtering to drop back to country filtering if region not found [#3630](https://github.com/ethyca/fides/pull/3630)
- Fields with default fields are now flagged as required in the front-end [#3694](https://github.com/ethyca/fides/pull/3694)
- In "view systems", system cards can now be clicked and link to that system's `configure/[id]` page [#3734](https://github.com/ethyca/fides/pull/3734)
- Enable privacy notice and privacy experience feature flags by default [#3773](https://github.com/ethyca/fides/pull/3773)

### Security

- Resolve Zip bomb file upload vulnerability [CVE-2023-37480](https://github.com/ethyca/fides/security/advisories/GHSA-g95c-2jgm-hqc6)
- Resolve SVG bomb (billion laughs) file upload vulnerability [CVE-2023-37481](https://github.com/ethyca/fides/security/advisories/GHSA-3rw2-wfc8-wmj5)

## [2.15.1](https://github.com/ethyca/fides/compare/2.15.0...2.15.1)

### Added

- Set `sslmode` to `prefer` if connecting to Redshift via ssh [#3685](https://github.com/ethyca/fides/pull/3685)

### Changed

- Privacy center action cards are now able to expand to accommodate longer text [#3669](https://github.com/ethyca/fides/pull/3669)
- Update integration endpoint permissions [#3707](https://github.com/ethyca/fides/pull/3707)

### Fixed

- Handle names with a double underscore when processing access and erasure requests [#3688](https://github.com/ethyca/fides/pull/3688)
- Allow Privacy Notices banner and modal to scroll as needed [#3713](https://github.com/ethyca/fides/pull/3713)

### Security

- Resolve path traversal vulnerability in webserver API [CVE-2023-36827](https://github.com/ethyca/fides/security/advisories/GHSA-r25m-cr6v-p9hq)

## [2.15.0](https://github.com/ethyca/fides/compare/2.14.1...2.15.0)

### Added

- Privacy center can now render its consent values based on Privacy Notices and Privacy Experiences [#3411](https://github.com/ethyca/fides/pull/3411)
- Add Google Tag Manager and Privacy Center ENV vars to sample app [#2949](https://github.com/ethyca/fides/pull/2949)
- Add `notice_key` field to Privacy Notice UI form [#3403](https://github.com/ethyca/fides/pull/3403)
- Add `identity` query param to the consent reporting API view [#3418](https://github.com/ethyca/fides/pull/3418)
- Use `rollup-plugin-postcss` to bundle and optimize the `fides.js` components CSS [#3411](https://github.com/ethyca/fides/pull/3411)
- Dispatch Fides.js lifecycle events on window (FidesInitialized, FidesUpdated) and cross-publish to Fides.gtm() integration [#3411](https://github.com/ethyca/fides/pull/3411)
- Added the ability to use custom CAs with Redis via TLS [#3451](https://github.com/ethyca/fides/pull/3451)
- Add default experience configs on startup [#3449](https://github.com/ethyca/fides/pull/3449)
- Load default privacy notices on startup [#3401](https://github.com/ethyca/fides/pull/3401)
- Add ability for users to pass in additional parameters for application database connection [#3450](https://github.com/ethyca/fides/pull/3450)
- Load default privacy notices on startup [#3401](https://github.com/ethyca/fides/pull/3401/files)
- Add ability for `fides-js` to make API calls to Fides [#3411](https://github.com/ethyca/fides/pull/3411)
- `fides-js` banner is now responsive across different viewport widths [#3411](https://github.com/ethyca/fides/pull/3411)
- Add ability to close `fides-js` banner and modal via a button or ESC [#3411](https://github.com/ethyca/fides/pull/3411)
- Add ability to open the `fides-js` modal from a link on the host site [#3411](https://github.com/ethyca/fides/pull/3411)
- GPC preferences are automatically applied via `fides-js` [#3411](https://github.com/ethyca/fides/pull/3411)
- Add new dataset route that has additional filters [#3558](https://github.com/ethyca/fides/pull/3558)
- Update dataset dropdown to use new api filter [#3565](https://github.com/ethyca/fides/pull/3565)
- Filter out saas datasets from the rest of the UI [#3568](https://github.com/ethyca/fides/pull/3568)
- Included optional env vars to have postgres or Redshift connected via bastion host [#3374](https://github.com/ethyca/fides/pull/3374/)
- Support for acknowledge button for notice-only Privacy Notices and to disable toggling them off [#3546](https://github.com/ethyca/fides/pull/3546)
- HTML format for privacy request storage destinations [#3427](https://github.com/ethyca/fides/pull/3427)
- Persistent message showing result and timestamp of last integration test to "Integrations" tab in system view [#3628](https://github.com/ethyca/fides/pull/3628)
- Access and erasure support for SurveyMonkey [#3590](https://github.com/ethyca/fides/pull/3590)
- New Cookies Table for storing cookies associated with systems and privacy declarations [#3572](https://github.com/ethyca/fides/pull/3572)
- `fides-js` and privacy center now delete cookies associated with notices that were opted out of [#3569](https://github.com/ethyca/fides/pull/3569)
- Cookie input field on system data use tab [#3571](https://github.com/ethyca/fides/pull/3571)

### Fixed

- Fix sample app `DATABASE_*` ENV vars for backwards compatibility [#3406](https://github.com/ethyca/fides/pull/3406)
- Fix overlay rendering issue by finding/creating a dedicated parent element for Preact [#3397](https://github.com/ethyca/fides/pull/3397)
- Fix the sample app privacy center link to be configurable [#3409](https://github.com/ethyca/fides/pull/3409)
- Fix CLI output showing a version warning for Snowflake [#3434](https://github.com/ethyca/fides/pull/3434)
- Flaky custom field Cypress test on systems page [#3408](https://github.com/ethyca/fides/pull/3408)
- Fix NextJS errors & warnings for Cookie House sample app [#3411](https://github.com/ethyca/fides/pull/3411)
- Fix bug where `fides-js` toggles were not reflecting changes from rejecting or accepting all notices [#3522](https://github.com/ethyca/fides/pull/3522)
- Remove the `fides-js` banner from tab order when it is hidden and move the overlay components to the top of the tab order. [#3510](https://github.com/ethyca/fides/pull/3510)
- Fix bug where `fides-js` toggle states did not always initialize properly [#3597](https://github.com/ethyca/fides/pull/3597)
- Fix race condition with consent modal link rendering [#3521](https://github.com/ethyca/fides/pull/3521)
- Hide custom fields section when there are no custom fields created [#3554](https://github.com/ethyca/fides/pull/3554)
- Disable connector dropdown in integration tab on save [#3552](https://github.com/ethyca/fides/pull/3552)
- Handles an edge case for non-existent identities with the Kustomer API [#3513](https://github.com/ethyca/fides/pull/3513)
- remove the configure privacy request tile from the home screen [#3555](https://github.com/ethyca/fides/pull/3555)
- Updated Privacy Experience Safe Strings Serialization [#3600](https://github.com/ethyca/fides/pull/3600/)
- Only create default experience configs on startup, not update [#3605](https://github.com/ethyca/fides/pull/3605)
- Update to latest asyncpg dependency to avoid build error [#3614](https://github.com/ethyca/fides/pull/3614)
- Fix bug where editing a data use on a system could delete existing data uses [#3627](https://github.com/ethyca/fides/pull/3627)
- Restrict Privacy Center debug logging to development-only [#3638](https://github.com/ethyca/fides/pull/3638)
- Fix bug where linking an integration would not update the tab when creating a new system [#3662](https://github.com/ethyca/fides/pull/3662)
- Fix dataset yaml not properly reflecting the dataset in the dropdown of system integrations tab [#3666](https://github.com/ethyca/fides/pull/3666)
- Fix privacy notices not being able to be edited via the UI after the addition of the `cookies` field [#3670](https://github.com/ethyca/fides/pull/3670)
- Add a transform in the case of `null` name fields in privacy declarations for the data use forms [#3683](https://github.com/ethyca/fides/pull/3683)

### Changed

- Enabled Privacy Experience beta flag [#3364](https://github.com/ethyca/fides/pull/3364)
- Reorganize CLI Command Source Files [#3491](https://github.com/ethyca/fides/pull/3491)
- Removed ExperienceConfig.delivery_mechanism constraint [#3387](https://github.com/ethyca/fides/pull/3387)
- Updated privacy experience UI forms to reflect updated experience config fields [#3402](https://github.com/ethyca/fides/pull/3402)
- Use a venv in the Dockerfile for installing Python deps [#3452](https://github.com/ethyca/fides/pull/3452)
- Bump SlowAPI Version [#3456](https://github.com/ethyca/fides/pull/3456)
- Bump Psycopg2-binary Version [#3473](https://github.com/ethyca/fides/pull/3473)
- Reduced duplication between PrivacyExperience and PrivacyExperienceConfig [#3470](https://github.com/ethyca/fides/pull/3470)
- Update privacy centre email and phone validation to allow for both to be blank [#3432](https://github.com/ethyca/fides/pull/3432)
- Moved connection configuration into the system portal [#3407](https://github.com/ethyca/fides/pull/3407)
- Update `fideslang` to `1.4.1` to allow arbitrary nested metadata on `System`s and `Dataset`s `meta` property [#3463](https://github.com/ethyca/fides/pull/3463)
- Remove form validation to allow both email & phone inputs for consent requests [#3529](https://github.com/ethyca/fides/pull/3529)
- Removed dataset dropdown from saas connector configuration [#3563](https://github.com/ethyca/fides/pull/3563)
- Removed `pyodbc` in favor of `pymssql` for handling SQL Server connections [#3435](https://github.com/ethyca/fides/pull/3435)
- Only create a PrivacyRequest when saving consent if at least one notice has system-wide enforcement [#3626](https://github.com/ethyca/fides/pull/3626)
- Increased the character limit for the `SafeStr` type from 500 to 32000 [#3647](https://github.com/ethyca/fides/pull/3647)
- Changed "connection" to "integration" on system view and edit pages [#3659](https://github.com/ethyca/fides/pull/3659)

### Developer Experience

- Add ability to pass ENV vars to both privacy center and sample app during `fides deploy` via `.env` [#2949](https://github.com/ethyca/fides/pull/2949)
- Handle an edge case when generating tags that finds them out of sequence [#3405](https://github.com/ethyca/fides/pull/3405)
- Add support for pushing `prerelease` and `rc` tagged images to Dockerhub [#3474](https://github.com/ethyca/fides/pull/3474)
- Optimize GitHub workflows used for docker image publishing [#3526](https://github.com/ethyca/fides/pull/3526)

### Removed

- Removed the deprecated `system_dependencies` from `System` resources, migrating to `egress` [#3285](https://github.com/ethyca/fides/pull/3285)

### Docs

- Updated developer docs for ARM platform users related to `pymssql` [#3615](https://github.com/ethyca/fides/pull/3615)

## [2.14.1](https://github.com/ethyca/fides/compare/2.14.0...2.14.1)

### Added

- Add `identity` query param to the consent reporting API view [#3418](https://github.com/ethyca/fides/pull/3418)
- Add privacy centre button text customisations [#3432](https://github.com/ethyca/fides/pull/3432)
- Add privacy centre favicon customisation [#3432](https://github.com/ethyca/fides/pull/3432)

### Changed

- Update privacy centre email and phone validation to allow for both to be blank [#3432](https://github.com/ethyca/fides/pull/3432)

## [2.14.0](https://github.com/ethyca/fides/compare/2.13.0...2.14.0)

### Added

- Add an automated test to check for `/fides-consent.js` backwards compatibility [#3289](https://github.com/ethyca/fides/pull/3289)
- Add infrastructure for "overlay" consent components (Preact, CSS bundling, etc.) and initial version of consent banner [#3191](https://github.com/ethyca/fides/pull/3191)
- Add the modal component of the "overlay" consent components [#3291](https://github.com/ethyca/fides/pull/3291)
- Added an `automigrate` database setting [#3220](https://github.com/ethyca/fides/pull/3220)
- Track Privacy Experience with Privacy Preferences [#3311](https://github.com/ethyca/fides/pull/3311)
- Add ability for `fides-js` to fetch its own geolocation [#3356](https://github.com/ethyca/fides/pull/3356)
- Add ability to select different locations in the "Cookie House" sample app [#3362](https://github.com/ethyca/fides/pull/3362)
- Added optional logging of resource changes on the server [#3331](https://github.com/ethyca/fides/pull/3331)

### Fixed

- Maintain casing differences within Snowflake datasets for proper DSR execution [#3245](https://github.com/ethyca/fides/pull/3245)
- Handle DynamoDB edge case where no attributes are defined [#3299](https://github.com/ethyca/fides/pull/3299)
- Support pseudonymous consent requests with `fides_user_device_id` for the new consent workflow [#3203](https://github.com/ethyca/fides/pull/3203)
- Fides user device id filter to GET Privacy Experience List endpoint to stash user preferences on embedded notices [#3302](https://github.com/ethyca/fides/pull/3302)
- Support for data categories on manual webhook fields [#3330](https://github.com/ethyca/fides/pull/3330)
- Added config-driven rendering to consent components [#3316](https://github.com/ethyca/fides/pull/3316)
- Pin `typing_extensions` dependency to `4.5.0` to work around a pydantic bug [#3357](https://github.com/ethyca/fides/pull/3357)

### Changed

- Explicitly escape/unescape certain fields instead of using SafeStr [#3144](https://github.com/ethyca/fides/pull/3144)
- Updated DynamoDB icon [#3296](https://github.com/ethyca/fides/pull/3296)
- Increased default page size for the connection type endpoint to 100 [#3298](https://github.com/ethyca/fides/pull/3298)
- Data model around PrivacyExperiences to better keep Privacy Notices and Experiences in sync [#3292](https://github.com/ethyca/fides/pull/3292)
- UI calls to support new PrivacyExperiences data model [#3313](https://github.com/ethyca/fides/pull/3313)
- Ensure email connectors respect the `notifications.notification_service_type` app config property if set [#3355](https://github.com/ethyca/fides/pull/3355)
- Rework Delighted connector so the `survey_response` endpoint depends on the `person` endpoint [3385](https://github.com/ethyca/fides/pull/3385)
- Remove logging within the Celery creation function [#3303](https://github.com/ethyca/fides/pull/3303)
- Update how generic endpoint generation works [#3304](https://github.com/ethyca/fides/pull/3304)
- Restrict strack-trace logging when not in Dev mode [#3081](https://github.com/ethyca/fides/pull/3081)
- Refactor CSS variables for `fides-js` to match brandable color palette [#3321](https://github.com/ethyca/fides/pull/3321)
- Moved all of the dirs from `fides.api.ops` into `fides.api` [#3318](https://github.com/ethyca/fides/pull/3318)
- Put global settings for fides.js on privacy center settings [#3333](https://github.com/ethyca/fides/pull/3333)
- Changed `fides db migrate` to `fides db upgrade` [#3342](https://github.com/ethyca/fides/pull/3342)
- Add required notice key to privacy notices [#3337](https://github.com/ethyca/fides/pull/3337)
- Make Privacy Experience List public, and separate public endpoint rate limiting [#3339](https://github.com/ethyca/fides/pull/3339)

### Developer Experience

- Add dispatch event when publishing a non-prod tag [#3317](https://github.com/ethyca/fides/pull/3317)
- Add OpenAPI (Swagger) documentation for Fides Privacy Center API endpoints (/fides.js) [#3341](https://github.com/ethyca/fides/pull/3341)

### Removed

- Remove `fides export` command and backing code [#3256](https://github.com/ethyca/fides/pull/3256)

## [2.13.0](https://github.com/ethyca/fides/compare/2.12.1...2.13.0)

### Added

- Connector for DynamoDB [#2998](https://github.com/ethyca/fides/pull/2998)
- Access and erasure support for Amplitude [#2569](https://github.com/ethyca/fides/pull/2569)
- Access and erasure support for Gorgias [#2444](https://github.com/ethyca/fides/pull/2444)
- Privacy Experience Bulk Create, Bulk Update, and Detail Endpoints [#3185](https://github.com/ethyca/fides/pull/3185)
- Initial privacy experience UI [#3186](https://github.com/ethyca/fides/pull/3186)
- A JavaScript modal to copy a script tag for `fides.js` [#3238](https://github.com/ethyca/fides/pull/3238)
- Access and erasure support for OneSignal [#3199](https://github.com/ethyca/fides/pull/3199)
- Add the ability to "inject" location into `/fides.js` bundles and cache responses for one hour [#3272](https://github.com/ethyca/fides/pull/3272)
- Prevent column sorts from resetting when data changes [#3290](https://github.com/ethyca/fides/pull/3290)

### Changed

- Merge instances of RTK `createApi` into one instance for better cache invalidation [#3059](https://github.com/ethyca/fides/pull/3059)
- Update custom field definition uniqueness to be case insensitive name per resource type [#3215](https://github.com/ethyca/fides/pull/3215)
- Restrict where privacy notices of certain consent mechanisms must be displayed [#3195](https://github.com/ethyca/fides/pull/3195)
- Merged the `lib` submodule into the `api.ops` submodule [#3134](https://github.com/ethyca/fides/pull/3134)
- Merged duplicate privacy declaration components [#3254](https://github.com/ethyca/fides/pull/3254)
- Refactor client applications into a monorepo with turborepo, extract fides-js into a standalone package, and improve privacy-center to load configuration at runtime [#3105](https://github.com/ethyca/fides/pull/3105)

### Fixed

- Prevent ability to unintentionally show "default" Privacy Center configuration, styles, etc. [#3242](https://github.com/ethyca/fides/pull/3242)
- Fix broken links to docs site pages in Admin UI [#3232](https://github.com/ethyca/fides/pull/3232)
- Repoint legacy docs site links to the new and improved docs site [#3167](https://github.com/ethyca/fides/pull/3167)
- Fix Cookie House Privacy Center styles for fides deploy [#3283](https://github.com/ethyca/fides/pull/3283)
- Maintain casing differences within Snowflake datasets for proper DSR execution [#3245](https://github.com/ethyca/fides/pull/3245)

### Developer Experience

- Use prettier to format _all_ source files in client packages [#3240](https://github.com/ethyca/fides/pull/3240)

### Deprecated

- Deprecate `fides export` CLI command as it is moving to `fidesplus` [#3264](https://github.com/ethyca/fides/pull/3264)

## [2.12.1](https://github.com/ethyca/fides/compare/2.12.0...2.12.1)

### Changed

- Updated how Docker version checks are handled and added an escape-hatch [#3218](https://github.com/ethyca/fides/pull/3218)

### Fixed

- Datamap export mitigation for deleted taxonomy elements referenced by declarations [#3214](https://github.com/ethyca/fides/pull/3214)
- Update datamap columns each time the page is visited [#3211](https://github.com/ethyca/fides/pull/3211)
- Ensure inactive custom fields are not returned for datamap response [#3223](https://github.com/ethyca/fides/pull/3223)

## [2.12.0](https://github.com/ethyca/fides/compare/2.11.0...2.12.0)

### Added

- Access and erasure support for Aircall [#2589](https://github.com/ethyca/fides/pull/2589)
- Access and erasure support for Klaviyo [#2501](https://github.com/ethyca/fides/pull/2501)
- Page to edit or add privacy notices [#3058](https://github.com/ethyca/fides/pull/3058)
- Side navigation bar can now also have children navigation links [#3099](https://github.com/ethyca/fides/pull/3099)
- Endpoints for consent reporting [#3095](https://github.com/ethyca/fides/pull/3095)
- Added manage custom fields page behind feature flag [#3089](https://github.com/ethyca/fides/pull/3089)
- Custom fields table [#3097](https://github.com/ethyca/fides/pull/3097)
- Custom fields form modal [#3165](https://github.com/ethyca/fides/pull/3165)
- Endpoints to save the new-style Privacy Preferences with respect to a fides user device id [#3132](https://github.com/ethyca/fides/pull/3132)
- Support `privacy_declaration` as a resource type for custom fields [#3149](https://github.com/ethyca/fides/pull/3149)
- Expose `id` field of embedded `privacy_declarations` on `system` API responses [#3157](https://github.com/ethyca/fides/pull/3157)
- Access and erasure support for Unbounce [#2697](https://github.com/ethyca/fides/pull/2697)
- Support pseudonymous consent requests with `fides_user_device_id` [#3158](https://github.com/ethyca/fides/pull/3158)
- Update `fides_consent` cookie format [#3158](https://github.com/ethyca/fides/pull/3158)
- Add custom fields to the data use declaration form [#3197](https://github.com/ethyca/fides/pull/3197)
- Added fides user device id as a ProvidedIdentityType [#3131](https://github.com/ethyca/fides/pull/3131)

### Changed

- The `cursor` pagination strategy now also searches for data outside of the `data_path` when determining the cursor value [#3068](https://github.com/ethyca/fides/pull/3068)
- Moved Privacy Declarations associated with Systems to their own DB table [#3098](https://github.com/ethyca/fides/pull/3098)
- More tests on data use validation for privacy notices within the same region [#3156](https://github.com/ethyca/fides/pull/3156)
- Improvements to export code for bugfixes and privacy declaration custom field support [#3184](https://github.com/ethyca/fides/pull/3184)
- Enabled privacy notice feature flag [#3192](https://github.com/ethyca/fides/pull/3192)
- Updated TS types - particularly with new privacy notices [#3054](https://github.com/ethyca/fides/pull/3054)
- Make name not required on privacy declaration [#3150](https://github.com/ethyca/fides/pull/3150)
- Let Rule Targets allow for custom data categories [#3147](https://github.com/ethyca/fides/pull/3147)

### Removed

- Removed the warning about access control migration [#3055](https://github.com/ethyca/fides/pull/3055)
- Remove `customFields` feature flag [#3080](https://github.com/ethyca/fides/pull/3080)
- Remove notification banner from the home page [#3088](https://github.com/ethyca/fides/pull/3088)

### Fixed

- Fix a typo in the Admin UI [#3166](https://github.com/ethyca/fides/pull/3166)
- The `--local` flag is now respected for the `scan dataset db` command [#3096](https://github.com/ethyca/fides/pull/3096)
- Fixing issue where connectors with external dataset references would fail to save [#3142](https://github.com/ethyca/fides/pull/3142)
- Ensure privacy declaration IDs are stable across updates through system API [#3188](https://github.com/ethyca/fides/pull/3188)
- Fixed unit tests for saas connector type endpoints now that we have >50 [#3101](https://github.com/ethyca/fides/pull/3101)
- Fixed nox docs link [#3121](https://github.com/ethyca/fides/pull/3121/files)

### Developer Experience

- Update fides deploy to use a new database.load_samples setting to initialize sample Systems, Datasets, and Connections for testing [#3102](https://github.com/ethyca/fides/pull/3102)
- Remove support for automatically configuring messaging (Mailgun) & storage (S3) using `.env` with `nox -s "fides_env(test)"` [#3102](https://github.com/ethyca/fides/pull/3102)
- Add smoke tests for consent management [#3158](https://github.com/ethyca/fides/pull/3158)
- Added nox command that opens dev docs [#3082](https://github.com/ethyca/fides/pull/3082)

## [2.11.0](https://github.com/ethyca/fides/compare/2.10.0...2.11.0)

### Added

- Access support for Shippo [#2484](https://github.com/ethyca/fides/pull/2484)
- Feature flags can be set such that they cannot be modified by the user [#2966](https://github.com/ethyca/fides/pull/2966)
- Added the datamap UI to make it open source [#2988](https://github.com/ethyca/fides/pull/2988)
- Introduced a `FixedLayout` component (from the datamap UI) for pages that need to be a fixed height and scroll within [#2992](https://github.com/ethyca/fides/pull/2992)
- Added preliminary privacy notice page [#2995](https://github.com/ethyca/fides/pull/2995)
- Table for privacy notices [#3001](https://github.com/ethyca/fides/pull/3001)
- Added connector template endpoint [#2946](https://github.com/ethyca/fides/pull/2946)
- Query params on connection type endpoint to filter by supported action type [#2996](https://github.com/ethyca/fides/pull/2996)
- Scope restrictions for privacy notice table in the UI [#3007](https://github.com/ethyca/fides/pull/3007)
- Toggle for enabling/disabling privacy notices in the UI [#3010](https://github.com/ethyca/fides/pull/3010)
- Add endpoint to retrieve privacy notices grouped by their associated data uses [#2956](https://github.com/ethyca/fides/pull/2956)
- Support for uploading custom connector templates via the UI [#2997](https://github.com/ethyca/fides/pull/2997)
- Add a backwards-compatible workflow for saving and propagating consent preferences with respect to Privacy Notices [#3016](https://github.com/ethyca/fides/pull/3016)
- Empty state for privacy notices [#3027](https://github.com/ethyca/fides/pull/3027)
- Added Data flow modal [#3008](https://github.com/ethyca/fides/pull/3008)
- Update datamap table export [#3038](https://github.com/ethyca/fides/pull/3038)
- Added more advanced privacy center styling [#2943](https://github.com/ethyca/fides/pull/2943)
- Backend privacy experiences foundation [#3146](https://github.com/ethyca/fides/pull/3146)

### Changed

- Set `privacyDeclarationDeprecatedFields` flags to false and set `userCannotModify` to true [2987](https://github.com/ethyca/fides/pull/2987)
- Restored `nav-config` back to the admin-ui [#2990](https://github.com/ethyca/fides/pull/2990)
- Bumped supported Python versions to 3.10.11, 3.9.16, and 3.8.14 [#2936](https://github.com/ethyca/fides/pull/2936)
- Modify privacy center default config to only request email identities, and add validation preventing requesting both email & phone identities [#2539](https://github.com/ethyca/fides/pull/2539)
- SaaS connector icons are now dynamically loaded from the connector templates [#3018](https://github.com/ethyca/fides/pull/3018)
- Updated consentmechanism Enum to rename "necessary" to "notice_only" [#3048](https://github.com/ethyca/fides/pull/3048)
- Updated test data for Mongo, CLI [#3011](https://github.com/ethyca/fides/pull/3011)
- Updated the check for if a user can assign owner roles to be scope-based instead of role-based [#2964](https://github.com/ethyca/fides/pull/2964)
- Replaced menu in user management table with delete icon [#2958](https://github.com/ethyca/fides/pull/2958)
- Added extra fields to webhook payloads [#2830](https://github.com/ethyca/fides/pull/2830)

### Removed

- Removed interzone navigation logic now that the datamap UI and admin UI are one app [#2990](https://github.com/ethyca/fides/pull/2990)
- Remove the `unknown` state for generated datasets displaying on fidesplus [#2957](https://github.com/ethyca/fides/pull/2957)
- Removed datamap export API [#2999](https://github.com/ethyca/fides/pull/2999)

### Developer Experience

- Nox commands for git tagging to support feature branch builds [#2979](https://github.com/ethyca/fides/pull/2979)
- Changed test environment (`nox -s fides_env`) to run `fides deploy` for local testing [#3071](https://github.com/ethyca/fides/pull/3017)
- Publish git-tag specific docker images [#3050](https://github.com/ethyca/fides/pull/3050)

## [2.10.0](https://github.com/ethyca/fides/compare/2.9.2...2.10.0)

### Added

- Allow users to configure their username and password via the config file [#2884](https://github.com/ethyca/fides/pull/2884)
- Add authentication to the `masking` endpoints as well as accompanying scopes [#2909](https://github.com/ethyca/fides/pull/2909)
- Add an Organization Management page (beta) [#2908](https://github.com/ethyca/fides/pull/2908)
- Adds assigned systems to user management table [#2922](https://github.com/ethyca/fides/pull/2922)
- APIs to support Privacy Notice management (create, read, update) [#2928](https://github.com/ethyca/fides/pull/2928)

### Changed

- Improved standard layout for large width screens and polished misc. pages [#2869](https://github.com/ethyca/fides/pull/2869)
- Changed UI paths in the admin-ui [#2869](https://github.com/ethyca/fides/pull/2892)
  - `/add-systems/new` --> `/add-systems/manual`
  - `/system` --> `/systems`
- Added individual ID routes for systems [#2902](https://github.com/ethyca/fides/pull/2902)
- Deprecated adding scopes to users directly; you can only add roles. [#2848](https://github.com/ethyca/fides/pull/2848/files)
- Changed About Fides page to say "Fides Core Version:" over "Version". [#2899](https://github.com/ethyca/fides/pull/2899)
- Polish Admin UI header & navigation [#2897](https://github.com/ethyca/fides/pull/2897)
- Give new users a "viewer" role by default [#2900](https://github.com/ethyca/fides/pull/2900)
- Tie together save states for user permissions and systems [#2913](https://github.com/ethyca/fides/pull/2913)
- Removing payment types from Stripe connector params [#2915](https://github.com/ethyca/fides/pull/2915)
- Viewer role can now access a restricted version of the user management page [#2933](https://github.com/ethyca/fides/pull/2933)
- Change Privacy Center email placeholder text [#2935](https://github.com/ethyca/fides/pull/2935)
- Restricted setting Approvers as System Managers [#2891](https://github.com/ethyca/fides/pull/2891)
- Adds confirmation modal when downgrading user to "approver" role via Admin UI [#2924](https://github.com/ethyca/fides/pull/2924)
- Changed the toast message for new users to include access control info [#2939](https://github.com/ethyca/fides/pull/2939)
- Add Data Stewards to datamap export [#2962](https://github.com/ethyca/fides/pull/2962)

### Fixed

- Restricted Contributors from being able to create Owners [#2888](https://github.com/ethyca/fides/pull/2888)
- Allow for dynamic aspect ratio for logo on Privacy Center 404 [#2895](https://github.com/ethyca/fides/pull/2895)
- Allow for dynamic aspect ratio for logo on consent page [#2895](https://github.com/ethyca/fides/pull/2895)
- Align role dscription drawer of Admin UI with top nav: [#2932](https://github.com/ethyca/fides/pull/2932)
- Fixed error message when a user is assigned to be an approver without any systems [#2953](https://github.com/ethyca/fides/pull/2953)

### Developer Experience

- Update frontend npm packages (admin-ui, privacy-center, cypress-e2e) [#2921](https://github.com/ethyca/fides/pull/2921)

## [2.9.2](https://github.com/ethyca/fides/compare/2.9.1...2.9.2)

### Fixed

- Allow multiple data uses as long as their processing activity name is different [#2905](https://github.com/ethyca/fides/pull/2905)
- use HTML property, not text, when dispatching Mailchimp Transactional emails [#2901](https://github.com/ethyca/fides/pull/2901)
- Remove policy key from Privacy Center submission modal [#2912](https://github.com/ethyca/fides/pull/2912)

## [2.9.1](https://github.com/ethyca/fides/compare/2.9.0...2.9.1)

### Added

- Added Attentive erasure email connector [#2782](https://github.com/ethyca/fides/pull/2782)

### Changed

- Removed dataset based email connectors [#2782](https://github.com/ethyca/fides/pull/2782)
- Changed Auth0's authentication strategy from `bearer` to `oauth2_client_credentials` [#2820](https://github.com/ethyca/fides/pull/2820)
- renamed the privacy declarations field "Privacy declaration name (deprecated)" to "Processing Activity" [#711](https://github.com/ethyca/fidesplus/issues/711)

### Fixed

- Fixed issue where the scopes list passed into FidesUserPermission could get mutated with the total_scopes call [#2883](https://github.com/ethyca/fides/pull/2883)

### Removed

- removed the `privacyDeclarationDeprecatedFields` flag [#711](https://github.com/ethyca/fidesplus/issues/711)

## [2.9.0](https://github.com/ethyca/fides/compare/2.8.3...2.9.0)

### Added

- The ability to assign users as system managers for a specific system [#2714](https://github.com/ethyca/fides/pull/2714)
- New endpoints to add and remove users as system managers [#2726](https://github.com/ethyca/fides/pull/2726)
- Warning about access control migration to the UI [#2842](https://github.com/ethyca/fides/pull/2842)
- Adds Role Assignment UI [#2739](https://github.com/ethyca/fides/pull/2739)
- Add an automated migration to give users a `viewer` role [#2821](https://github.com/ethyca/fides/pull/2821)

### Changed

- Removed "progressive" navigation that would hide Admin UI tabs until Systems / Connections were configured [#2762](https://github.com/ethyca/fides/pull/2762)
- Added `system.privacy_declaration.name` to datamap response [#2831](https://github.com/ethyca/fides/pull/2831/files)

### Developer Experience

- Retired legacy `navV2` feature flag [#2762](https://github.com/ethyca/fides/pull/2762)
- Update Admin UI Layout to fill viewport height [#2812](https://github.com/ethyca/fides/pull/2812)

### Fixed

- Fixed issue where unsaved changes warning would always show up when running fidesplus [#2788](https://github.com/ethyca/fides/issues/2788)
- Fixed problem in datamap export with datasets that had been updated via SaaS instantiation [#2841](https://github.com/ethyca/fides/pull/2841)
- Fixed problem in datamap export with inconsistent custom field ordering [#2859](https://github.com/ethyca/fides/pull/2859)

## [2.8.3](https://github.com/ethyca/fides/compare/2.8.2...2.8.3)

### Added

- Serialise `bson.ObjectId` types in SAR data packages [#2785](https://github.com/ethyca/fides/pull/2785)

### Fixed

- Fixed issue where more than 1 populated custom fields removed a system from the datamap export [#2825](https://github.com/ethyca/fides/pull/2825)

## [2.8.2](https://github.com/ethyca/fides/compare/2.8.1...2.8.2)

### Fixed

- Resolved a bug that stopped custom fields populating the visual datamap [#2775](https://github.com/ethyca/fides/pull/2775)
- Patch appconfig migration to handle existing db record [#2780](https://github.com/ethyca/fides/pull/2780)

## [2.8.1](https://github.com/ethyca/fides/compare/2.8.0...2.8.1)

### Fixed

- Disabled hiding Admin UI based on user scopes [#2771](https://github.com/ethyca/fides/pull/2771)

## [2.8.0](https://github.com/ethyca/fides/compare/2.7.1...2.8.0)

### Added

- Add API support for messaging config properties [#2551](https://github.com/ethyca/fides/pull/2551)
- Access and erasure support for Kustomer [#2520](https://github.com/ethyca/fides/pull/2520)
- Added the `erase_after` field on collections to be able to set the order for erasures [#2619](https://github.com/ethyca/fides/pull/2619)
- Add a toggle to filter the system classification to only return those with classification data [#2700](https://github.com/ethyca/fides/pull/2700)
- Added backend role-based permissions [#2671](https://github.com/ethyca/fides/pull/2671)
- Access and erasure for Vend SaaS Connector [#1869](https://github.com/ethyca/fides/issues/1869)
- Added endpoints for storage and messaging config setup status [#2690](https://github.com/ethyca/fides/pull/2690)
- Access and erasure for Jira SaaS Connector [#1871](https://github.com/ethyca/fides/issues/1871)
- Access and erasure support for Delighted [#2244](https://github.com/ethyca/fides/pull/2244)
- Improve "Upload a new dataset YAML" [#1531](https://github.com/ethyca/fides/pull/2258)
- Input validation and sanitization for Privacy Request fields [#2655](https://github.com/ethyca/fides/pull/2655)
- Access and erasure support for Yotpo [#2708](https://github.com/ethyca/fides/pull/2708)
- Custom Field Library Tab [#527](https://github.com/ethyca/fides/pull/2693)
- Allow SendGrid template usage [#2728](https://github.com/ethyca/fides/pull/2728)
- Added ConnectorRunner to simplify SaaS connector testing [#1795](https://github.com/ethyca/fides/pull/1795)
- Adds support for Mailchimp Transactional as a messaging config [#2742](https://github.com/ethyca/fides/pull/2742)

### Changed

- Admin UI
  - Add flow for selecting system types when manually creating a system [#2530](https://github.com/ethyca/fides/pull/2530)
  - Updated forms for privacy declarations [#2648](https://github.com/ethyca/fides/pull/2648)
  - Delete flow for privacy declarations [#2664](https://github.com/ethyca/fides/pull/2664)
  - Add framework to have UI elements respect the user's scopes [#2682](https://github.com/ethyca/fides/pull/2682)
  - "Manual Webhook" has been renamed to "Manual Process". [#2717](https://github.com/ethyca/fides/pull/2717)
- Convert all config values to Pydantic `Field` objects [#2613](https://github.com/ethyca/fides/pull/2613)
- Add warning to 'fides deploy' when installed outside of a virtual environment [#2641](https://github.com/ethyca/fides/pull/2641)
- Redesigned the default/init config file to be auto-documented. Also updates the `fides init` logic and analytics consent logic [#2694](https://github.com/ethyca/fides/pull/2694)
- Change how config creation/import is handled across the application [#2622](https://github.com/ethyca/fides/pull/2622)
- Update the CLI aesthetics & docstrings [#2703](https://github.com/ethyca/fides/pull/2703)
- Updates Roles->Scopes Mapping [#2744](https://github.com/ethyca/fides/pull/2744)
- Return user scopes as an enum, as well as total scopes [#2741](https://github.com/ethyca/fides/pull/2741)
- Update `MessagingServiceType` enum to be lowercased throughout [#2746](https://github.com/ethyca/fides/pull/2746)

### Developer Experience

- Set the security environment of the fides dev setup to `prod` instead of `dev` [#2588](https://github.com/ethyca/fides/pull/2588)
- Removed unexpected default Redis password [#2666](https://github.com/ethyca/fides/pull/2666)
- Privacy Center
  - Typechecking and validation of the `config.json` will be checked for backwards-compatibility. [#2661](https://github.com/ethyca/fides/pull/2661)
- Combined conftest.py files [#2669](https://github.com/ethyca/fides/pull/2669)

### Fixed

- Fix support for "redis.user" setting when authenticating to the Redis cache [#2666](https://github.com/ethyca/fides/pull/2666)
- Fix error with the classify dataset feature flag not writing the dataset to the server [#2675](https://github.com/ethyca/fides/pull/2675)
- Allow string dates to stay strings in cache decoding [#2695](https://github.com/ethyca/fides/pull/2695)
- Admin UI
  - Remove Identifiability (Data Qualifier) from taxonomy editor [2684](https://github.com/ethyca/fides/pull/2684)
- FE: Custom field selections binding issue on Taxonomy tabs [#2659](https://github.com/ethyca/fides/pull/2693/)
- Fix Privacy Request Status when submitting a consent request when identity verification is required [#2736](https://github.com/ethyca/fides/pull/2736)

## [2.7.1](https://github.com/ethyca/fides/compare/2.7.0...2.7.1)

- Fix error with the classify dataset feature flag not writing the dataset to the server [#2675](https://github.com/ethyca/fides/pull/2675)

## [2.7.0](https://github.com/ethyca/fides/compare/2.6.6...2.7.0)

- Fides API

  - Access and erasure support for Braintree [#2223](https://github.com/ethyca/fides/pull/2223)
  - Added route to send a test message [#2585](https://github.com/ethyca/fides/pull/2585)
  - Add default storage configuration functionality and associated APIs [#2438](https://github.com/ethyca/fides/pull/2438)

- Admin UI

  - Custom Metadata [#2536](https://github.com/ethyca/fides/pull/2536)
    - Create Custom Lists
    - Create Custom Field Definition
    - Create custom fields from a the taxonomy editor
    - Provide a custom field value in a resource
    - Bulk edit custom field values [#2612](https://github.com/ethyca/fides/issues/2612)
    - Custom metadata UI Polish [#2624](https://github.com/ethyca/fides/pull/2625)

- Privacy Center

  - The consent config default value can depend on whether Global Privacy Control is enabled. [#2341](https://github.com/ethyca/fides/pull/2341)
  - When GPC is enabled, the UI indicates which data uses are opted out by default. [#2596](https://github.com/ethyca/fides/pull/2596)
  - `inspectForBrowserIdentities` now also looks for `ljt_readerID`. [#2543](https://github.com/ethyca/fides/pull/2543)

### Added

- Added new Wunderkind Consent Saas Connector [#2600](https://github.com/ethyca/fides/pull/2600)
- Added new Sovrn Email Consent Connector [#2543](https://github.com/ethyca/fides/pull/2543/)
- Log Fides version at startup [#2566](https://github.com/ethyca/fides/pull/2566)

### Changed

- Update Admin UI to show all action types (access, erasure, consent, update) [#2523](https://github.com/ethyca/fides/pull/2523)
- Removes legacy `verify_oauth_client` function [#2527](https://github.com/ethyca/fides/pull/2527)
- Updated the UI for adding systems to a new design [#2490](https://github.com/ethyca/fides/pull/2490)
- Minor logging improvements [#2566](https://github.com/ethyca/fides/pull/2566)
- Various form components now take a `stacked` or `inline` variant [#2542](https://github.com/ethyca/fides/pull/2542)
- UX fixes for user management [#2537](https://github.com/ethyca/fides/pull/2537)
- Updating Firebase Auth connector to mask the user with a delete instead of an update [#2602](https://github.com/ethyca/fides/pull/2602)

### Fixed

- Fixed bug where refreshing a page in the UI would result in a 404 [#2502](https://github.com/ethyca/fides/pull/2502)
- Usernames are case insensitive now and prevent all duplicates [#2487](https://github.com/ethyca/fides/pull/2487)
  - This PR contains a migration that deletes duplicate users and keeps the oldest original account.
- Update Logos for shipped connectors [#2464](https://github.com/ethyca/fides/pull/2587)
- Search field on privacy request page isn't working [#2270](https://github.com/ethyca/fides/pull/2595)
- Fix connection dropdown in integration table to not be disabled add system creation [#3589](https://github.com/ethyca/fides/pull/3589)

### Developer Experience

- Added new Cypress E2E smoke tests [#2241](https://github.com/ethyca/fides/pull/2241)
- New command `nox -s e2e_test` which will spin up the test environment and run true E2E Cypress tests against it [#2417](https://github.com/ethyca/fides/pull/2417)
- Cypress E2E tests now run in CI and are reported to Cypress Cloud [#2417](https://github.com/ethyca/fides/pull/2417)
- Change from `randomint` to `uuid` in mongodb tests to reduce flakiness. [#2591](https://github.com/ethyca/fides/pull/2591)

### Removed

- Remove feature flagged config wizard stepper from Admin UI [#2553](https://github.com/ethyca/fides/pull/2553)

## [2.6.6](https://github.com/ethyca/fides/compare/2.6.5...2.6.6)

### Changed

- Improve Readability for Custom Masking Override Exceptions [#2593](https://github.com/ethyca/fides/pull/2593)

## [2.6.5](https://github.com/ethyca/fides/compare/2.6.4...2.6.5)

### Added

- Added config properties to override database Engine parameters [#2511](https://github.com/ethyca/fides/pull/2511)
- Increased default pool_size and max_overflow to 50 [#2560](https://github.com/ethyca/fides/pull/2560)

## [2.6.4](https://github.com/ethyca/fides/compare/2.6.3...2.6.4)

### Fixed

- Fixed bug for SMS completion notification not being sent [#2526](https://github.com/ethyca/fides/issues/2526)
- Fixed bug where refreshing a page in the UI would result in a 404 [#2502](https://github.com/ethyca/fides/pull/2502)

## [2.6.3](https://github.com/ethyca/fides/compare/2.6.2...2.6.3)

### Fixed

- Handle case where legacy dataset has meta: null [#2524](https://github.com/ethyca/fides/pull/2524)

## [2.6.2](https://github.com/ethyca/fides/compare/2.6.1...2.6.2)

### Fixed

- Issue addressing missing field in dataset migration [#2510](https://github.com/ethyca/fides/pull/2510)

## [2.6.1](https://github.com/ethyca/fides/compare/2.6.0...2.6.1)

### Fixed

- Fix errors when privacy requests execute concurrently without workers [#2489](https://github.com/ethyca/fides/pull/2489)
- Enable saas request overrides to run in worker runtime [#2489](https://github.com/ethyca/fides/pull/2489)

## [2.6.0](https://github.com/ethyca/fides/compare/2.5.1...2.6.0)

### Added

- Added the `env` option to the `security` configuration options to allow for users to completely secure the API endpoints [#2267](https://github.com/ethyca/fides/pull/2267)
- Unified Fides Resources
  - Added a dataset dropdown selector when configuring a connector to link an existing dataset to the connector configuration. [#2162](https://github.com/ethyca/fides/pull/2162)
  - Added new datasetconfig.ctl_dataset_id field to unify fides dataset resources [#2046](https://github.com/ethyca/fides/pull/2046)
- Add new connection config routes that couple them with systems [#2249](https://github.com/ethyca/fides/pull/2249)
- Add new select/deselect all permissions buttons [#2437](https://github.com/ethyca/fides/pull/2437)
- Endpoints to allow a user with the `user:password-reset` scope to reset users' passwords. In addition, users no longer require a scope to edit their own passwords. [#2373](https://github.com/ethyca/fides/pull/2373)
- New form to reset a user's password without knowing an old password [#2390](https://github.com/ethyca/fides/pull/2390)
- Approve & deny buttons on the "Request details" page. [#2473](https://github.com/ethyca/fides/pull/2473)
- Consent Propagation
  - Add the ability to execute Consent Requests via the Privacy Request Execution layer [#2125](https://github.com/ethyca/fides/pull/2125)
  - Add a Mailchimp Transactional Consent Connector [#2194](https://github.com/ethyca/fides/pull/2194)
  - Allow defining a list of opt-in and/or opt-out requests in consent connectors [#2315](https://github.com/ethyca/fides/pull/2315)
  - Add a Google Analytics Consent Connector for GA4 properties [#2302](https://github.com/ethyca/fides/pull/2302)
  - Pass the GA Cookie from the Privacy Center [#2337](https://github.com/ethyca/fides/pull/2337)
  - Rename "user_id" to more specific "ga_client_id" [#2356](https://github.com/ethyca/fides/pull/2356)
  - Patch Google Analytics Consent Connector to delete by client_id [#2355](https://github.com/ethyca/fides/pull/2355)
  - Add a "skip_param_values option" to optionally skip when we are missing param values in the body [#2384](https://github.com/ethyca/fides/pull/2384)
  - Adds a new Universal Analytics Connector that works with the UA Tracking Id
- Adds intake and storage of Global Privacy Control Signal props for Consent [#2599](https://github.com/ethyca/fides/pull/2599)

### Changed

- Unified Fides Resources
  - Removed several fidesops schemas for DSR's in favor of updated Fideslang schemas [#2009](https://github.com/ethyca/fides/pull/2009)
  - Removed DatasetConfig.dataset field [#2096](https://github.com/ethyca/fides/pull/2096)
  - Updated UI dataset config routes to use new unified routes [#2113](https://github.com/ethyca/fides/pull/2113)
  - Validate request body on crud endpoints on upsert. Validate dataset data categories before save. [#2134](https://github.com/ethyca/fides/pull/2134/)
  - Updated test env setup and quickstart to use new endpoints [#2225](https://github.com/ethyca/fides/pull/2225)
- Consent Propagation
  - Privacy Center consent options can now be marked as `executable` in order to propagate consent requests [#2193](https://github.com/ethyca/fides/pull/2193)
  - Add support for passing browser identities to consent request patches [#2304](https://github.com/ethyca/fides/pull/2304)
- Update fideslang to 1.3.3 [#2343](https://github.com/ethyca/fides/pull/2343)
- Display the request type instead of the policy name on the request table [#2382](https://github.com/ethyca/fides/pull/2382)
- Make denial reasons required [#2400](https://github.com/ethyca/fides/pull/2400)
- Display the policy key on the request details page [#2395](https://github.com/ethyca/fides/pull/2395)
- Updated CSV export [#2452](https://github.com/ethyca/fides/pull/2452)
- Privacy Request approval now uses a modal [#2443](https://github.com/ethyca/fides/pull/2443)

### Developer Experience

- `nox -s test_env` has been replaced with `nox -s "fides_env(dev)"`
- New command `nox -s "fides_env(test)"` creates a complete test environment with seed data (similar to `fides_env(dev)`) but with the production fides image so the built UI can be accessed at `localhost:8080` [#2399](https://github.com/ethyca/fides/pull/2399)
- Change from code climate to codecov for coverage reporting [#2402](https://github.com/ethyca/fides/pull/2402)

### Fixed

- Home screen header scaling and responsiveness issues [#2200](https://github.com/ethyca/fides/pull/2277)
- Privacy Center identity inputs validate even when they are optional. [#2308](https://github.com/ethyca/fides/pull/2308)
- The PII toggle defaults to false and PII will be hidden on page load [#2388](https://github.com/ethyca/fides/pull/2388)
- Fixed a CI bug caused by git security upgrades [#2441](https://github.com/ethyca/fides/pull/2441)
- Privacy Center
  - Identity inputs validate even when they are optional. [#2308](https://github.com/ethyca/fides/pull/2308)
  - Submit buttons show loading state and disable while submitting. [#2401](https://github.com/ethyca/fides/pull/2401)
  - Phone inputs no longer request country SVGs from external domain. [#2378](https://github.com/ethyca/fides/pull/2378)
  - Input validation errors no longer change the height of modals. [#2379](https://github.com/ethyca/fides/pull/2379)
- Patch masking strategies to better handle null and non-string inputs [#2307](https://github.com/ethyca/fides/pull/2377)
- Renamed prod pushes tag to be `latest` for privacy center and sample app [#2401](https://github.com/ethyca/fides/pull/2407)
- Update firebase connector to better handle non-existent users [#2439](https://github.com/ethyca/fides/pull/2439)

## [2.5.1](https://github.com/ethyca/fides/compare/2.5.0...2.5.1)

### Developer Experience

- Allow db resets only if `config.dev_mode` is `True` [#2321](https://github.com/ethyca/fides/pull/2321)

### Fixed

- Added a feature flag for the recent dataset classification UX changes [#2335](https://github.com/ethyca/fides/pull/2335)

### Security

- Add a check to the catchall path to prevent returning paths outside of the UI directory [#2330](https://github.com/ethyca/fides/pull/2330)

### Developer Experience

- Reduce size of local Docker images by fixing `.dockerignore` patterns [#2360](https://github.com/ethyca/fides/pull/2360)

## [2.5.0](https://github.com/ethyca/fides/compare/2.4.0...2.5.0)

### Docs

- Update the docs landing page and remove redundant docs [#2184](https://github.com/ethyca/fides/pull/2184)

### Added

- Added the `user` command group to the CLI. [#2153](https://github.com/ethyca/fides/pull/2153)
- Added `Code Climate` test coverage uploads. [#2198](https://github.com/ethyca/fides/pull/2198)
- Added the connection key to the execution log [#2100](https://github.com/ethyca/fides/pull/2100)
- Added endpoints to retrieve DSR `Rule`s and `Rule Target`s [#2116](https://github.com/ethyca/fides/pull/2116)
- Added Fides version number to account dropdown in the UI [#2140](https://github.com/ethyca/fides/pull/2140)
- Add link to Classify Systems page in nav side bar [#2128](https://github.com/ethyca/fides/pull/2128)
- Dataset classification UI now polls for results [#2123](https://github.com/ethyca/fides/pull/2123)
- Update Privacy Center Icons [#1800](https://github.com/ethyca/fides/pull/2139)
- Privacy Center `fides-consent.js`:
  - `Fides.shopify` integration function. [#2152](https://github.com/ethyca/fides/pull/2152)
  - Dedicated folder for integrations.
  - `Fides.meta` integration function (fbq). [#2217](https://github.com/ethyca/fides/pull/2217)
- Adds support for Twilio email service (Sendgrid) [#2154](https://github.com/ethyca/fides/pull/2154)
- Access and erasure support for Recharge [#1709](https://github.com/ethyca/fides/pull/1709)
- Access and erasure support for Friendbuy Nextgen [#2085](https://github.com/ethyca/fides/pull/2085)

### Changed

- Admin UI Feature Flags - [#2101](https://github.com/ethyca/fides/pull/2101)
  - Overrides can be saved in the browser.
  - Use `NEXT_PUBLIC_APP_ENV` for app-specific environment config.
  - No longer use `react-feature-flags` library.
  - Can have descriptions. [#2243](https://github.com/ethyca/fides/pull/2243)
- Made privacy declarations optional when adding systems manually - [#2173](https://github.com/ethyca/fides/pull/2173)
- Removed an unclear logging message. [#2266](https://github.com/ethyca/fides/pull/2266)
- Allow any user with `user:delete` scope to delete other users [#2148](https://github.com/ethyca/fides/pull/2148)
- Dynamic imports of custom overrides and SaaS test fixtures [#2169](https://github.com/ethyca/fides/pull/2169)
- Added `AuthenticatedClient` to custom request override interface [#2171](https://github.com/ethyca/fides/pull/2171)
- Only approve the specific collection instead of the entire dataset, display only top 1 classification by default [#2226](https://github.com/ethyca/fides/pull/2226)
- Update sample project resources for `fides evaluate` usage in `fides deploy` [#2253](https://github.com/ethyca/fides/pull/2253)

### Removed

- Removed unused object_name field on s3 storage config [#2133](https://github.com/ethyca/fides/pull/2133)

### Fixed

- Remove next-auth from privacy center to fix JS console error [#2090](https://github.com/ethyca/fides/pull/2090)
- Admin UI - Added Missing ability to assign `user:delete` in the permissions checkboxes [#2148](https://github.com/ethyca/fides/pull/2148)
- Nav bug: clicking on Privacy Request breadcrumb takes me to Home instead of /privacy-requests [#497](https://github.com/ethyca/fides/pull/2141)
- Side nav disappears when viewing request details [#2129](https://github.com/ethyca/fides/pull/2155)
- Remove usage of load dataset button and other dataset UI modifications [#2149](https://github.com/ethyca/fides/pull/2149)
- Improve readability for exceptions raised from custom request overrides [#2157](https://github.com/ethyca/fides/pull/2157)
- Importing custom request overrides on server startup [#2186](https://github.com/ethyca/fides/pull/2186)
- Remove warning when env vars default to blank strings in docker-compose [#2188](https://github.com/ethyca/fides/pull/2188)
- Fix Cookie House purchase modal flashing 'Error' in title [#2274](https://github.com/ethyca/fides/pull/2274)
- Stop dependency from upgrading `packaging` to version with known issue [#2273](https://github.com/ethyca/fides/pull/2273)
- Privacy center config no longer requires `identity_inputs` and will use `email` as a default [#2263](https://github.com/ethyca/fides/pull/2263)
- No longer display remaining days for privacy requests in terminal states [#2292](https://github.com/ethyca/fides/pull/2292)

### Removed

- Remove "Create New System" button when viewing systems. All systems can now be created via the "Add systems" button on the home page. [#2132](https://github.com/ethyca/fides/pull/2132)

## [2.4.0](https://github.com/ethyca/fides/compare/2.3.1...2.4.0)

### Developer Experience

- Include a pre-check workflow that collects the pytest suite [#2098](https://github.com/ethyca/fides/pull/2098)
- Write to the application db when running the app locally. Write to the test db when running pytest [#1731](https://github.com/ethyca/fides/pull/1731)

### Changed

- Move the `fides.ctl.core.` and `fides.ctl.connectors` modules into `fides.core` and `fides.connectors` respectively [#2097](https://github.com/ethyca/fides/pull/2097)
- Fides: Skip cypress tests due to nav bar 2.0 [#2102](https://github.com/ethyca/fides/pull/2103)

### Added

- Adds new erasure policy for complete user data masking [#1839](https://github.com/ethyca/fides/pull/1839)
- New Fides Home page [#1864](https://github.com/ethyca/fides/pull/2050)
- Nav 2.0 - Replace form flow side navs with top tabs [#2037](https://github.com/ethyca/fides/pull/2050)
- Adds new erasure policy for complete user data masking [#1839](https://github.com/ethyca/fides/pull/1839)
- Added ability to use Mailgun templates when sending emails. [#2039](https://github.com/ethyca/fides/pull/2039)
- Adds SMS id verification for consent [#2094](https://github.com/ethyca/fides/pull/2094)

### Fixed

- Store `fides_consent` cookie on the root domain of the Privacy Center [#2071](https://github.com/ethyca/fides/pull/2071)
- Properly set the expire-time for verification codes [#2105](https://github.com/ethyca/fides/pull/2105)

## [2.3.1](https://github.com/ethyca/fides/compare/2.3.0...2.3.1)

### Fixed

- Resolved an issue where the root_user was not being created [#2082](https://github.com/ethyca/fides/pull/2082)

### Added

- Nav redesign with sidebar groups. Feature flagged to only be visible in dev mode until release. [#2030](https://github.com/ethyca/fides/pull/2047)
- Improved error handling for incorrect app encryption key [#2089](https://github.com/ethyca/fides/pull/2089)
- Access and erasure support for Friendbuy API [#2019](https://github.com/ethyca/fides/pull/2019)

## [2.3.0](https://github.com/ethyca/fides/compare/2.2.2...2.3.0)

### Added

- Common Subscriptions for app-wide data and feature checks. [#2030](https://github.com/ethyca/fides/pull/2030)
- Send email alerts on privacy request failures once the specified threshold is reached. [#1793](https://github.com/ethyca/fides/pull/1793)
- DSR Notifications (toast) [#1895](https://github.com/ethyca/fides/pull/1895)
- DSR configure alerts btn [#1895](https://github.com/ethyca/fides/pull/1895)
- DSR configure alters (FE) [#1895](https://github.com/ethyca/fides/pull/1895)
- Add a `usage` session to Nox to print full session docstrings. [#2022](https://github.com/ethyca/fides/pull/2022)

### Added

- Adds notifications section to toml files [#2026](https://github.com/ethyca/fides/pull/2060)

### Changed

- Updated to use `loguru` logging library throughout codebase [#2031](https://github.com/ethyca/fides/pull/2031)
- Do not always create a `fides.toml` by default [#2023](https://github.com/ethyca/fides/pull/2023)
- The `fideslib` module has been merged into `fides`, code redundancies have been removed [#1859](https://github.com/ethyca/fides/pull/1859)
- Replace 'ingress' and 'egress' with 'sources' and 'destinations' across UI [#2044](https://github.com/ethyca/fides/pull/2044)
- Update the functionality of `fides pull -a <filename>` to include _all_ resource types. [#2083](https://github.com/ethyca/fides/pull/2083)

### Fixed

- Timing issues with bulk DSR reprocessing, specifically when analytics are enabled [#2015](https://github.com/ethyca/fides/pull/2015)
- Error caused by running erasure requests with disabled connectors [#2045](https://github.com/ethyca/fides/pull/2045)
- Changes the SlowAPI ratelimiter's backend to use memory instead of Redis [#2054](https://github.com/ethyca/fides/pull/2058)

## [2.2.2](https://github.com/ethyca/fides/compare/2.2.1...2.2.2)

### Docs

- Updated the readme to use new new [docs site](http://docs.ethyca.com) [#2020](https://github.com/ethyca/fides/pull/2020)

### Deprecated

- The documentation site hosted in the `/docs` directory has been deprecated. All documentation updates will be hosted at the new [docs site](http://docs.ethyca.com) [#2020](https://github.com/ethyca/fides/pull/2020)

### Fixed

- Fixed mypy and pylint errors [#2013](https://github.com/ethyca/fides/pull/2013)
- Update connection test endpoint to be effectively non-blocking [#2000](https://github.com/ethyca/fides/pull/2000)
- Update Fides connector to better handle children with no access results [#2012](https://github.com/ethyca/fides/pull/2012)

## [2.2.1](https://github.com/ethyca/fides/compare/2.2.0...2.2.1)

### Added

- Add health check indicator for data flow scanning option [#1973](https://github.com/ethyca/fides/pull/1973)

### Changed

- The `celery.toml` is no longer used, instead it is a subsection of the `fides.toml` file [#1990](https://github.com/ethyca/fides/pull/1990)
- Update sample project landing page copy to be version-agnostic [#1958](https://github.com/ethyca/fides/pull/1958)
- `get` and `ls` CLI commands now return valid `fides` object YAML [#1991](https://github.com/ethyca/fides/pull/1991)

### Developer Experience

- Remove duplicate fastapi-caching and pin version. [#1765](https://github.com/ethyca/fides/pull/1765)

## [2.2.0](https://github.com/ethyca/fides/compare/2.1.0...2.2.0)

### Added

- Send email alerts on privacy request failures once the specified threshold is reached. [#1793](https://github.com/ethyca/fides/pull/1793)
- Add authenticated privacy request route. [#1819](https://github.com/ethyca/fides/pull/1819)
- Enable the onboarding flow [#1836](https://github.com/ethyca/fides/pull/1836)
- Access and erasure support for Fullstory API [#1821](https://github.com/ethyca/fides/pull/1821)
- Add function to poll privacy request for completion [#1860](https://github.com/ethyca/fides/pull/1860)
- Added rescan flow for the data flow scanner [#1844](https://github.com/ethyca/fides/pull/1844)
- Add rescan flow for the data flow scanner [#1844](https://github.com/ethyca/fides/pull/1844)
- Add Fides connector to support parent-child Fides deployments [#1861](https://github.com/ethyca/fides/pull/1861)
- Classification UI now polls for updates to classifications [#1908](https://github.com/ethyca/fides/pull/1908)

### Changed

- The organization info form step is now skipped if the server already has organization info. [#1840](https://github.com/ethyca/fides/pull/1840)
- Removed the description column from the classify systems page. [#1867](https://github.com/ethyca/fides/pull/1867)
- Retrieve child results during fides connector execution [#1967](https://github.com/ethyca/fides/pull/1967)

### Fixed

- Fix error in parent user creation seeding. [#1832](https://github.com/ethyca/fides/issues/1832)
- Fix DSR error due to unfiltered empty identities [#1901](https://github.com/ethyca/fides/pull/1907)

### Docs

- Remove documentation about no-longer used connection string override [#1824](https://github.com/ethyca/fides/pull/1824)
- Fix typo in headings [#1824](https://github.com/ethyca/fides/pull/1824)
- Update documentation to reflect configs necessary for mailgun, twilio_sms and twilio_email service types [#1846](https://github.com/ethyca/fides/pull/1846)

...

## [2.1.0](https://github.com/ethyca/fides/compare/2.0.0...2.1.0)

### Added

- Classification flow for system data flows
- Classification is now triggered as part of data flow scanning
- Include `ingress` and `egress` fields on system export and `datamap/` endpoint [#1740](https://github.com/ethyca/fides/pull/1740)
- Repeatable unique identifier for dataset fides_keys and metadata [#1786](https://github.com/ethyca/fides/pull/1786)
- Adds SMS support for identity verification notifications [#1726](https://github.com/ethyca/fides/pull/1726)
- Added phone number validation in back-end and react phone number form in Privacy Center [#1745](https://github.com/ethyca/fides/pull/1745)
- Adds SMS message template for all subject notifications [#1743](https://github.com/ethyca/fides/pull/1743)
- Privacy-Center-Cypress workflow for CI checks of the Privacy Center. [#1722](https://github.com/ethyca/fides/pull/1722)
- Privacy Center `fides-consent.js` script for accessing consent on external pages. [Details](/clients/privacy-center/packages/fides-consent/README.md)
- Erasure support for Twilio Conversations API [#1673](https://github.com/ethyca/fides/pull/1673)
- Webserver port can now be configured via the CLI command [#1858](https://github.com/ethyca/fides/pull/1858)

### Changed

- Optional dependencies are no longer used for 3rd-party connectivity. Instead they are used to isolate dangerous dependencies. [#1679](https://github.com/ethyca/fides/pull/1679)
- All Next pages now automatically require login. [#1670](https://github.com/ethyca/fides/pull/1670)
- Running the `webserver` command no longer prompts the user to opt out/in to analytics[#1724](https://github.com/ethyca/fides/pull/1724)

### Developer Experience

- Admin-UI-Cypress tests that fail in CI will now upload screen recordings for debugging. [#1728](https://github.com/ethyca/fides/pull/1728/files/c23e62fea284f7910028c8483feff893903068b8#r1019491323)
- Enable remote debugging from VSCode of live dev app [#1780](https://github.com/ethyca/fides/pull/1780)

### Removed

- Removed the Privacy Center `cookieName` config introduced in 2.0.0. [#1756](https://github.com/ethyca/fides/pull/1756)

### Fixed

- Exceptions are no longer raised when sending analytics on Windows [#1666](https://github.com/ethyca/fides/pull/1666)
- Fixed wording on identity verification modal in the Privacy Center [#1674](https://github.com/ethyca/fides/pull/1674)
- Update system fides_key tooltip text [#1533](https://github.com/ethyca/fides/pull/1685)
- Removed local storage parsing that is redundant with redux-persist. [#1678](https://github.com/ethyca/fides/pull/1678)
- Show a helpful error message if Docker daemon is not running during "fides deploy" [#1694](https://github.com/ethyca/fides/pull/1694)
- Allow users to query their own permissions, including root user. [#1698](https://github.com/ethyca/fides/pull/1698)
- Single-select taxonomy fields legal basis and special category can be cleared. [#1712](https://github.com/ethyca/fides/pull/1712)
- Fixes the issue where the security config is not properly loading from environment variables. [#1718](https://github.com/ethyca/fides/pull/1718)
- Fixes the issue where the CLI can't run without the config values required by the webserver. [#1811](https://github.com/ethyca/fides/pull/1811)
- Correctly handle response from adobe jwt auth endpoint as milliseconds, rather than seconds. [#1754](https://github.com/ethyca/fides/pull/1754)
- Fixed styling issues with the `EditDrawer` component. [#1803](https://github.com/ethyca/fides/pull/1803)

### Security

- Bumped versions of packages that use OpenSSL [#1683](https://github.com/ethyca/fides/pull/1683)

## [2.0.0](https://github.com/ethyca/fides/compare/1.9.6...2.0.0)

### Added

- Allow delete-only SaaS connector endpoints [#1200](https://github.com/ethyca/fides/pull/1200)
- Privacy center consent choices store a browser cookie. [#1364](https://github.com/ethyca/fides/pull/1364)
  - The format is generic. A reasonable set of defaults will be added later: [#1444](https://github.com/ethyca/fides/issues/1444)
  - The cookie name defaults to `fides_consent` but can be configured under `config.json > consent > cookieName`.
  - Each consent option can provide an array of `cookieKeys`.
- Individually select and reprocess DSRs that have errored [#1203](https://github.com/ethyca/fides/pull/1489)
- Bulk select and reprocess DSRs that have errored [#1205](https://github.com/ethyca/fides/pull/1489)
- Config Wizard: AWS scan results populate in system review forms. [#1454](https://github.com/ethyca/fides/pull/1454)
- Integrate rate limiter with Saas Connectors. [#1433](https://github.com/ethyca/fides/pull/1433)
- Config Wizard: Added a column selector to the scan results page of the config wizard [#1590](https://github.com/ethyca/fides/pull/1590)
- Config Wizard: Flow for runtime scanner option [#1640](https://github.com/ethyca/fides/pull/1640)
- Access support for Twilio Conversations API [#1520](https://github.com/ethyca/fides/pull/1520)
- Message Config: Adds Twilio Email/SMS support [#1519](https://github.com/ethyca/fides/pull/1519)

### Changed

- Updated mypy to version 0.981 and Python to version 3.10.7 [#1448](https://github.com/ethyca/fides/pull/1448)

### Developer Experience

- Repository dispatch events are sent to fidesctl-plus and fidesops-plus [#1263](https://github.com/ethyca/fides/pull/1263)
- Only the `docs-authors` team members are specified as `CODEOWNERS` [#1446](https://github.com/ethyca/fides/pull/1446)
- Updates the default local configuration to not defer tasks to a worker node [#1552](https://github.com/ethyca/fides/pull/1552/)
- Updates the healthcheck to return health status of connected Celery workers [#1588](https://github.com/ethyca/fides/pull/1588)

### Docs

- Remove the tutorial to prepare for new update [#1543](https://github.com/ethyca/fides/pull/1543)
- Add system management via UI documentation [#1541](https://github.com/ethyca/fides/pull/1541)
- Added DSR quickstart docs, restructured docs navigation [#1651](https://github.com/ethyca/fides/pull/1651)
- Update privacy request execution overview docs [#1258](https://github.com/ethyca/fides/pull/1490)

### Fixed

- Fixed system dependencies appearing as "N/A" in the datamap endpoint when there are no privacy declarations [#1649](https://github.com/ethyca/fides/pull/1649)

## [1.9.6](https://github.com/ethyca/fides/compare/1.9.5...1.9.6)

### Fixed

- Include systems without a privacy declaration on data map [#1603](https://github.com/ethyca/fides/pull/1603)
- Handle malformed tokens [#1523](https://github.com/ethyca/fides/pull/1523)
- Remove thrown exception from getAllPrivacyRequests method [#1592](https://github.com/ethyca/fides/pull/1593)
- Include systems without a privacy declaration on data map [#1603](https://github.com/ethyca/fides/pull/1603)
- After editing a dataset, the table will stay on the previously selected collection instead of resetting to the first one. [#1511](https://github.com/ethyca/fides/pull/1511)
- Fix redis `db_index` config issue [#1647](https://github.com/ethyca/fides/pull/1647)

### Docs

- Add unlinked docs and fix any remaining broken links [#1266](https://github.com/ethyca/fides/pull/1266)
- Update privacy center docs to include consent information [#1537](https://github.com/ethyca/fides/pull/1537)
- Update UI docs to include DSR countdown information and additional descriptions/filtering [#1545](https://github.com/ethyca/fides/pull/1545)

### Changed

- Allow multiple masking strategies to be specified when using fides as a masking engine [#1647](https://github.com/ethyca/fides/pull/1647)

## [1.9.5](https://github.com/ethyca/fides/compare/1.9.4...1.9.5)

### Added

- The database includes a `plus_system_scans` relation, to track the status and results of System Scanner executions in fidesctl-plus [#1554](https://github.com/ethyca/fides/pull/1554)

## [1.9.4](https://github.com/ethyca/fides/compare/1.9.2...1.9.4)

### Fixed

- After editing a dataset, the table will stay on the previously selected collection instead of resetting to the first one. [#1511](https://github.com/ethyca/fides/pull/1511)

## [1.9.2](https://github.com/ethyca/fides/compare/1.9.1...1.9.2)

### Deprecated

- Added a deprecation warning for the entire package [#1244](https://github.com/ethyca/fides/pull/1244)

### Added

- Dataset generation enhancements using Fides Classify for Plus users:

  - Integrate Fides Plus API into placeholder features introduced in 1.9.0. [#1194](https://github.com/ethyca/fides/pull/1194)

- Fides Admin UI:

  - Configure Connector after creation [#1204](https://github.com/ethyca/fides/pull/1356)

### Fixed

- Privacy Center:
  - Handle error on startup if server isn't running [#1239](https://github.com/ethyca/fides/pull/1239)
  - Fix styling issue with cards [#1240](https://github.com/ethyca/fides/pull/1240)
  - Redirect to index on consent save [#1238](https://github.com/ethyca/fides/pull/1238)

## [1.9.1](https://github.com/ethyca/fides/compare/1.9.0...1.9.1)

### Changed

- Update fideslang to v1.3.1 [#1136](https://github.com/ethyca/fides/pull/1136)

### Changed

- Update fideslang to v1.3.1 [#1136](https://github.com/ethyca/fides/pull/1136)

## [1.9.0](https://github.com/ethyca/fides/compare/1.8.6...1.9.0) - 2022-09-29

### Added

- Dataset generation enhancements using Fides Classify for Plus users:
  - Added toggle for enabling classify during generation. [#1057](https://github.com/ethyca/fides/pull/1057)
  - Initial implementation of API request to kick off classify, with confirmation modal. [#1069](https://github.com/ethyca/fides/pull/1069)
  - Initial Classification & Review status for generated datasets. [#1074](https://github.com/ethyca/fides/pull/1074)
  - Component for choosing data categories based on classification results. [#1110](https://github.com/ethyca/fides/pull/1110)
  - The dataset fields table shows data categories from the classifier (if available). [#1088](https://github.com/ethyca/fides/pull/1088)
  - The "Approve" button can be used to update the dataset with the classifier's suggestions. [#1129](https://github.com/ethyca/fides/pull/1129)
- System management UI:
  - New page to add a system via yaml [#1062](https://github.com/ethyca/fides/pull/1062)
  - Skeleton of page to add a system manually [#1068](https://github.com/ethyca/fides/pull/1068)
  - Refactor config wizard system forms to be reused for system management [#1072](https://github.com/ethyca/fides/pull/1072)
  - Add additional optional fields to system management forms [#1082](https://github.com/ethyca/fides/pull/1082)
  - Delete a system through the UI [#1085](https://github.com/ethyca/fides/pull/1085)
  - Edit a system through the UI [#1096](https://github.com/ethyca/fides/pull/1096)
- Cypress component testing [#1106](https://github.com/ethyca/fides/pull/1106)

### Changed

- Changed behavior of `load_default_taxonomy` to append instead of upsert [#1040](https://github.com/ethyca/fides/pull/1040)
- Changed behavior of adding privacy declarations to decouple the actions of the "add" and "next" buttons [#1086](https://github.com/ethyca/fides/pull/1086)
- Moved system related UI components from the `config-wizard` directory to the `system` directory [#1097](https://github.com/ethyca/fides/pull/1097)
- Updated "type" on SaaS config to be a simple string type, not an enum [#1197](https://github.com/ethyca/fides/pull/1197)

### Developer Experience

- Optional dependencies may have their version defined only once, in `optional-requirements.txt` [#1171](https://github.com/ethyca/fides/pull/1171)

### Docs

- Updated the footer links [#1130](https://github.com/ethyca/fides/pull/1130)

### Fixed

- Fixed the "help" link in the UI header [#1078](https://github.com/ethyca/fides/pull/1078)
- Fixed a bug in Data Category Dropdowns where checking i.e. `user.biometric` would also check `user.biometric_health` [#1126](https://github.com/ethyca/fides/pull/1126)

### Security

- Upgraded pymysql to version `1.0.2` [#1094](https://github.com/ethyca/fides/pull/1094)

## [1.8.6](https://github.com/ethyca/fides/compare/1.8.5...1.8.6) - 2022-09-28

### Added

- Added classification tables for Plus users [#1060](https://github.com/ethyca/fides/pull/1060)

### Fixed

- Fixed a bug where rows were being excluded from a data map [#1124](https://github.com/ethyca/fides/pull/1124)

## [1.8.5](https://github.com/ethyca/fides/compare/1.8.4...1.8.5) - 2022-09-21

### Changed

- Update fideslang to v1.3.0 [#1103](https://github.com/ethyca/fides/pull/1103)

## [1.8.4](https://github.com/ethyca/fides/compare/1.8.3...1.8.4) - 2022-09-09

### Added

- Initial system management page [#1054](https://github.com/ethyca/fides/pull/1054)

### Changed

- Deleting a taxonomy field with children will now cascade delete all of its children as well. [#1042](https://github.com/ethyca/fides/pull/1042)

### Fixed

- Fixed navigating directly to frontend routes loading index page instead of the correct static page for the route.
- Fix truncated evaluation error messages [#1053](https://github.com/ethyca/fides/pull/1053)

## [1.8.3](https://github.com/ethyca/fides/compare/1.8.2...1.8.3) - 2022-09-06

### Added

- Added more taxonomy fields that can be edited via the UI [#1000](https://github.com/ethyca/fides/pull/1000) [#1028](https://github.com/ethyca/fides/pull/1028)
- Added the ability to add taxonomy fields via the UI [#1019](https://github.com/ethyca/fides/pull/1019)
- Added the ability to delete taxonomy fields via the UI [#1006](https://github.com/ethyca/fides/pull/1006)
  - Only non-default taxonomy entities can be deleted [#1023](https://github.com/ethyca/fides/pull/1023)
- Prevent deleting taxonomy `is_default` fields and from adding `is_default=True` fields via the API [#990](https://github.com/ethyca/fides/pull/990).
- Added a "Custom" tag to distinguish user defined taxonomy fields from default taxonomy fields in the UI [#1027](https://github.com/ethyca/fides/pull/1027)
- Added initial support for enabling Fides Plus [#1037](https://github.com/ethyca/fides/pull/1037)
  - The `useFeatures` hook can be used to check if `plus` is enabled.
  - Navigating to/from the Data Map page is gated behind this feature.
  - Plus endpoints are served from the private Plus image.

### Fixed

- Fixed failing mypy tests [#1030](https://github.com/ethyca/fides/pull/1030)
- Fixed an issue where `fides push --diff` would return a false positive diff [#1026](https://github.com/ethyca/fides/pull/1026)
- Pinned pydantic version to < 1.10.0 to fix an error in finding referenced fides keys [#1045](https://github.com/ethyca/fides/pull/1045)

### Fixed

- Fixed failing mypy tests [#1030](https://github.com/ethyca/fides/pull/1030)
- Fixed an issue where `fides push --diff` would return a false positive diff [#1026](https://github.com/ethyca/fides/pull/1026)

### Docs

- Minor formatting updates to [Policy Webhooks](https://ethyca.github.io/fidesops/guides/policy_webhooks/) documentation [#1114](https://github.com/ethyca/fidesops/pull/1114)

### Removed

- Removed create superuser [#1116](https://github.com/ethyca/fidesops/pull/1116)

## [1.8.2](https://github.com/ethyca/fides/compare/1.8.1...1.8.2) - 2022-08-18

### Added

- Added the ability to edit taxonomy fields via the UI [#977](https://github.com/ethyca/fides/pull/977) [#1028](https://github.com/ethyca/fides/pull/1028)
- New column `is_default` added to DataCategory, DataUse, DataSubject, and DataQualifier tables [#976](https://github.com/ethyca/fides/pull/976)
- Added the ability to add taxonomy fields via the UI [#1019](https://github.com/ethyca/fides/pull/1019)
- Added the ability to delete taxonomy fields via the UI [#1006](https://github.com/ethyca/fides/pull/1006)
  - Only non-default taxonomy entities can be deleted [#1023](https://github.com/ethyca/fides/pull/1023)
- Prevent deleting taxonomy `is_default` fields and from adding `is_default=True` fields via the API [#990](https://github.com/ethyca/fides/pull/990).
- Added a "Custom" tag to distinguish user defined taxonomy fields from default taxonomy fields in the UI [#1027](https://github.com/ethyca/fides/pull/1027)

### Changed

- Upgraded base Docker version to Python 3.9 and updated all other references from 3.8 -> 3.9 [#974](https://github.com/ethyca/fides/pull/974)
- Prepend all database tables with `ctl_` [#979](https://github.com/ethyca/fides/pull/979)
- Moved the `admin-ui` code down one level into a `ctl` subdir [#970](https://github.com/ethyca/fides/pull/970)
- Extended the `/datamap` endpoint to include extra metadata [#992](https://github.com/ethyca/fides/pull/992)

## [1.8.1](https://github.com/ethyca/fides/compare/1.8.0...1.8.1) - 2022-08-08

### Deprecated

- The following environment variables have been deprecated, and replaced with the new environment variable names indicated below. To avoid breaking existing workflows, the deprecated variables are still respected in v1.8.1. They will be removed in a future release.
  - `FIDESCTL__API__DATABASE_HOST` --> `FIDESCTL__DATABASE__SERVER`
  - `FIDESCTL__API__DATABASE_NAME` --> `FIDESCTL__DATABASE__DB`
  - `FIDESCTL__API__DATABASE_PASSWORD` --> `FIDESCTL__DATABASE__PASSWORD`
  - `FIDESCTL__API__DATABASE_PORT` --> `FIDESCTL__DATABASE__PORT`
  - `FIDESCTL__API__DATABASE_TEST_DATABASE_NAME` --> `FIDESCTL__DATABASE__TEST_DB`
  - `FIDESCTL__API__DATABASE_USER` --> `FIDESCTL__DATABASE__USER`

### Developer Experience

- The included `docker-compose.yml` no longer references outdated ENV variables [#964](https://github.com/ethyca/fides/pull/964)

### Docs

- Minor release documentation now reflects the desired patch release process [#955](https://github.com/ethyca/fides/pull/955)
- Updated references to ENV variables [#964](https://github.com/ethyca/fides/pull/964)

### Fixed

- Deprecated config options will continue to be respected when set via environment variables [#965](https://github.com/ethyca/fides/pull/965)
- The git cache is rebuilt within the Docker container [#962](https://github.com/ethyca/fides/pull/962)
- The `wheel` pypi build no longer has a dirty version tag [#962](https://github.com/ethyca/fides/pull/962)
- Add setuptools to dev-requirements to fix versioneer error [#983](https://github.com/ethyca/fides/pull/983)

## [1.8.0](https://github.com/ethyca/fides/compare/1.7.1...1.8.0) - 2022-08-04

### Added

- Initial configuration wizard UI view
  - System scanning step: AWS credentials form and initial `generate` API usage.
  - System scanning results: AWS systems are stored and can be selected for review
- CustomInput type "password" with show/hide icon.
- Pull CLI command now checks for untracked/unstaged files in the manifests dir [#869](https://github.com/ethyca/fides/pull/869)
- Pull CLI command has a flag to pull missing files from the server [#895](https://github.com/ethyca/fides/pull/895)
- Add BigQuery support for the `generate` command and `/generate` endpoint [#814](https://github.com/ethyca/fides/pull/814) & [#917](https://github.com/ethyca/fides/pull/917)
- Added user auth tables [915](https://github.com/ethyca/fides/pull/915)
- Standardized API error parsing under `~/types/errors`
- Added taxonomy page to UI [#902](https://github.com/ethyca/fides/pull/902)
  - Added a nested accordion component for displaying taxonomy data [#910](https://github.com/ethyca/fides/pull/910)
- Add lru cache to get_config [927](https://github.com/ethyca/fides/pull/927)
- Add support for deprecated API config values [#959](https://github.com/ethyca/fides/pull/959)
- `fides` is now an alias for `fidesctl` as a CLI entrypoint [#926](https://github.com/ethyca/fides/pull/926)
- Add user auth routes [929](https://github.com/ethyca/fides/pull/929)
- Bump fideslib to 3.0.1 and remove patch code[931](https://github.com/ethyca/fides/pull/931)
- Update the `fidesctl` python package to automatically serve the UI [#941](https://github.com/ethyca/fides/pull/941)
- Add `push` cli command alias for `apply` and deprecate `apply` [943](https://github.com/ethyca/fides/pull/943)
- Add resource groups tagging api as a source of system generation [939](https://github.com/ethyca/fides/pull/939)
- Add GitHub Action to publish the `fidesctl` package to testpypi on pushes to main [#951](https://github.com/ethyca/fides/pull/951)
- Added configWizardFlag to ui to hide the config wizard when false [[#1453](https://github.com/ethyca/fides/issues/1453)

### Changed

- Updated the `datamap` endpoint to return human-readable column names as the first response item [#779](https://github.com/ethyca/fides/pull/779)
- Remove the `obscure` requirement from the `generate` endpoint [#819](https://github.com/ethyca/fides/pull/819)
- Moved all files from `fidesapi` to `fidesctl/api` [#885](https://github.com/ethyca/fides/pull/885)
- Moved `scan` and `generate` to the list of commands that can be run in local mode [#841](https://github.com/ethyca/fides/pull/841)
- Upgraded the base docker images from Debian Buster to Bullseye [#958](https://github.com/ethyca/fides/pull/958)
- Removed `ipython` as a dev-requirement [#958](https://github.com/ethyca/fides/pull/958)
- Webserver dependencies now come as a standard part of the package [#881](https://github.com/ethyca/fides/pull/881)
- Initial configuration wizard UI view
  - Refactored step & form results management to use Redux Toolkit slice.
- Change `id` field in tables from an integer to a string [915](https://github.com/ethyca/fides/pull/915)
- Update `fideslang` to `1.1.0`, simplifying the default taxonomy and adding `tags` for resources [#865](https://github.com/ethyca/fides/pull/865)
- Merge existing configurations with `fideslib` library [#913](https://github.com/ethyca/fides/pull/913)
- Moved frontend static files to `src/fidesctl/ui-build/static` [#934](https://github.com/ethyca/fides/pull/934)
- Replicated the error response handling from the `/validate` endpoint to the `/generate` endpoint [#911](https://github.com/ethyca/fides/pull/911)

### Developer Experience

- Remove `API_PREFIX` from fidesctl/core/utils.py and change references to `API_PREFIX` in fidesctl/api/reoutes/util.py [922](https://github.com/ethyca/fides/pull/922)

### Fixed

- Dataset field columns show all columns by default in the UI [#898](https://github.com/ethyca/fides/pull/898)
- Fixed the missing `.fides./` directory when locating the default config [#933](https://github.com/ethyca/fides/pull/933)

## [1.7.1](https://github.com/ethyca/fides/compare/1.7.0...1.7.1) - 2022-07-28

### Added

- Add datasets via YAML in the UI [#813](https://github.com/ethyca/fides/pull/813)
- Add datasets via database connection [#834](https://github.com/ethyca/fides/pull/834) [#889](https://github.com/ethyca/fides/pull/889)
- Add delete confirmation when deleting a field or collection from a dataset [#809](https://github.com/ethyca/fides/pull/809)
- Add ability to delete datasets from the UI [#827](https://github.com/ethyca/fides/pull/827)
- Add Cypress for testing [713](https://github.com/ethyca/fides/pull/833)
- Add datasets via database connection (UI only) [#834](https://github.com/ethyca/fides/pull/834)
- Add Okta support to the `/generate` endpoint [#842](https://github.com/ethyca/fides/pull/842)
- Add db support to `/generate` endpoint [849](https://github.com/ethyca/fides/pull/849)
- Added OpenAPI TypeScript client generation for the UI app. See the [README](/clients/admin-ui/src/types/api/README.md) for more details.

### Changed

- Remove the `obscure` requirement from the `generate` endpoint [#819](https://github.com/ethyca/fides/pull/819)

### Developer Experience

- When releases are published, dispatch a repository webhook event to ethyca/fidesctl-plus [#938](https://github.com/ethyca/fides/pull/938)

### Docs

- recommend/replace pip installs with pipx [#874](https://github.com/ethyca/fides/pull/874)

### Fixed

- CustomSelect input tooltips appear next to selector instead of wrapping to a new row.
- Datasets without the `third_country_transfer` will not cause the editing dataset form to not render.
- Fixed a build issue causing an `unknown` version of `fidesctl` to be installed in published Docker images [#836](https://github.com/ethyca/fides/pull/836)
- Fixed an M1-related SQLAlchemy bug [#816](https://github.com/ethyca/fides/pull/891)
- Endpoints now work with or without a trailing slash. [#886](https://github.com/ethyca/fides/pull/886)
- Dataset field columns show all columns by default in the UI [#898](https://github.com/ethyca/fides/pull/898)
- Fixed the `tag` specific GitHub Action workflows for Docker and publishing docs. [#901](https://github.com/ethyca/fides/pull/901)

## [1.7.0](https://github.com/ethyca/fides/compare/1.6.1...1.7.0) - 2022-06-23

### Added

- Added dependabot to keep dependencies updated
- A warning now issues for any orphan datasets as part of the `apply` command [543](https://github.com/ethyca/fides/pull/543)
- Initial scaffolding of management UI [#561](https://github.com/ethyca/fides/pull/624)
- A new `audit` command for `system` and `organization` resources, checking data map attribute compliance [#548](https://github.com/ethyca/fides/pull/548)
- Static UI assets are now built with the docker container [#663](https://github.com/ethyca/fides/issues/663)
- Host static files via fidesapi [#621](https://github.com/ethyca/fides/pull/621)
- A new `generate` endpoint to enable capturing systems from infrastructure from the UI [#642](https://github.com/ethyca/fides/pull/642)
- A new `datamap` endpoint to enable visualizing a data map from the UI [#721](https://github.com/ethyca/fides/pull/721)
- Management UI navigation bar [#679](https://github.com/ethyca/fides/issues/679)
- Management UI integration [#736](https://github.com/ethyca/fides/pull/736)
  - Datasets
  - Systems
  - Taxonomy (data categories)
- Initial dataset UI view [#768](https://github.com/ethyca/fides/pull/768)
  - Add interaction for viewing a dataset collection
  - Add column picker
  - Add a data category checklist tree
  - Edit/delete dataset fields
  - Edit/delete dataset collections
  - Edit datasets
  - Add a component for Identifiability tags
  - Add tooltips for help on forms
  - Add geographic location (third_country_transfers) country selection. Supported by new dependency `i18n-iso-countries`.
- Okta, aws and database credentials can now come from `fidesctl.toml` config [#694](https://github.com/ethyca/fides/pull/694)
- New `validate` endpoint to test aws and okta credentials [#722](https://github.com/ethyca/fides/pull/722)
- Initial configuration wizard UI view
  - Manual entry steps added (name and describe organization, pick entry route, and describe system manually including privacy declarations)
- A new image tagged `ethyca/fidesctl:dev` is published on each push to `main` [781](https://github.com/ethyca/fides/pull/781)
- A new cli command (`fidesctl sync`) [#765](https://github.com/ethyca/fides/pull/765)

### Changed

- Comparing server and CLI versions ignores `.dirty` only differences, and is quiet on success when running general CLI commands [621](https://github.com/ethyca/fides/pull/621)
- All endpoints now prefixed by `/api/v1` [#623](https://github.com/ethyca/fides/issues/623)
- Allow AWS credentials to be passed to `generate system` via the API [#645](https://github.com/ethyca/fides/pull/645)
- Update the export of a datamap to load resources from the server instead of a manifest directory [#662](https://github.com/ethyca/fides/pull/662)
- Refactor `export` to remove CLI specific uses from the core modules and load resources[#725](https://github.com/ethyca/fides/pull/725)
- Bump version of FastAPI in `setup.py` to 0.77.1 to match `optional-requirements.txt` [#734](https://github.com/ethyca/fides/pull/734)
- Docker images are now only built and pushed on tags to match when released to pypi [#740](https://github.com/ethyca/fides/pull/740)
- Okta resource scanning and generation now works with systems instead of datasets [#751](https://github.com/ethyca/fides/pull/751)

### Developer Experience

- Replaced `make` with `nox` [#547](https://github.com/ethyca/fides/pull/547)
- Removed usage of `fideslang` module in favor of new [external package](https://github.com/ethyca/fideslang) shared across projects [#619](https://github.com/ethyca/fides/issues/619)
- Added a UI service to the docker-compose deployment [#757](https://github.com/ethyca/fides/pull/757)
- `TestClient` defined in and shared across test modules via `conftest.py` [#759](https://github.com/ethyca/fides/pull/759)

### Docs

- Replaced all references to `make` with `nox` [#547](https://github.com/ethyca/fides/pull/547)
- Removed config/schemas page [#613](https://github.com/ethyca/fides/issues/613)
- Dataset UI and config wizard docs added ([https://github.com/ethyca/fides/pull/697](https://github.com/ethyca/fides/pull/697))
- The fides README now walks through generating a datamap [#746](https://github.com/ethyca/fides/pull/746)

### Fixed

- Updated `fideslog` to v1.1.5, resolving an issue where some exceptions thrown by the SDK were not handled as expected [#609](https://github.com/ethyca/fides/issues/609)
- Updated the webserver so that it won't fail if the database is inaccessible [#649](https://github.com/ethyca/fides/pull/649)
- Updated external tests to handle complex characters [#661](https://github.com/ethyca/fides/pull/661)
- Evaluations now properly merge the default taxonomy into the user-defined taxonomy [#684](https://github.com/ethyca/fides/pull/684)
- The CLI can now be run without installing the webserver components [#715](https://github.com/ethyca/fides/pull/715)

## [1.6.1](https://github.com/ethyca/fides/compare/1.6.0...1.6.1) - 2022-06-15

### Docs

- Updated `Release Steps`

### Fixed

- Resolved a failure with populating applicable data subject rights to a data map
- Handle invalid characters when generating a `fides_key` [#761](https://github.com/ethyca/fides/pull/761)

## [1.6.0](https://github.com/ethyca/fides/compare/1.5.3...1.6.0) - 2022-05-02

### Added

- ESLint configuration changes [#514](https://github.com/ethyca/fidesops/pull/514)
- User creation, update and permissions in the Admin UI [#511](https://github.com/ethyca/fidesops/pull/511)
- Yaml support for dataset upload [#284](https://github.com/ethyca/fidesops/pull/284)

### Breaking Changes

- Update masking API to take multiple input values [#443](https://github.com/ethyca/fidesops/pull/443)

### Docs

- DRP feature documentation [#520](https://github.com/ethyca/fidesops/pull/520)

## [1.4.2](https://github.com/ethyca/fidesops/compare/1.4.1...1.4.2) - 2022-05-12

### Added

- GET routes for users [#405](https://github.com/ethyca/fidesops/pull/405)
- Username based search on GET route [#444](https://github.com/ethyca/fidesops/pull/444)
- FIDESOPS\_\_DEV_MODE for Easier SaaS Request Debugging [#363](https://github.com/ethyca/fidesops/pull/363)
- Track user privileges across sessions [#425](https://github.com/ethyca/fidesops/pull/425)
- Add first_name and last_name fields. Also add them along with created_at to FidesUser response [#465](https://github.com/ethyca/fidesops/pull/465)
- Denial reasons for DSR and user `AuditLog` [#463](https://github.com/ethyca/fidesops/pull/463)
- DRP action to Policy [#453](https://github.com/ethyca/fidesops/pull/453)
- `CHANGELOG.md` file[#484](https://github.com/ethyca/fidesops/pull/484)
- DRP status endpoint [#485](https://github.com/ethyca/fidesops/pull/485)
- DRP exerise endpoint [#496](https://github.com/ethyca/fidesops/pull/496)
- Frontend for privacy request denial reaons [#480](https://github.com/ethyca/fidesops/pull/480)
- Publish Fidesops to Pypi [#491](https://github.com/ethyca/fidesops/pull/491)
- DRP data rights endpoint [#526](https://github.com/ethyca/fidesops/pull/526)

### Changed

- Converted HTTP Status Codes to Starlette constant values [#438](https://github.com/ethyca/fidesops/pull/438)
- SaasConnector.send behavior on ignore_errors now returns raw response [#462](https://github.com/ethyca/fidesops/pull/462)
- Seed user permissions in `create_superuser.py` script [#468](https://github.com/ethyca/fidesops/pull/468)
- User API Endpoints (update fields and reset user passwords) [#471](https://github.com/ethyca/fidesops/pull/471)
- Format tests with `black` [#466](https://github.com/ethyca/fidesops/pull/466)
- Extract privacy request endpoint logic into separate service for DRP [#470](https://github.com/ethyca/fidesops/pull/470)
- Fixing inconsistent SaaS connector integration tests [#473](https://github.com/ethyca/fidesops/pull/473)
- Add user data to login response [#501](https://github.com/ethyca/fidesops/pull/501)

### Breaking Changes

- Update masking API to take multiple input values [#443](https://github.com/ethyca/fidesops/pull/443)

### Docs

- Added issue template for documentation updates [#442](https://github.com/ethyca/fidesops/pull/442)
- Clarify masking updates [#464](https://github.com/ethyca/fidesops/pull/464)
- Added dark mode [#476](https://github.com/ethyca/fidesops/pull/476)

### Fixed

- Removed miradb test warning [#436](https://github.com/ethyca/fidesops/pull/436)
- Added missing import [#448](https://github.com/ethyca/fidesops/pull/448)
- Removed pypi badge pointing to wrong package [#452](https://github.com/ethyca/fidesops/pull/452)
- Audit imports and references [#479](https://github.com/ethyca/fidesops/pull/479)
- Switch to using update method on PUT permission endpoint [#500](https://github.com/ethyca/fidesops/pull/500)

### Developer Experience

- added isort as a CI check
- Include `tests/` in all static code checks (e.g. `mypy`, `pylint`)

### Changed

- Published Docker image does a clean install of Fidesctl
- `with_analytics` is now a decorator

### Fixed

- Third-Country formatting on Data Map
- Potential Duplication on Data Map
- Exceptions are no longer raised when sending `AnalyticsEvent`s on Windows
- Running `fidesctl init` now generates a `server_host` and `server_protocol`
  rather than `server_url`<|MERGE_RESOLUTION|>--- conflicted
+++ resolved
@@ -35,12 +35,9 @@
 - Systems inventory page now displays GVL deleted systems [#6602](https://github.com/ethyca/fides/pull/6602)
 - After creating a new integration it now redirects you to the integration detail page [#6605](https://github.com/ethyca/fides/pull/6605)
 - Add permission for "Approver" role to create privacy requests and show as "Submitted by" in the Admin UI [#6606](https://github.com/ethyca/fides/pull/6606)
-<<<<<<< HEAD
 - Updated consent compliance issue labels & tooltips. Improved the way the consent issue modal is opened. [#6615](https://github.com/ethyca/fides/pull/6615)
-=======
 - Updated manual task configuration UI from a table to a list view [#6632](https://github.com/ethyca/fides/pull/6632)
 - Action type column of Privacy Request CSV to show all request policy types separated by `+` [6621](https://github.com/ethyca/fides/pull/6621)
->>>>>>> d6fdc76a
 
 ### Developer Experience
 - Trigger fidesplus CI actions on pushes to `main` in Fides [#6592](https://github.com/ethyca/fides/pull/6592)
