--- conflicted
+++ resolved
@@ -46,11 +46,8 @@
 * Made privacy declarations optional when adding systems manually - [#2173](https://github.com/ethyca/fides/pull/2173)
 * Dynamic imports of custom overrides and SaaS test fixtures [#2169](https://github.com/ethyca/fides/pull/2169)
 * Added `AuthenticatedClient` to custom request override interface [#2171](https://github.com/ethyca/fides/pull/2171)
-<<<<<<< HEAD
 * Only approve the specific collection instead of the entire dataset, display only top 1 classification by default [#2226](https://github.com/ethyca/fides/pull/2226)
-=======
 * Update sample project resources for `fides evaluate` usage in `fides deploy` [#2253](https://github.com/ethyca/fides/pull/2253)
->>>>>>> 7f35b8f3
 
 ### Removed
 
