dataset:
<<<<<<< HEAD
  - fides_key: enterprise_dsr_testing
    organization_fides_key: default_organization
    tags: null
    name: Bigquery Enterprise Test Dataset
    description: BigQuery dataset containing real data
    meta: null
    data_categories: null
    fides_meta:
      resource_id: enterprise_dsr_testing.prj-sandbox-55855.enterprise_dsr_testing
      after: null
      namespace:
        dataset_id: enterprise_dsr_testing
        project_id: prj-sandbox-55855
    collections:
      - name: comments
        description: null
        data_categories: null
        fields:
          - name: creation_date
            description: null
            data_categories:
              - system.operations
            fides_meta: null
            fields: null
          - name: id
            description: null
            data_categories:
              - system.operations
            fides_meta:
              references: null
              identity: null
              primary_key: true
              data_type: integer
              length: null
              return_all_elements: null
              read_only: null
              custom_request_field: null
            fields: null
          - name: post_id
            description: null
            data_categories:
              - system.operations
            fides_meta: null
            fields: null
          - name: score
            description: null
            data_categories:
              - system.operations
            fides_meta: null
            fields: null
          - name: text
            description: null
            data_categories:
              - user.contact
            fides_meta: null
            fields: null
          - name: user_display_name
            description: null
            data_categories:
              - user.contact
            fides_meta: null
            fields: null
          - name: user_id
            description: null
            data_categories:
              - user.contact
            fides_meta:
              references:
                - dataset: enterprise_dsr_testing
                  field: users.id
                  direction: from
              identity: null
              primary_key: null
              data_type: null
              length: null
              return_all_elements: null
              read_only: null
              custom_request_field: null
            fields: null
        fides_meta: null
      - name: post_history
        description: null
        data_categories: null
        fields:
          - name: comment
            description: null
            data_categories:
              - user.contact
            fides_meta: null
            fields: null
          - name: creation_date
            description: null
            data_categories:
              - system.operations
            fides_meta: null
            fields: null
          - name: id
            description: null
            data_categories:
              - system.operations
            fides_meta:
              references: null
              identity: null
              primary_key: true
              data_type: integer
              length: null
              return_all_elements: null
              read_only: null
              custom_request_field: null
            fields: null
          - name: post_history_type_id
            description: null
            data_categories:
              - system.operations
            fides_meta: null
            fields: null
          - name: post_id
            description: null
            data_categories:
              - system.operations
            fides_meta: null
            fields: null
          - name: revision_guid
            description: null
            data_categories:
              - system.operations
            fides_meta: null
            fields: null
          - name: text
            description: null
            data_categories:
              - user.contact
            fides_meta: null
            fields: null
          - name: user_id
            description: null
            data_categories:
              - system.operations
            fides_meta:
              references:
                - dataset: enterprise_dsr_testing
                  field: users.id
                  direction: from
              identity: null
              primary_key: null
              data_type: null
              length: null
              return_all_elements: null
              read_only: null
              custom_request_field: null
            fields: null
        fides_meta: null
      - name: stackoverflow_posts_partitioned
        description: null
        data_categories: null
        fields:
          - name: accepted_answer_id
            description: null
            data_categories:
              - system.operations
            fides_meta: null
            fields: null
          - name: answer_count
            description: null
            data_categories:
              - system.operations
            fides_meta: null
            fields: null
          - name: body
            description: null
            data_categories:
              - user.contact
            fides_meta: null
            fields: null
          - name: comment_count
            description: null
            data_categories:
              - system.operations
            fides_meta: null
            fields: null
          - name: community_owned_date
            description: null
            data_categories:
              - system.operations
            fides_meta: null
            fields: null
          - name: creation_date
            description: null
            data_categories:
              - system.operations
            fides_meta: null
            fields: null
          - name: favorite_count
            description: null
            data_categories:
              - system.operations
            fides_meta: null
            fields: null
          - name: id
            description: null
            data_categories:
              - system.operations
            fides_meta:
              references: null
              identity: null
              primary_key: true
              data_type: integer
              length: null
              return_all_elements: null
              read_only: null
              custom_request_field: null
            fields: null
          - name: last_activity_date
            description: null
            data_categories:
              - system.operations
            fides_meta: null
            fields: null
          - name: last_edit_date
            description: null
            data_categories:
              - system.operations
            fides_meta: null
            fields: null
          - name: last_editor_display_name
            description: null
            data_categories:
              - system.operations
            fides_meta: null
            fields: null
          - name: last_editor_user_id
            description: null
            data_categories:
              - system.operations
            fides_meta:
              references:
                - dataset: enterprise_dsr_testing
                  field: users.id
                  direction: from
              identity: null
              primary_key: null
              data_type: null
              length: null
              return_all_elements: null
              read_only: null
              custom_request_field: null
            fields: null
          - name: owner_display_name
            description: null
            data_categories:
              - user.contact
            fides_meta: null
            fields: null
          - name: owner_user_id
            description: null
            data_categories:
              - system.operations
            fides_meta:
              references:
                - dataset: enterprise_dsr_testing
                  field: users.id
                  direction: from
              identity: null
              primary_key: null
              data_type: integer
              length: null
              return_all_elements: null
              read_only: null
              custom_request_field: null
            fields: null
          - name: parent_id
            description: null
            data_categories:
              - system.operations
            fides_meta: null
            fields: null
          - name: post_type_id
            description: null
            data_categories:
              - system.operations
            fides_meta: null
            fields: null
          - name: score
            description: null
            data_categories:
              - system.operations
            fides_meta: null
            fields: null
          - name: tags
            description: null
            data_categories:
              - system.operations
            fides_meta: null
            fields: null
          - name: title
            description: null
            data_categories:
              - user.contact
            fides_meta: null
            fields: null
          - name: view_count
            description: null
            data_categories:
              - system.operations
            fides_meta: null
            fields: null
        fides_meta: null
      - name: users
        description: null
        data_categories: null
        fields:
          - name: about_me
            description: null
            data_categories:
              - user.contact
            fides_meta: null
            fields: null
          - name: age
            description: null
            data_categories:
              - user
            fides_meta: null
            fields: null
          - name: creation_date
            description: null
            data_categories:
              - system.operations
            fides_meta: null
            fields: null
          - name: display_name
            description: null
            data_categories:
              - user.contact
            fides_meta: null
            fields: null
          - name: down_votes
            description: null
            data_categories:
              - system.operations
            fides_meta: null
            fields: null
          - name: id
            description: null
            data_categories:
              - user.contact
            fides_meta:
              references: null
              identity: stackoverflow_user_id
              primary_key: true
              data_type: integer
              length: null
              return_all_elements: null
              read_only: null
              custom_request_field: null
            fields: null
          - name: last_access_date
            description: null
            data_categories:
              - system.operations
            fides_meta: null
            fields: null
          - name: location
            description: null
            data_categories:
              - user.contact
            fides_meta: null
            fields: null
          - name: profile_image_url
            description: null
            data_categories:
              - user.contact
            fides_meta: null
            fields: null
          - name: reputation
            description: null
            data_categories:
              - system.operations
            fides_meta: null
            fields: null
          - name: up_votes
            description: null
            data_categories:
              - system.operations
            fides_meta: null
            fields: null
          - name: views
            description: null
            data_categories:
              - system.operations
            fides_meta: null
            fields: null
          - name: website_url
            description: null
            data_categories:
              - user
            fides_meta: null
            fields: null
        fides_meta:
          after: null
          erase_after:
            - enterprise_dsr_testing.comments
          skip_processing: false
          masking_strategy_override: null
          partitioning: null
=======
 - fides_key: enterprise_dsr_testing
   organization_fides_key: default_organization
   name: Bigquery Enterprise Test Dataset
   description: BigQuery dataset containing real data
   fides_meta:
     resource_id: enterprise_dsr_testing.prj-sandbox-55855.enterprise_dsr_testing
     namespace:
       dataset_id: enterprise_dsr_testing
       project_id: prj-sandbox-55855
   collections:
     - name: comments
       fields:
         - name: creation_date
           data_categories: [system.operations]
         - name: id
           data_categories: [system.operations]
           fides_meta:
             data_type: integer
         - name: post_id
           data_categories: [system.operations]
         - name: score
           data_categories: [system.operations]
         - name: text
           data_categories: [user.contact]
         - name: user_display_name
           data_categories: [user.contact]
         - name: user_id
           data_categories: [user.contact]
           fides_meta:
             references:
               - dataset: enterprise_dsr_testing
                 field: users.id
                 direction: from
     - name: post_history
       fields:
         - name: comment
           data_categories: [user.contact]
         - name: creation_date
           data_categories: [system.operations]
         - name: id
           data_categories: [system.operations]
           fides_meta:
             data_type: integer
         - name: post_history_type_id
           data_categories: [system.operations]
         - name: post_id
           data_categories: [system.operations]
         - name: revision_guid
           data_categories: [system.operations]
         - name: text
           data_categories: [user.contact]
         - name: user_id
           data_categories: [system.operations]
           fides_meta:
             references:
               - dataset: enterprise_dsr_testing
                 field: users.id
                 direction: from
     - name: stackoverflow_posts
       fields:
         - name: accepted_answer_id
           data_categories: [system.operations]
         - name: answer_count
           data_categories: [system.operations]
         - name: body
           data_categories: [user.contact]
         - name: comment_count
           data_categories: [system.operations]
         - name: community_owned_date
           data_categories: [system.operations]
         - name: creation_date
           data_categories: [system.operations]
         - name: favorite_count
           data_categories: [system.operations]
         - name: id
           data_categories: [system.operations]
           fides_meta:
             data_type: integer
         - name: last_activity_date
           data_categories: [system.operations]
         - name: last_edit_date
           data_categories: [system.operations]
         - name: last_editor_display_name
           data_categories: [system.operations]
         - name: last_editor_user_id
           data_categories: [system.operations]
           fides_meta:
             references:
               - dataset: enterprise_dsr_testing
                 field: users.id
                 direction: from
         - name: owner_display_name
           data_categories: [user.contact]
         - name: owner_user_id
           data_categories: [system.operations]
           fides_meta:
             references:
               - dataset: enterprise_dsr_testing
                 field: users.id
                 direction: from
             data_type: integer
         - name: parent_id
           data_categories: [system.operations]
         - name: post_type_id
           data_categories: [system.operations]
         - name: score
           data_categories: [system.operations]
         - name: tags
           data_categories: [system.operations]
         - name: title
           data_categories: [user.contact]
         - name: view_count
           data_categories: [system.operations]
     - name: users
       fields:
         - name: about_me
           data_categories: [user.contact]
         - name: age
           data_categories: [user]
         - name: creation_date
           data_categories: [system.operations]
         - name: display_name
           data_categories: [user.contact]
         - name: down_votes
           data_categories: [system.operations]
         - name: id
           data_categories: [user.contact]
           fides_meta:
             identity: stackoverflow_user_id
             data_type: integer
         - name: last_access_date
           data_categories: [system.operations]
         - name: location
           data_categories: [user.contact]
         - name: profile_image_url
           data_categories: [user.contact]
         - name: reputation
           data_categories: [system.operations]
         - name: up_votes
           data_categories: [system.operations]
         - name: views
           data_categories: [system.operations]
         - name: website_url
           data_categories: [user]
       fides_meta:
         erase_after:
           - enterprise_dsr_testing.comments
         skip_processing: false
>>>>>>> de209feb
<|MERGE_RESOLUTION|>--- conflicted
+++ resolved
@@ -1,410 +1,4 @@
 dataset:
-<<<<<<< HEAD
-  - fides_key: enterprise_dsr_testing
-    organization_fides_key: default_organization
-    tags: null
-    name: Bigquery Enterprise Test Dataset
-    description: BigQuery dataset containing real data
-    meta: null
-    data_categories: null
-    fides_meta:
-      resource_id: enterprise_dsr_testing.prj-sandbox-55855.enterprise_dsr_testing
-      after: null
-      namespace:
-        dataset_id: enterprise_dsr_testing
-        project_id: prj-sandbox-55855
-    collections:
-      - name: comments
-        description: null
-        data_categories: null
-        fields:
-          - name: creation_date
-            description: null
-            data_categories:
-              - system.operations
-            fides_meta: null
-            fields: null
-          - name: id
-            description: null
-            data_categories:
-              - system.operations
-            fides_meta:
-              references: null
-              identity: null
-              primary_key: true
-              data_type: integer
-              length: null
-              return_all_elements: null
-              read_only: null
-              custom_request_field: null
-            fields: null
-          - name: post_id
-            description: null
-            data_categories:
-              - system.operations
-            fides_meta: null
-            fields: null
-          - name: score
-            description: null
-            data_categories:
-              - system.operations
-            fides_meta: null
-            fields: null
-          - name: text
-            description: null
-            data_categories:
-              - user.contact
-            fides_meta: null
-            fields: null
-          - name: user_display_name
-            description: null
-            data_categories:
-              - user.contact
-            fides_meta: null
-            fields: null
-          - name: user_id
-            description: null
-            data_categories:
-              - user.contact
-            fides_meta:
-              references:
-                - dataset: enterprise_dsr_testing
-                  field: users.id
-                  direction: from
-              identity: null
-              primary_key: null
-              data_type: null
-              length: null
-              return_all_elements: null
-              read_only: null
-              custom_request_field: null
-            fields: null
-        fides_meta: null
-      - name: post_history
-        description: null
-        data_categories: null
-        fields:
-          - name: comment
-            description: null
-            data_categories:
-              - user.contact
-            fides_meta: null
-            fields: null
-          - name: creation_date
-            description: null
-            data_categories:
-              - system.operations
-            fides_meta: null
-            fields: null
-          - name: id
-            description: null
-            data_categories:
-              - system.operations
-            fides_meta:
-              references: null
-              identity: null
-              primary_key: true
-              data_type: integer
-              length: null
-              return_all_elements: null
-              read_only: null
-              custom_request_field: null
-            fields: null
-          - name: post_history_type_id
-            description: null
-            data_categories:
-              - system.operations
-            fides_meta: null
-            fields: null
-          - name: post_id
-            description: null
-            data_categories:
-              - system.operations
-            fides_meta: null
-            fields: null
-          - name: revision_guid
-            description: null
-            data_categories:
-              - system.operations
-            fides_meta: null
-            fields: null
-          - name: text
-            description: null
-            data_categories:
-              - user.contact
-            fides_meta: null
-            fields: null
-          - name: user_id
-            description: null
-            data_categories:
-              - system.operations
-            fides_meta:
-              references:
-                - dataset: enterprise_dsr_testing
-                  field: users.id
-                  direction: from
-              identity: null
-              primary_key: null
-              data_type: null
-              length: null
-              return_all_elements: null
-              read_only: null
-              custom_request_field: null
-            fields: null
-        fides_meta: null
-      - name: stackoverflow_posts_partitioned
-        description: null
-        data_categories: null
-        fields:
-          - name: accepted_answer_id
-            description: null
-            data_categories:
-              - system.operations
-            fides_meta: null
-            fields: null
-          - name: answer_count
-            description: null
-            data_categories:
-              - system.operations
-            fides_meta: null
-            fields: null
-          - name: body
-            description: null
-            data_categories:
-              - user.contact
-            fides_meta: null
-            fields: null
-          - name: comment_count
-            description: null
-            data_categories:
-              - system.operations
-            fides_meta: null
-            fields: null
-          - name: community_owned_date
-            description: null
-            data_categories:
-              - system.operations
-            fides_meta: null
-            fields: null
-          - name: creation_date
-            description: null
-            data_categories:
-              - system.operations
-            fides_meta: null
-            fields: null
-          - name: favorite_count
-            description: null
-            data_categories:
-              - system.operations
-            fides_meta: null
-            fields: null
-          - name: id
-            description: null
-            data_categories:
-              - system.operations
-            fides_meta:
-              references: null
-              identity: null
-              primary_key: true
-              data_type: integer
-              length: null
-              return_all_elements: null
-              read_only: null
-              custom_request_field: null
-            fields: null
-          - name: last_activity_date
-            description: null
-            data_categories:
-              - system.operations
-            fides_meta: null
-            fields: null
-          - name: last_edit_date
-            description: null
-            data_categories:
-              - system.operations
-            fides_meta: null
-            fields: null
-          - name: last_editor_display_name
-            description: null
-            data_categories:
-              - system.operations
-            fides_meta: null
-            fields: null
-          - name: last_editor_user_id
-            description: null
-            data_categories:
-              - system.operations
-            fides_meta:
-              references:
-                - dataset: enterprise_dsr_testing
-                  field: users.id
-                  direction: from
-              identity: null
-              primary_key: null
-              data_type: null
-              length: null
-              return_all_elements: null
-              read_only: null
-              custom_request_field: null
-            fields: null
-          - name: owner_display_name
-            description: null
-            data_categories:
-              - user.contact
-            fides_meta: null
-            fields: null
-          - name: owner_user_id
-            description: null
-            data_categories:
-              - system.operations
-            fides_meta:
-              references:
-                - dataset: enterprise_dsr_testing
-                  field: users.id
-                  direction: from
-              identity: null
-              primary_key: null
-              data_type: integer
-              length: null
-              return_all_elements: null
-              read_only: null
-              custom_request_field: null
-            fields: null
-          - name: parent_id
-            description: null
-            data_categories:
-              - system.operations
-            fides_meta: null
-            fields: null
-          - name: post_type_id
-            description: null
-            data_categories:
-              - system.operations
-            fides_meta: null
-            fields: null
-          - name: score
-            description: null
-            data_categories:
-              - system.operations
-            fides_meta: null
-            fields: null
-          - name: tags
-            description: null
-            data_categories:
-              - system.operations
-            fides_meta: null
-            fields: null
-          - name: title
-            description: null
-            data_categories:
-              - user.contact
-            fides_meta: null
-            fields: null
-          - name: view_count
-            description: null
-            data_categories:
-              - system.operations
-            fides_meta: null
-            fields: null
-        fides_meta: null
-      - name: users
-        description: null
-        data_categories: null
-        fields:
-          - name: about_me
-            description: null
-            data_categories:
-              - user.contact
-            fides_meta: null
-            fields: null
-          - name: age
-            description: null
-            data_categories:
-              - user
-            fides_meta: null
-            fields: null
-          - name: creation_date
-            description: null
-            data_categories:
-              - system.operations
-            fides_meta: null
-            fields: null
-          - name: display_name
-            description: null
-            data_categories:
-              - user.contact
-            fides_meta: null
-            fields: null
-          - name: down_votes
-            description: null
-            data_categories:
-              - system.operations
-            fides_meta: null
-            fields: null
-          - name: id
-            description: null
-            data_categories:
-              - user.contact
-            fides_meta:
-              references: null
-              identity: stackoverflow_user_id
-              primary_key: true
-              data_type: integer
-              length: null
-              return_all_elements: null
-              read_only: null
-              custom_request_field: null
-            fields: null
-          - name: last_access_date
-            description: null
-            data_categories:
-              - system.operations
-            fides_meta: null
-            fields: null
-          - name: location
-            description: null
-            data_categories:
-              - user.contact
-            fides_meta: null
-            fields: null
-          - name: profile_image_url
-            description: null
-            data_categories:
-              - user.contact
-            fides_meta: null
-            fields: null
-          - name: reputation
-            description: null
-            data_categories:
-              - system.operations
-            fides_meta: null
-            fields: null
-          - name: up_votes
-            description: null
-            data_categories:
-              - system.operations
-            fides_meta: null
-            fields: null
-          - name: views
-            description: null
-            data_categories:
-              - system.operations
-            fides_meta: null
-            fields: null
-          - name: website_url
-            description: null
-            data_categories:
-              - user
-            fides_meta: null
-            fields: null
-        fides_meta:
-          after: null
-          erase_after:
-            - enterprise_dsr_testing.comments
-          skip_processing: false
-          masking_strategy_override: null
-          partitioning: null
-=======
  - fides_key: enterprise_dsr_testing
    organization_fides_key: default_organization
    name: Bigquery Enterprise Test Dataset
@@ -518,6 +112,61 @@
            data_categories: [user.contact]
          - name: view_count
            data_categories: [system.operations]
+     - name: stackoverflow_posts_partitioned
+       fields:
+         - name: accepted_answer_id
+           data_categories: [system.operations]
+         - name: answer_count
+           data_categories: [system.operations]
+         - name: body
+           data_categories: [user.contact]
+         - name: comment_count
+           data_categories: [system.operations]
+         - name: community_owned_date
+           data_categories: [system.operations]
+         - name: creation_date
+           data_categories: [system.operations]
+         - name: favorite_count
+           data_categories: [system.operations]
+         - name: id
+           data_categories: [system.operations]
+           fides_meta:
+             data_type: integer
+         - name: last_activity_date
+           data_categories: [system.operations]
+         - name: last_edit_date
+           data_categories: [system.operations]
+         - name: last_editor_display_name
+           data_categories: [system.operations]
+         - name: last_editor_user_id
+           data_categories: [system.operations]
+           fides_meta:
+             references:
+               - dataset: enterprise_dsr_testing
+                 field: users.id
+                 direction: from
+         - name: owner_display_name
+           data_categories: [user.contact]
+         - name: owner_user_id
+           data_categories: [system.operations]
+           fides_meta:
+             references:
+               - dataset: enterprise_dsr_testing
+                 field: users.id
+                 direction: from
+             data_type: integer
+         - name: parent_id
+           data_categories: [system.operations]
+         - name: post_type_id
+           data_categories: [system.operations]
+         - name: score
+           data_categories: [system.operations]
+         - name: tags
+           data_categories: [system.operations]
+         - name: title
+           data_categories: [user.contact]
+         - name: view_count
+           data_categories: [system.operations]
      - name: users
        fields:
          - name: about_me
@@ -552,5 +201,4 @@
        fides_meta:
          erase_after:
            - enterprise_dsr_testing.comments
-         skip_processing: false
->>>>>>> de209feb
+         skip_processing: false